--- conflicted
+++ resolved
@@ -36,10 +36,7 @@
     "eslint-plugin-import": "^2.26.0",
     "hardhat": "^2.9.9",
     "lerna": "^5.5.4",
-<<<<<<< HEAD
-=======
     "lerna-changelog": "^2.2.0",
->>>>>>> bcc1ce00
     "nx": "^15.2.1",
     "prettier": "2.7.1",
     "rimraf": "^3.0.2",
