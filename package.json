{
  "name": "biconomy-sdk",
  "repository": {
    "type": "git",
    "url": "https://github.com/bcnmy/biconomy-client-sdk"
  },
  "private": true,
  "scripts": {
    "clean": "lerna clean",
    "unbuild": "lerna run unbuild",
    "build": "npm install -D nx@latest && lerna run build --stream --npm-client=yarn",
    "test:ci": "FORCE_COLOR=1 lerna run test:ci --stream --npm-client=yarn",
    "format": "lerna run format --npm-client=yarn",
    "postinstall": "cd packages/ethers-lib; hardhat compile",
    "prettier": "lerna run prettier --npm-client=npm",
    "diff": "lerna diff",
    "new-version": "lerna version patch --no-git-tag-version --no-push --conventional-commits --yes",
    "lint": "eslint -c .eslintrc.js 'packages/*/src/**/*.{ts,tsx}'",
    "lint:fix": "eslint -c .eslintrc.js 'packages/*/src/**/*.{ts,tsx}' --fix"
  },
  "changelog": {
    "labels": {
      "feature": "New Feature",
      "bug": "Bug Fix"
    }
  },
  "workspaces": {
    "packages": [
      "packages/*"
    ]
  },
  "author": "Biconomy (https://biconomy.io)",
  "devDependencies": {
    "@types/jest": "^28.1.7",
    "@types/mocha": "^9.1.1",
    "eslint-plugin-import": "^2.26.0",
    "hardhat": "^2.9.9",
    "lerna": "^5.5.4",
    "lerna-changelog": "^2.2.0",
<<<<<<< HEAD
    "nx": "^15.4.5",
=======
    "nx": "^15.4.1",
>>>>>>> 15a200b3
    "prettier": "2.7.1",
    "rimraf": "^3.0.2",
    "ts-node": "^10.9.1"
  },
  "dependencies": {
    "chai": "^4.3.6",
    "chai-as-promised": "^7.1.1",
    "node-gyp": "^9.1.0",
    "typescript": "^4.7.4"
  }
}<|MERGE_RESOLUTION|>--- conflicted
+++ resolved
@@ -37,11 +37,7 @@
     "hardhat": "^2.9.9",
     "lerna": "^5.5.4",
     "lerna-changelog": "^2.2.0",
-<<<<<<< HEAD
     "nx": "^15.4.5",
-=======
-    "nx": "^15.4.1",
->>>>>>> 15a200b3
     "prettier": "2.7.1",
     "rimraf": "^3.0.2",
     "ts-node": "^10.9.1"
