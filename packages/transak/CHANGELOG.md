--- conflicted
+++ resolved
@@ -3,8 +3,7 @@
 All notable changes to this project will be documented in this file.
 See [Conventional Commits](https://conventionalcommits.org) for commit guidelines.
 
-<<<<<<< HEAD
-## 4.1.0
+## 4.1.0 (2023-04-03)
 
 VERSION Bump Only.
 
@@ -13,27 +12,15 @@
 VERSION Bump Only.
 
 ## 4.0.2 (2023-26-02)
-=======
-## 4.0.3 (2023-28-02)
 
 VERSION Bump Only.
 
-## 4.0.2 (2023-26-02)
+## 4.0.1 (2023-26-02)
 
 VERSION Bump Only.
 
-## 4.0.1 (2023-02-22)
->>>>>>> 5a9c3b0d
-
 ## 4.0.0 (2023-12-28)
 
-<<<<<<< HEAD
-## 4.0.1 (2023-02-22)
-
-## 4.0.0 (2023-12-28)
-
-=======
->>>>>>> 5a9c3b0d
 VERSION Bump Only.
 
 ## 3.1.3 (2023-12-28)
