--- conflicted
+++ resolved
@@ -1,45 +1,26 @@
 /* eslint-disable @typescript-eslint/ban-ts-comment */
 // @ts-ignore
-<<<<<<< HEAD
-import transakSDK from '@transak/transak-sdk';
-import { ITransakDto, environments } from 'interface';
-
-class TransakSDK {
-  apiKey: string;
-=======
 import transakSDK from "@transak/transak-sdk";
 import { ITransakDto, environments } from "interface";
 
 class TransakSDK {
   apiKey: string;
 
->>>>>>> 6cfb7d22
   /* eslint-disable  @typescript-eslint/no-explicit-any */
   transak: any;
 
   constructor(environment: environments, transakData: ITransakDto = {}) {
-<<<<<<< HEAD
-    if (environment === 'PRODUCTION') {
-      this.apiKey = 'f7d64c91-8f89-4018-9577-9098e42290af';
-    } else {
-      this.apiKey = 'c71ecd4a-0819-46a7-8d63-c8b7148aaf63';
-=======
     if (environment === "PRODUCTION") {
       this.apiKey = "f7d64c91-8f89-4018-9577-9098e42290af";
     } else {
       this.apiKey = "c71ecd4a-0819-46a7-8d63-c8b7148aaf63";
->>>>>>> 6cfb7d22
     }
     const transak = new transakSDK({
       apiKey: this.apiKey,
       widgetHeight: "625px",
       widgetWidth: "500px",
       environment: environment,
-<<<<<<< HEAD
-      ...transakData
-=======
       ...transakData,
->>>>>>> 6cfb7d22
     });
     this.transak = transak;
   }
@@ -50,11 +31,7 @@
       /* eslint-disable  @typescript-eslint/no-explicit-any */
     } catch (err: any) {
       console.error(err);
-<<<<<<< HEAD
-      throw new Error('Error while init transakSDK');
-=======
       throw new Error("Error while init transakSDK");
->>>>>>> 6cfb7d22
     }
   }
 
