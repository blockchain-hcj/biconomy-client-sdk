<<<<<<< HEAD
export type environments = 'PRODUCTION' | 'STAGING';
=======
export type environments = "PRODUCTION" | "STAGING";
>>>>>>> 6cfb7d22

export interface IConfigBasic {
  // apiKey: string
  // environment: environments
  redirectURL?: string;
  cryptoCurrencyCode?: string;
  fiatCurrencyCode?: string;
  themeColor?: string;
  defaultCryptoCurrency?: string;
  defaultFiatCurrency?: string;
  walletAddress?: string;
  fiatAmount?: number;
  defaultFiatAmount?: number;
  defaultCryptoAmount?: number;
  fiatCurrency?: string;
  countryCode?: string;
  paymentMethod?: string;
  defaultPaymentMethod?: string;
  isAutoFillUserData?: boolean;
  isFeeCalculationHidden?: boolean;
  email?: string;
  disablePaymentMethods?: string;
  partnerOrderId?: string;
  partnerCustomerId?: string;
  exchangeScreenTitle?: string;
  hideMenu?: boolean;
  accessToken?: string;
  hideExchangeScreen?: boolean;
  isDisableCrypto?: boolean;
  disableWalletAddressForm?: boolean;
  defaultNetwork?: string;
  network?: string;
  widgetWidth?: string | number;
  widgetHeight?: string | number;
}

export interface ITransakDto extends IConfigBasic {
  networks?: string;
  cryptoCurrencyList?: string;
  userData?: {
    firstName: string;
    lastName: string;
    email: string;
    mobileNumber: string;
    dob: string;
    address: {
      addressLine1: string;
      addressLine2: string;
      city: string;
      state: string;
      postCode: string;
      countryCode: string;
    };
  };
  walletAddressesData?: {
    networks?: {
      [key: string]: { address: string; addressAdditionalData?: string };
    };
    coins?: {
      [key: string]: { address: string; addressAdditionalData?: string };
    };
  };
}<|MERGE_RESOLUTION|>--- conflicted
+++ resolved
@@ -1,8 +1,4 @@
-<<<<<<< HEAD
-export type environments = 'PRODUCTION' | 'STAGING';
-=======
 export type environments = "PRODUCTION" | "STAGING";
->>>>>>> 6cfb7d22
 
 export interface IConfigBasic {
   // apiKey: string
