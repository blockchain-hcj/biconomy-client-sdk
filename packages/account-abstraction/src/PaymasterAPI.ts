--- conflicted
+++ resolved
@@ -1,21 +1,12 @@
 import { resolveProperties } from '@ethersproject/properties'
 import { UserOperation } from '@biconomy-sdk/core-types'
 import { hexConcat } from 'ethers/lib/utils'
-<<<<<<< HEAD
-
+import { HttpMethod, sendRequest } from './utils/httpRequests'
 export class PaymasterAPI {
 
   // Might maintain API key at smart account level
   constructor(readonly apiUrl: string, readonly dappAPIKey: string, readonly payMasterAddress: string) {
-    axios.defaults.baseURL = apiUrl
-=======
-import { HttpMethod, sendRequest } from './utils/httpRequests'
-export class PaymasterAPI {
-
-  // Might maintain API key at smart account level
-  constructor(readonly apiUrl: string, readonly dappAPIKey: string) {
     this.apiUrl = apiUrl
->>>>>>> 5bbebb39
   }
 
   async getPaymasterAndData (userOp: Partial<UserOperation>): Promise<string> {
@@ -42,22 +33,12 @@
 
     console.log('******** ||||| *********')
     console.log('signing service response', result)
-<<<<<<< HEAD
-    // return result.data.paymasterAndData
-    const paymasterAndData = hexConcat([
-      this.payMasterAddress,
-      result.data.signedMessage
-    ])
-    return paymasterAndData
-    // return '0x'
-=======
 
     // ToDo: Get paymaster addr from dapp id / smart account config
     if(result) {
-    return hexConcat(['0x50e8996670759E1FAA315eeaCcEfe0c0A043aA51', result.signedMessage])
+    return hexConcat([this.payMasterAddress, result.signedMessage])
     }
 
     return '0x'
->>>>>>> 5bbebb39
   }
 }