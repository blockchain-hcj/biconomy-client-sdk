import { resolveProperties } from '@ethersproject/properties'
import { UserOperation } from '@biconomy-sdk/core-types'
import { hexConcat } from 'ethers/lib/utils'
import { HttpMethod, sendRequest } from './utils/httpRequests'
export class PaymasterAPI {
  // Might maintain API key at smart account level
  constructor(
    readonly apiUrl: string,
    readonly dappAPIKey: string,
    readonly payMasterAddress: string
  ) {
    this.apiUrl = apiUrl
  }

  async getPaymasterAndData(userOp: Partial<UserOperation>): Promise<string> {
    console.log(userOp)
    userOp = await resolveProperties(userOp)
    console.log('userOp')
    console.log(userOp)
    userOp.nonce = Number(userOp.nonce)
    userOp.callGasLimit = Number(userOp.callGasLimit)
    userOp.verificationGasLimit = Number(userOp.verificationGasLimit)
    userOp.maxFeePerGas = Number(userOp.maxFeePerGas)
    userOp.maxPriorityFeePerGas = Number(userOp.maxPriorityFeePerGas)
    userOp.preVerificationGas = 21000
    userOp.signature = '0x'
    userOp.paymasterAndData = '0x'

<<<<<<< HEAD
    // eslint-disable-next-line @typescript-eslint/no-explicit-any
    const result: any = await sendRequest({
=======
    // temp
    // for test case until mocking and control flow return '0x'
    // return '0x'

    if(this.payMasterAddress === '' || this.payMasterAddress === null) {
      return '0x'
    }

    // TODO
    // decode infromation about userop.callData (in case of batch or single tx) in verification service

    // add dappAPIKey in headers
    const result: any = await  sendRequest({
>>>>>>> b58f21b6
      url: `${this.apiUrl}/signing-service`,
      method: HttpMethod.Post,
      body: { userOp: userOp }
    })

    console.log('******** ||||| *********')
    console.log('signing service response', result)

    // ToDo: Get paymaster addr from dapp id / smart account config
    if (result) {
      return hexConcat([this.payMasterAddress, result.signedMessage])
    }

    return '0x'
  }
}<|MERGE_RESOLUTION|>--- conflicted
+++ resolved
@@ -26,15 +26,11 @@
     userOp.signature = '0x'
     userOp.paymasterAndData = '0x'
 
-<<<<<<< HEAD
-    // eslint-disable-next-line @typescript-eslint/no-explicit-any
-    const result: any = await sendRequest({
-=======
     // temp
     // for test case until mocking and control flow return '0x'
     // return '0x'
 
-    if(this.payMasterAddress === '' || this.payMasterAddress === null) {
+    if (this.payMasterAddress === '' || this.payMasterAddress === null) {
       return '0x'
     }
 
@@ -42,8 +38,7 @@
     // decode infromation about userop.callData (in case of batch or single tx) in verification service
 
     // add dappAPIKey in headers
-    const result: any = await  sendRequest({
->>>>>>> b58f21b6
+    const result: any = await sendRequest({
       url: `${this.apiUrl}/signing-service`,
       method: HttpMethod.Post,
       body: { userOp: userOp }
