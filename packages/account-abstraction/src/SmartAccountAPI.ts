import { BigNumber, BigNumberish } from 'ethers'
// import { EntryPointContractV100 } from '@biconomy/ethers-lib'
import { EntryPoint } from '@account-abstraction/contracts'
import { ClientConfig } from './ClientConfig' // added in this design
import { arrayify, hexConcat } from 'ethers/lib/utils'
import { Signer } from '@ethersproject/abstract-signer'
import { TransactionDetailsForUserOp, TransactionDetailsForBatchUserOp } from './TransactionDetailsForUserOp'
import { UserOperation } from '@biconomy/core-types'
import { BaseApiParams, BaseAccountAPI } from './BaseAccountAPI'
import { Provider } from '@ethersproject/providers'
import { BiconomyPaymasterAPI } from './BiconomyPaymasterAPI'
<<<<<<< HEAD
import { resolveProperties } from 'ethers/lib/utils'
import { calcPreVerificationGas, GasOverheads } from './calcPreVerificationGas'
import { deployCounterFactualEncodedData } from '@biconomy/common'
=======
import { ZERO_ADDRESS } from '@biconomy/core-types'
import { GasOverheads } from './calcPreVerificationGas'
import { Logger, deployCounterFactualEncodedData } from '@biconomy/common'
>>>>>>> 2542e9fa

// may use...
export interface SmartAccountApiParams extends BaseApiParams {
  owner: Signer
  factoryAddress?: string
  index?: number
}

export interface VerificationGasLimits {
  /**
   * per userOp gasLimit for validateUserOp()
   * called from entrypoint to the account
   * should consider max execution
   */
  validateUserOpGas: number

  /**
   * per userOp gasLimit for validatePaymasterUserOp()
   * called from entrypoint to the paymaster
   * should consider max execution
   */
  validatePaymasterUserOpGas: number

  /**
   * per userOp gasLimit for postOp()
   * called from entrypoint to the paymaster
   * should consider max execution for paymaster/s this account may use
   */
  postOpGas: number
}

export const DefaultGasLimits: VerificationGasLimits = {
  validateUserOpGas: 61943,
  validatePaymasterUserOpGas: 25101,
  postOpGas: 10877,
}



/**
 * An implementation of the BaseWalletAPI using the SmartWalletContract contract.
 * - contract deployer gets "entrypoint", "owner" addresses and "index" nonce
 * - owner signs requests using normal "Ethereum Signed Message" (ether's signer.signMessage())
 * - nonce method is "nonce()"
 */

// Should be maintain SmartAccountAPI
// Review
export class SmartAccountAPI extends BaseAccountAPI {
  /**
   * base constructor.
   * subclass SHOULD add parameters that define the owner (signer) of this wallet
   * @param provider - read-only provider for view calls
   * @param entryPointAddress - the entryPoint to send requests through (used to calculate the request-id, and for gas estimations)
   * @param walletAddress optional wallet address, if connecting to an existing contract.
   * @param owner the signer object for the wallet owner
   * @param factoryAddress address of contract "factory" to deploy new contracts
   * @param index nonce value used when creating multiple wallets for the same owner
   */
  constructor(
    provider: Provider,
    readonly entryPoint: EntryPoint,
    readonly clientConfig: ClientConfig,
    accountAddress: string | undefined,
    readonly implementationAddress: string,
    readonly owner: Signer,
    readonly handlerAddress: string,
    readonly factoryAddress: string,
    readonly index = 0,
    overheads?: Partial<GasOverheads>
  ) {
    super(provider, entryPoint, clientConfig, accountAddress, overheads)
    if (clientConfig.customPaymasterAPI) {
      this.paymasterAPI = clientConfig.customPaymasterAPI
    } else {
      this.paymasterAPI = new BiconomyPaymasterAPI(
        clientConfig.biconomySigningServiceUrl,
        clientConfig.dappAPIKey
      )
    }
  }

  factory?: string

  /**
   * return the value to put into the "initCode" field, if the wallet is not yet deployed.
   * this value holds the "factory" address, followed by this wallet's information
   */
  async getAccountInitCode(): Promise<string> {
    // can rename it smart account factory
    // const deployWalletCallData = await WalletFactoryAPI.deployWalletTransactionCallData(
    //   this.clientConfig.txServiceUrl,
    //   (await this.provider.getNetwork()).chainId,
    //   this.factoryAddress,
    //   await this.owner.getAddress(),
    //   this.handlerAddress,
    //   this.implementationAddress,
    //   0
    // )
    const deployWalletCallData = await deployCounterFactualEncodedData({
      chainId: (await this.provider.getNetwork()).chainId,
      owner: await this.owner.getAddress(),
      txServiceUrl: this.clientConfig.txServiceUrl,
      index: this.index
    })
    return hexConcat([this.factoryAddress, deployWalletCallData])
  }

  async nonce(): Promise<BigNumber> {
    Logger.log('checking nonce')
    if (!(await this.checkAccountDeployed())) {
      return BigNumber.from(0)
    }
    const walletContract = await this._getSmartAccountContract()
    const nonce = await walletContract.nonce()
    return nonce
  }

  // review
  // could be plain nonce method if we don't go with batch id
  /*async getNonce (): Promise<BigNumber> {
    if (await this.checkAccountDeployed()) {
      return BigNumber.from(0)
    }
    const accountContract = await this._getSmartAccountContract()
    return await accountContract.nonce()
  }*/


  // /**
  //  * encode a method call from entryPoint to our contract
  //  * @param target
  //  * @param value
  //  * @param data
  //  */
  // async encodeExecute(
  //   target: string,
  //   value: BigNumberish,
  //   data: string,
  //   isDelegateCall: boolean
  // ): Promise<string> {
  //   const walletContract = await this._getSmartAccountContract()

  //   return walletContract.interface.encodeFunctionData('execFromEntryPoint', [
  //     target,
  //     value,
  //     data,
  //     isDelegateCall ? 1 : 0,
  //     1000000 // gasLimit for execute call on SmartWallet.sol. TODO: estimate using requiredTxGas
  //   ])
  // }

  /**
   * should cover cost of putting calldata on-chain, and some overhead.
   * actual overhead depends on the expected bundle size
   */
  async getPreVerificationGas (userOp: Partial<UserOperation>): Promise<number> {
    const p = await resolveProperties(userOp)
    return calcPreVerificationGas(p, this.overheads)
  }

   /**
   * return maximum gas used for verification.
   * NOTE: createUnsignedUserOp will add to this value the cost of creation, if the contract is not yet created.
   */
   async getVerificationGasLimit (): Promise<BigNumberish> {
    // Verification gas should be max(initGas(wallet deployment) + validateUserOp + validatePaymasterUserOp , postOp)
    const initCode = await this.getInitCode()

    const initGas = await this.estimateCreationGas(initCode)
    console.log('initgas estimated is ', initGas)

    let verificationGasLimit = initGas;
    const validateUserOpGas = DefaultGasLimits.validatePaymasterUserOpGas + DefaultGasLimits.validateUserOpGas;
    const postOpGas = DefaultGasLimits.postOpGas;

    verificationGasLimit = BigNumber.from(validateUserOpGas).add(initGas);

    
    if(BigNumber.from(postOpGas).gt(verificationGasLimit)) {
      verificationGasLimit = postOpGas;
    }
    return verificationGasLimit
  }

  async encodeExecuteCall(target: string, value: BigNumberish, data: string): Promise<string>{
    const walletContract = await this._getSmartAccountContract()
    return walletContract.interface.encodeFunctionData('executeCall', [
      target,
      value,
      data,
    ])
  }
  async encodeExecuteBatchCall(target: string[], value: BigNumberish[], data: string[]): Promise<string>{
    const walletContract = await this._getSmartAccountContract()
    const encodeData = walletContract.interface.encodeFunctionData('executeBatchCall', [
      target,
      value,
      data,
    ])
    Logger.log('encodeData ', encodeData)
    return encodeData
  }

  /**
   * create a UserOperation, filling all details (except signature)
   * - if wallet is not yet created, add initCode to deploy it.
   * - if gas or nonce are missing, read them from the chain (note that we can't fill gaslimit before the wallet is created)
   * @param info
   */
  async createUnsignedUserOp(info: TransactionDetailsForBatchUserOp): Promise<UserOperation> {
    const { callData, callGasLimit } = await this.encodeUserOpCallDataAndGasLimit(info)
<<<<<<< HEAD
    console.log(callData, callGasLimit);

    const initCode = await this.getInitCode()
    
    const verificationGasLimit = BigNumber.from(await this.getVerificationGasLimit());
=======
    Logger.log('callData ', callData)
    

    const initCode = await this.getInitCode()
    Logger.log('initCode ', initCode)

    const initGas = await this.estimateCreationGas(initCode)
    Logger.log('initgas estimated is ', initGas)

    // Review verification gas limit
    // Test tx : https://mumbai.polygonscan.com/tx/0x4d862c501360988e77155c8a28812d1641d2fcca53d266ef3ad189e4a34fcdd0
    const verificationGasLimit = BigNumber.from(await this.getVerificationGasLimit())
    .add(initGas)
>>>>>>> 2542e9fa

    let {
      maxFeePerGas,
      maxPriorityFeePerGas
    } = 
    
    info
    if (maxFeePerGas == null || maxPriorityFeePerGas == null) {
      const feeData = await this.provider.getFeeData()
      if (maxFeePerGas == null) {
        maxFeePerGas = feeData.maxFeePerGas ?? undefined
      }
      if (maxPriorityFeePerGas == null) {
        maxPriorityFeePerGas = feeData.maxPriorityFeePerGas ?? undefined
      }
    }

    let partialUserOp: any = {
      sender: await this.getAccountAddress(),
      nonce: await this.nonce(),
      initCode,
      callData,
      callGasLimit,
      verificationGasLimit,
      maxFeePerGas,
      maxPriorityFeePerGas
    }

    partialUserOp.paymasterAndData = '0x'
    const preVerificationGas = await this.getPreVerificationGas(partialUserOp)
    partialUserOp.preVerificationGas = preVerificationGas

    partialUserOp.paymasterAndData =
      this.paymasterAPI == null ? '0x' : await this.paymasterAPI.getPaymasterAndData(partialUserOp)
    return {
      ...partialUserOp,
      signature: ''
    }
  }

  async signUserOpHash (userOpHash: string): Promise<string> {
    return await this.owner.signMessage(arrayify(userOpHash))
  }
}<|MERGE_RESOLUTION|>--- conflicted
+++ resolved
@@ -9,15 +9,9 @@
 import { BaseApiParams, BaseAccountAPI } from './BaseAccountAPI'
 import { Provider } from '@ethersproject/providers'
 import { BiconomyPaymasterAPI } from './BiconomyPaymasterAPI'
-<<<<<<< HEAD
 import { resolveProperties } from 'ethers/lib/utils'
 import { calcPreVerificationGas, GasOverheads } from './calcPreVerificationGas'
-import { deployCounterFactualEncodedData } from '@biconomy/common'
-=======
-import { ZERO_ADDRESS } from '@biconomy/core-types'
-import { GasOverheads } from './calcPreVerificationGas'
 import { Logger, deployCounterFactualEncodedData } from '@biconomy/common'
->>>>>>> 2542e9fa
 
 // may use...
 export interface SmartAccountApiParams extends BaseApiParams {
@@ -230,27 +224,11 @@
    */
   async createUnsignedUserOp(info: TransactionDetailsForBatchUserOp): Promise<UserOperation> {
     const { callData, callGasLimit } = await this.encodeUserOpCallDataAndGasLimit(info)
-<<<<<<< HEAD
     console.log(callData, callGasLimit);
 
     const initCode = await this.getInitCode()
     
     const verificationGasLimit = BigNumber.from(await this.getVerificationGasLimit());
-=======
-    Logger.log('callData ', callData)
-    
-
-    const initCode = await this.getInitCode()
-    Logger.log('initCode ', initCode)
-
-    const initGas = await this.estimateCreationGas(initCode)
-    Logger.log('initgas estimated is ', initGas)
-
-    // Review verification gas limit
-    // Test tx : https://mumbai.polygonscan.com/tx/0x4d862c501360988e77155c8a28812d1641d2fcca53d266ef3ad189e4a34fcdd0
-    const verificationGasLimit = BigNumber.from(await this.getVerificationGasLimit())
-    .add(initGas)
->>>>>>> 2542e9fa
 
     let {
       maxFeePerGas,
