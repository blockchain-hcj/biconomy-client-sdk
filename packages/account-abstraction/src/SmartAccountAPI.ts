import { BigNumber, BigNumberish } from 'ethers'
// import { EntryPointContractV100 } from '@biconomy/ethers-lib'
import { EntryPoint } from '@account-abstraction/contracts'
import { ClientConfig } from './ClientConfig' // added in this design
import { arrayify, hexConcat } from 'ethers/lib/utils'
import { Signer } from '@ethersproject/abstract-signer'
import { TransactionDetailsForBatchUserOp } from './TransactionDetailsForUserOp'
import { UserOperation, UserOpGasFields } from '@biconomy/core-types'
import { BaseApiParams, BaseAccountAPI } from './BaseAccountAPI'
import { Provider } from '@ethersproject/providers'
import { BiconomyPaymasterAPI } from './BiconomyPaymasterAPI'
import { resolveProperties } from 'ethers/lib/utils'
import { calcPreVerificationGas, GasOverheads } from './calcPreVerificationGas'
import {
  Logger,
  deployCounterFactualEncodedData,
  EIP1559_UNSUPPORTED_NETWORKS
} from '@biconomy/common'
import { HttpRpcClient } from './HttpRpcClient'

// may use...
export interface SmartAccountApiParams extends BaseApiParams {
  owner: Signer
  factoryAddress?: string
  index?: number
}

export interface VerificationGasLimits {
  /**
   * per userOp gasLimit for validateUserOp()
   * called from entrypoint to the account
   * should consider max execution
   */
  validateUserOpGas: number

  /**
   * per userOp gasLimit for validatePaymasterUserOp()
   * called from entrypoint to the paymaster
   * should consider max execution
   */
  validatePaymasterUserOpGas: number

  /**
   * per userOp gasLimit for postOp()
   * called from entrypoint to the paymaster
   * should consider max execution for paymaster/s this account may use
   */
  postOpGas: number
}

export const DefaultGasLimits: VerificationGasLimits = {
  validateUserOpGas: 100000,
  validatePaymasterUserOpGas: 100000,
  postOpGas: 10877
}

/**
 * An implementation of the BaseAccountAPI using the (biconomy) SmartAccount contract.
 * - contract deployer gets "entrypoint", "owner" addresses and "index" nonce
 * - owner signs requests using normal "Ethereum Signed Message" (ether's signer.signMessage())
 * - nonce method is "nonce()"
 */
export class SmartAccountAPI extends BaseAccountAPI {
  /**
   * base constructor.
   * subclass SHOULD add parameters that define the owner (signer) of this wallet
   * @param provider - read-only provider for view calls
   * @param entryPointAddress - the entryPoint to send requests through (used to calculate the request-id, and for gas estimations)
   * @param walletAddress optional wallet address, if connecting to an existing contract.
   * @param owner the signer object for the wallet owner
   * @param factoryAddress address of contract "factory" to deploy new contracts
   * @param index nonce value used when creating multiple wallets for the same owner
   */
  constructor(
    readonly httpRpcClient: HttpRpcClient,
    provider: Provider,
    readonly entryPoint: EntryPoint,
    readonly clientConfig: ClientConfig,
    accountAddress: string | undefined,
    readonly implementationAddress: string,
    readonly owner: Signer,
    readonly handlerAddress: string,
    readonly factoryAddress: string,
    readonly index = 0,
    overheads?: Partial<GasOverheads>
  ) {
    super(provider, entryPoint, clientConfig, accountAddress, overheads)
    if (!clientConfig.dappAPIKey || clientConfig.dappAPIKey === '') {
      this.paymasterAPI = undefined
    } else if (clientConfig.customPaymasterAPI) {
      this.paymasterAPI = clientConfig.customPaymasterAPI
    } else {
      this.paymasterAPI = new BiconomyPaymasterAPI({
        signingServiceUrl: clientConfig.biconomySigningServiceUrl,
        dappAPIKey: clientConfig.dappAPIKey,
        strictSponsorshipMode: clientConfig.strictSponsorshipMode
          ? clientConfig.strictSponsorshipMode
          : false
      })
    }
  }

  factory?: string

  /**
   * return the value to put into the "initCode" field, if the wallet is not yet deployed.
   * this value holds the "factory" address, followed by this wallet's information
   */
  async getAccountInitCode(): Promise<string> {
    const deployWalletCallData = await deployCounterFactualEncodedData({
      chainId: (await this.provider.getNetwork()).chainId, // Could be this.clientConfig.chainId
      owner: await this.owner.getAddress(),
      txServiceUrl: this.clientConfig.txServiceUrl,
      index: this.index
    })
    return hexConcat([this.factoryAddress, deployWalletCallData])
  }

  async nonce(): Promise<BigNumber> {
    Logger.log('checking nonce')
    if (!(await this.checkAccountDeployed())) {
      return BigNumber.from(0)
    }
    const walletContract = await this._getSmartAccountContract()
    const nonce = await walletContract.nonce()
    return nonce
  }

  /**
   * should cover cost of putting calldata on-chain, and some overhead.
   * actual overhead depends on the expected bundle size
   */
  async getPreVerificationGas(userOp: Partial<UserOperation>): Promise<number> {
    const p = await resolveProperties(userOp)
    return calcPreVerificationGas(p, this.overheads)
  }

  /**
   * return maximum gas used for verification.
   * NOTE: createUnsignedUserOp will add to this value the cost of creation, if the contract is not yet created.
   */
  async getVerificationGasLimit(): Promise<BigNumberish> {
    // Verification gas should be max(initGas(wallet deployment) + validateUserOp + validatePaymasterUserOp , postOp)
    const initCode = await this.getInitCode()

    const initGas = await this.estimateCreationGas(initCode)
    console.log('initgas estimated is ', initGas)

    let verificationGasLimit = initGas
    const validateUserOpGas =
      DefaultGasLimits.validatePaymasterUserOpGas + DefaultGasLimits.validateUserOpGas
    const postOpGas = DefaultGasLimits.postOpGas

    verificationGasLimit = BigNumber.from(validateUserOpGas).add(initGas)

    if (BigNumber.from(postOpGas).gt(verificationGasLimit)) {
      verificationGasLimit = postOpGas
    }
    return verificationGasLimit
  }

  async encodeExecuteCall(target: string, value: BigNumberish, data: string): Promise<string> {
    const walletContract = await this._getSmartAccountContract()
    return walletContract.interface.encodeFunctionData('executeCall', [target, value, data])
  }
  async encodeExecuteBatchCall(
    target: string[],
    value: BigNumberish[],
    data: string[]
  ): Promise<string> {
    const walletContract = await this._getSmartAccountContract()
    const encodeData = walletContract.interface.encodeFunctionData('executeBatchCall', [
      target,
      value,
      data
    ])
    Logger.log('encodeData ', encodeData)
    return encodeData
  }

  /**
   * create a UserOperation, filling all details (except signature)
   * - if wallet is not yet created, add initCode to deploy it.
   * - if gas or nonce are missing, read them from the chain (note that we can't fill gaslimit before the wallet is created)
   * @param info
   */
  async createUnsignedUserOp(info: TransactionDetailsForBatchUserOp): Promise<UserOperation> {
    const { callData, callGasLimit } = await this.encodeUserOpCallDataAndGasLimit(info)
    console.log(callData, callGasLimit)

    const initCode = await this.getInitCode()

    /* eslint-disable  @typescript-eslint/no-explicit-any */
    const partialUserOp: any = {
      sender: await this.getAccountAddress(),
      nonce: await this.nonce(),
      initCode,
      callData,
      callGasLimit,
      paymasterAndData: '0x'
    }

<<<<<<< HEAD
    let { maxFeePerGas, maxPriorityFeePerGas } = info

    let feeData: UserOpGasFields | undefined
    const chainId = this.clientConfig.chainId
    try {
      feeData = await this.httpRpcClient.getUserOpGasAndGasPrices(partialUserOp)

      // only uodate if not provided by the user
      if (maxFeePerGas == null || maxPriorityFeePerGas == null) {
        if (EIP1559_UNSUPPORTED_NETWORKS.includes(chainId)) {
          maxFeePerGas = BigNumber.from(feeData.gasPrice)
          maxPriorityFeePerGas = BigNumber.from(feeData.gasPrice)
        } else {
          // if type 2 transaction, use the gas prices from the user or the default gas price
          maxFeePerGas = BigNumber.from(feeData.maxFeePerGas)
          maxPriorityFeePerGas = BigNumber.from(feeData.maxPriorityFeePerGas)
        }
      }
    } catch (e: any) {
      Logger.log('error getting feeData', e.message)
      Logger.log('setting manual data')

      // only fetch getFeeData if not provided by the user
      if (maxFeePerGas == null || maxPriorityFeePerGas == null) {
        const fallbackFeeData = await this.provider.getFeeData()
        Logger.log('EIP1559 fallbackFeeData', fallbackFeeData)
        if (EIP1559_UNSUPPORTED_NETWORKS.includes(chainId)) {
          maxFeePerGas =
            fallbackFeeData.gasPrice ?? (await this.provider.getGasPrice()) ?? undefined
          maxPriorityFeePerGas =
            fallbackFeeData.gasPrice ?? (await this.provider.getGasPrice()) ?? undefined
        }
        if (maxFeePerGas == null) {
          maxFeePerGas = fallbackFeeData.maxFeePerGas ?? undefined // ethers.BigNumber.from('100000000000')
        }
        if (maxPriorityFeePerGas == null) {
          maxPriorityFeePerGas = fallbackFeeData.maxPriorityFeePerGas ?? undefined // ethers.BigNumber.from('35000000000')
        }
      }
    }
    Logger.log('feeData', feeData)

    partialUserOp.maxFeePerGas = parseInt(maxFeePerGas?.toString() || '0')
    partialUserOp.maxPriorityFeePerGas = parseInt(maxPriorityFeePerGas?.toString() || '0')

    partialUserOp.preVerificationGas =
      feeData?.preVerificationGas ?? (await this.getPreVerificationGas(partialUserOp))
    partialUserOp.verificationGasLimit =
      feeData?.verificationGasLimit ?? parseInt((await this.getVerificationGasLimit()).toString())

=======
    partialUserOp.paymasterAndData = '0x'
    const preVerificationGas = await this.getPreVerificationGas(partialUserOp)
    partialUserOp.preVerificationGas = preVerificationGas
    Logger.log('info.paymasterServiceData', info.paymasterServiceData);
>>>>>>> afb1305c
    partialUserOp.paymasterAndData = !this.paymasterAPI
      ? '0x'
      : await this.paymasterAPI.getPaymasterAndData(partialUserOp, info.paymasterServiceData)
    return {
      ...partialUserOp,
      signature: ''
    }
  }

  async signUserOpHash(userOpHash: string): Promise<string> {
    return await this.owner.signMessage(arrayify(userOpHash))
  }
}<|MERGE_RESOLUTION|>--- conflicted
+++ resolved
@@ -200,7 +200,6 @@
       paymasterAndData: '0x'
     }
 
-<<<<<<< HEAD
     let { maxFeePerGas, maxPriorityFeePerGas } = info
 
     let feeData: UserOpGasFields | undefined
@@ -251,12 +250,7 @@
     partialUserOp.verificationGasLimit =
       feeData?.verificationGasLimit ?? parseInt((await this.getVerificationGasLimit()).toString())
 
-=======
-    partialUserOp.paymasterAndData = '0x'
-    const preVerificationGas = await this.getPreVerificationGas(partialUserOp)
-    partialUserOp.preVerificationGas = preVerificationGas
     Logger.log('info.paymasterServiceData', info.paymasterServiceData);
->>>>>>> afb1305c
     partialUserOp.paymasterAndData = !this.paymasterAPI
       ? '0x'
       : await this.paymasterAPI.getPaymasterAndData(partialUserOp, info.paymasterServiceData)
