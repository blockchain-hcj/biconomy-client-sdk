import { BigNumber, BigNumberish } from 'ethers'
import { EntryPointContractV101 } from '@biconomy-sdk/ethers-lib'

import { ClientConfig } from './ClientConfig'
import { arrayify, hexConcat } from 'ethers/lib/utils'
import { Signer } from '@ethersproject/abstract-signer'
import { BaseWalletAPI } from './BaseWalletAPI'
import { Provider } from '@ethersproject/providers'
import { WalletFactoryAPI } from './WalletFactoryAPI'

/**
 * An implementation of the BaseWalletAPI using the SmartWalletContract contract.
 * - contract deployer gets "entrypoint", "owner" addresses and "index" nonce
 * - owner signs requests using normal "Ethereum Signed Message" (ether's signer.signMessage())
 * - nonce method is "nonce()"
 * - execute method is "execFromEntryPoint()"
 */

// Should be maintain SmartAccountAPI
// Review
export class SmartAccountAPI extends BaseWalletAPI {
  /**
   * base constructor.
   * subclass SHOULD add parameters that define the owner (signer) of this wallet
   * @param provider - read-only provider for view calls
   * @param entryPointAddress - the entryPoint to send requests through (used to calculate the request-id, and for gas estimations)
   * @param walletAddress optional wallet address, if connecting to an existing contract.
   * @param owner the signer object for the wallet owner
   * @param factoryAddress address of contract "factory" to deploy new contracts
   * @param index nonce value used when creating multiple wallets for the same owner
   */
  constructor(
    provider: Provider,
    readonly entryPoint: EntryPointContractV101,
    readonly clientConfig: ClientConfig,
    walletAddress: string | undefined,
    readonly owner: Signer,
    readonly handlerAddress: string,
    readonly factoryAddress: string,
    readonly index = 0
  ) {
    super(provider, entryPoint, clientConfig, walletAddress)
  }

  factory?: string

  /**
   * return the value to put into the "initCode" field, if the wallet is not yet deployed.
   * this value holds the "factory" address, followed by this wallet's information
   */
  async getWalletInitCode(): Promise<string> {
<<<<<<< HEAD
    const deployWalletCallData = WalletFactoryAPI.deployWalletTransactionCallData(
=======
    const deployWalletCallData = WalletFactoryAPI.deployWalletTransactionCallData(this.factoryAddress, await this.owner.getAddress(), this.entryPoint.address, this.handlerAddress, 0)
    return hexConcat([
>>>>>>> b58f21b6
      this.factoryAddress,
      await this.owner.getAddress(),
      this.entryPoint.address,
      this.handlerAddress,
      0
    )
    return hexConcat([this.factoryAddress, deployWalletCallData])
  }

<<<<<<< HEAD
=======

>>>>>>> b58f21b6
  async getNonce(batchId: number): Promise<BigNumber> {
    console.log('checking nonce')
    if (await this.checkWalletPhantom()) {
      return BigNumber.from(0)
    }
    const walletContract = await this._getWalletContract()
    const nonce = await walletContract.getNonce(batchId)
    return nonce
  }
  /**
<<<<<<< HEAD
   * encode a method call from entryPoint to our contract
   * @param target
   * @param value
   * @param data
   */
  async encodeExecute(
    target: string,
    value: BigNumberish,
    data: string,
    isDelegateCall: boolean
  ): Promise<string> {
    const walletContract = await this._getWalletContract()
    // Review Talha
    console.log(walletContract)
    return walletContract.interface.encodeFunctionData('execFromEntryPoint', [
      target,
      value,
      data,
      isDelegateCall ? 1 : 0, //temp // TODO // if multisend then delegatecall (take flag...)
      500000 //temp // TODO
    ])
=======
 * encode a method call from entryPoint to our contract
 * @param target
 * @param value
 * @param data
 */
  async encodeExecute(target: string, value: BigNumberish, data: string, isDelegateCall: boolean): Promise<string> {
    const walletContract = await this._getWalletContract()
    
    return walletContract.interface.encodeFunctionData(
      'execFromEntryPoint',
      [
        target,
        value,
        data,
        isDelegateCall ? 1 : 0, //temp // TODO // if multisend then delegatecall (take flag...)
        500000, //temp // TODO
      ])
>>>>>>> b58f21b6
  }
  // TODO: May be need to move this to ERC4337EthersPrivider
  async signRequestId(requestId: string): Promise<string> {
    return await this.owner.signMessage(arrayify(requestId))
  }
}<|MERGE_RESOLUTION|>--- conflicted
+++ resolved
@@ -49,12 +49,7 @@
    * this value holds the "factory" address, followed by this wallet's information
    */
   async getWalletInitCode(): Promise<string> {
-<<<<<<< HEAD
     const deployWalletCallData = WalletFactoryAPI.deployWalletTransactionCallData(
-=======
-    const deployWalletCallData = WalletFactoryAPI.deployWalletTransactionCallData(this.factoryAddress, await this.owner.getAddress(), this.entryPoint.address, this.handlerAddress, 0)
-    return hexConcat([
->>>>>>> b58f21b6
       this.factoryAddress,
       await this.owner.getAddress(),
       this.entryPoint.address,
@@ -64,10 +59,6 @@
     return hexConcat([this.factoryAddress, deployWalletCallData])
   }
 
-<<<<<<< HEAD
-=======
-
->>>>>>> b58f21b6
   async getNonce(batchId: number): Promise<BigNumber> {
     console.log('checking nonce')
     if (await this.checkWalletPhantom()) {
@@ -78,7 +69,6 @@
     return nonce
   }
   /**
-<<<<<<< HEAD
    * encode a method call from entryPoint to our contract
    * @param target
    * @param value
@@ -91,8 +81,7 @@
     isDelegateCall: boolean
   ): Promise<string> {
     const walletContract = await this._getWalletContract()
-    // Review Talha
-    console.log(walletContract)
+
     return walletContract.interface.encodeFunctionData('execFromEntryPoint', [
       target,
       value,
@@ -100,25 +89,6 @@
       isDelegateCall ? 1 : 0, //temp // TODO // if multisend then delegatecall (take flag...)
       500000 //temp // TODO
     ])
-=======
- * encode a method call from entryPoint to our contract
- * @param target
- * @param value
- * @param data
- */
-  async encodeExecute(target: string, value: BigNumberish, data: string, isDelegateCall: boolean): Promise<string> {
-    const walletContract = await this._getWalletContract()
-    
-    return walletContract.interface.encodeFunctionData(
-      'execFromEntryPoint',
-      [
-        target,
-        value,
-        data,
-        isDelegateCall ? 1 : 0, //temp // TODO // if multisend then delegatecall (take flag...)
-        500000, //temp // TODO
-      ])
->>>>>>> b58f21b6
   }
   // TODO: May be need to move this to ERC4337EthersPrivider
   async signRequestId(requestId: string): Promise<string> {
