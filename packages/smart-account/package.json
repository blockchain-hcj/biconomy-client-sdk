--- conflicted
+++ resolved
@@ -47,27 +47,16 @@
     "typescript": "^4.6.3"
   },
   "dependencies": {
-<<<<<<< HEAD
-    "@biconomy-sdk/core-types": "^0.0.1",
-    "@biconomy-sdk/ethers-lib": "^0.0.1",
-    "@biconomy-sdk/node-client": "^0.0.1",
-    "@biconomy-sdk/relayer": "^0.0.1",
-    "@biconomy-sdk/transactions": "^0.0.1",
-=======
     "@biconomy-sdk/core-types": "*",
     "@biconomy-sdk/ethers-lib": "*",
     "@biconomy-sdk/node-client": "*",
     "@biconomy-sdk/relayer": "*",
     "@biconomy-sdk/transactions": "*",
->>>>>>> c1a35672
     "@ethersproject/bignumber": "^5.6.0",
     "@ethersproject/contracts": "^5.6.0",
     "@ethersproject/providers": "^5.6.8",
     "@gnosis.pm/safe-deployments": "^1.12.0",
-<<<<<<< HEAD
-=======
     "@nomiclabs/hardhat-ethers": "^2.1.0",
->>>>>>> c1a35672
     "@types/mocha": "^9.1.1",
     "web3-core": "^1.7.1"
   }
