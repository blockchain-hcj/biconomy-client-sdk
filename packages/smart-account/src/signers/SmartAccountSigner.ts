<<<<<<< HEAD
import { ethers } from 'ethers'
import { BytesLike } from '@ethersproject/bytes'
import { Web3Provider } from '@ethersproject/providers'
import { TypedDataDomain, TypedDataField, TypedDataSigner } from '@ethersproject/abstract-signer'
import { Signer } from './Signer'

// ChainId , SmartAccountContext, SmartAccountConfig, SmartAccountState from @biconomy-sdk/core-types
import { ChainId } from '@biconomy-sdk/core-types'

// Might as well be RpcRelayer
import { Relayer } from '@biconomy-sdk/relayer'
=======
import { BigNumber, ethers } from 'ethers'
import { BytesLike } from '@ethersproject/bytes'
import { JsonRpcProvider } from '@ethersproject/providers'
import {
  TypedDataDomain,
  TypedDataField,
  TypedDataSigner,
  Signer as EthersSigner
} from '@ethersproject/abstract-signer'
import { ChainId } from '@biconomy-sdk/core-types'

// Might as well be RpcRelayer
// import { Relayer, RestRelayer } from '@biconomy-sdk/relayer'
>>>>>>> b58f21b6
import { Deferrable } from 'ethers/lib/utils'
import { TransactionRequest, TransactionResponse } from '@ethersproject/providers'

export class SmartAccountSigner extends EthersSigner implements TypedDataSigner {
  readonly provider: JsonRpcProvider
  // todo : later
  //readonly sender: JsonRpcSender
  readonly defaultChainId: number | undefined

  constructor(provider: JsonRpcProvider, defaultChainId?: number) {
    super()
    this.provider = provider
    this.defaultChainId = defaultChainId
    // todo : later
    //this.sender = new JsonRpcSender(provider)
  }

  _address!: string

  // May have
  // _relayer

  // Might have
  // _context: not smartAccountContext but the addresses of contracts from SmartAccountState

  // todo : later
  /**
   * Note: When you do getAddress it could use provider.getAddress / provider.getSmartAccountAddress or directly access SmartAccountAPI
   */
  async getAddress(): Promise<string> {
    if (this._address) return this._address
    const accounts = await this.provider.send('eth_accounts', [])
    this._address = accounts[0]
    return ethers.utils.getAddress(this._address)
  }

<<<<<<< HEAD
  async signTransaction(signTransactionDto: Deferrable<TransactionRequest>): Promise<string> {
    console.log(signTransactionDto)
    const signature = ''
    return signature
  }

  // getProvider

  getRelayer(chainId?: number): Promise<Relayer | undefined> {
    console.log(chainId)
    throw new Error('TODO')
=======
  async getChainId(): Promise<number> {
    return (await this.provider.getNetwork()).chainId
>>>>>>> b58f21b6
  }

  async signTransaction(transaction: Deferrable<TransactionRequest>): Promise<string> {
    if (!this.provider) {
      throw new Error('missing provider')
    }
<<<<<<< HEAD
    return this.provider
  }

  // handle compatibility with smart account's intent
  async sendTransaction(transaction: Deferrable<TransactionRequest>): Promise<TransactionResponse> {
    console.log(transaction)
    // dummy code
    const signedTx = await this.signTransaction(transaction)
    const txDetails = this.provider.getTransaction(signedTx)
    return txDetails
=======
    const signature: any = await this.provider.send('eth_signTransaction', [transaction])
    return signature
>>>>>>> b58f21b6
  }

  
  // Review getProvider

  // todo : implement sendTransaction

  // signMessage matches implementation from ethers JsonRpcSigner for compatibility
  async signMessage(message: BytesLike): Promise<string> {
    if (!this.provider) {
      throw new Error('missing provider')
    }
    const data = typeof message === 'string' ? ethers.utils.toUtf8Bytes(message) : message
    const address = await this.getAddress()
<<<<<<< HEAD

    /* eslint-disable  @typescript-eslint/no-non-null-assertion */
    return await this.provider!.send('personal_sign', [ethers.utils.hexlify(data), address])
  }

  // signTypedData matches implementation from ethers JsonRpcSigner for compatibility, but with
  // multi-chain support.
  // Review

  /* eslint-disable  @typescript-eslint/no-explicit-any */
=======
    return await this.provider.send('personal_sign', [ethers.utils.hexlify(data), address])
  }

  // signTypedData matches implementation from ethers JsonRpcSigner for compatibility
>>>>>>> b58f21b6
  async signTypedData(
    domain: TypedDataDomain,
    types: Record<string, Array<TypedDataField>>,
    message: Record<string, any>,
    chainId?: ChainId
  ): Promise<string> {
    const activeChainId = chainId ? chainId : await this.getChainId()
    const domainChainId = domain.chainId ? BigNumber.from(domain.chainId).toNumber() : undefined
    if (domainChainId && domainChainId !== activeChainId) {
      throw new Error('Domain chainId is different from active chainId.')
    }

    return await this.provider.send('eth_signTypedData_v4', [
      await this.getAddress(),
      JSON.stringify(ethers.utils._TypedDataEncoder.getPayload(domain, types, message))
    ])
  }

  /* eslint-disable  @typescript-eslint/no-explicit-any */
  async _signTypedData(
    domain: TypedDataDomain,
    types: Record<string, Array<TypedDataField>>,
    message: Record<string, any>,
    chainId?: ChainId
  ): Promise<string> {
    return this.signTypedData(domain, types, message, chainId)
  }

  connectUnchecked(): ethers.providers.JsonRpcSigner {
    throw new Error('connectUnchecked is unsupported')
  }

  connect(_provider: JsonRpcProvider): SmartAccountSigner {
    // if (provider) {
    //   return new SmartAccountSigner(provider)
    // }
    throw new Error('unsupported: cannot get JSON-RPC Signer connection')
  }
}<|MERGE_RESOLUTION|>--- conflicted
+++ resolved
@@ -1,16 +1,3 @@
-<<<<<<< HEAD
-import { ethers } from 'ethers'
-import { BytesLike } from '@ethersproject/bytes'
-import { Web3Provider } from '@ethersproject/providers'
-import { TypedDataDomain, TypedDataField, TypedDataSigner } from '@ethersproject/abstract-signer'
-import { Signer } from './Signer'
-
-// ChainId , SmartAccountContext, SmartAccountConfig, SmartAccountState from @biconomy-sdk/core-types
-import { ChainId } from '@biconomy-sdk/core-types'
-
-// Might as well be RpcRelayer
-import { Relayer } from '@biconomy-sdk/relayer'
-=======
 import { BigNumber, ethers } from 'ethers'
 import { BytesLike } from '@ethersproject/bytes'
 import { JsonRpcProvider } from '@ethersproject/providers'
@@ -24,7 +11,6 @@
 
 // Might as well be RpcRelayer
 // import { Relayer, RestRelayer } from '@biconomy-sdk/relayer'
->>>>>>> b58f21b6
 import { Deferrable } from 'ethers/lib/utils'
 import { TransactionRequest, TransactionResponse } from '@ethersproject/providers'
 
@@ -61,46 +47,18 @@
     return ethers.utils.getAddress(this._address)
   }
 
-<<<<<<< HEAD
-  async signTransaction(signTransactionDto: Deferrable<TransactionRequest>): Promise<string> {
-    console.log(signTransactionDto)
-    const signature = ''
-    return signature
-  }
-
-  // getProvider
-
-  getRelayer(chainId?: number): Promise<Relayer | undefined> {
-    console.log(chainId)
-    throw new Error('TODO')
-=======
   async getChainId(): Promise<number> {
     return (await this.provider.getNetwork()).chainId
->>>>>>> b58f21b6
   }
 
   async signTransaction(transaction: Deferrable<TransactionRequest>): Promise<string> {
     if (!this.provider) {
       throw new Error('missing provider')
     }
-<<<<<<< HEAD
-    return this.provider
+    const signature: any = await this.provider.send('eth_signTransaction', [transaction])
+    return signature
   }
 
-  // handle compatibility with smart account's intent
-  async sendTransaction(transaction: Deferrable<TransactionRequest>): Promise<TransactionResponse> {
-    console.log(transaction)
-    // dummy code
-    const signedTx = await this.signTransaction(transaction)
-    const txDetails = this.provider.getTransaction(signedTx)
-    return txDetails
-=======
-    const signature: any = await this.provider.send('eth_signTransaction', [transaction])
-    return signature
->>>>>>> b58f21b6
-  }
-
-  
   // Review getProvider
 
   // todo : implement sendTransaction
@@ -112,23 +70,10 @@
     }
     const data = typeof message === 'string' ? ethers.utils.toUtf8Bytes(message) : message
     const address = await this.getAddress()
-<<<<<<< HEAD
-
-    /* eslint-disable  @typescript-eslint/no-non-null-assertion */
-    return await this.provider!.send('personal_sign', [ethers.utils.hexlify(data), address])
-  }
-
-  // signTypedData matches implementation from ethers JsonRpcSigner for compatibility, but with
-  // multi-chain support.
-  // Review
-
-  /* eslint-disable  @typescript-eslint/no-explicit-any */
-=======
     return await this.provider.send('personal_sign', [ethers.utils.hexlify(data), address])
   }
 
   // signTypedData matches implementation from ethers JsonRpcSigner for compatibility
->>>>>>> b58f21b6
   async signTypedData(
     domain: TypedDataDomain,
     types: Record<string, Array<TypedDataField>>,
