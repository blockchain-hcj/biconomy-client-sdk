import {
  SignTransactionDto,
  SendTransactionDto,
  SendSignedTransactionDto,
  PrepareRefundTransactionDto,
  PrepareRefundTransactionsDto,
  RefundTransactionDto,
  RefundTransactionBatchDto,
  TransactionDto,
  TransactionBatchDto,
  ExecTransaction,
  RelayTransaction,
  IFeeRefundV1_0_0,
  IFeeRefundV1_0_1,
  IWalletTransaction,
  SmartAccountVersion,
  SignedTransaction,
  ChainId,
  SignTypeMethod,
  SmartAccountContext,
  SmartWalletFactoryContract,
  MultiSendContract,
  SmartWalletContract,
  AddressForCounterFactualWalletDto,
  RawTransactionType,
  SmartAccountState,
  FeeQuote,
  RelayResponse,
  SmartAccountConfig,
  Environments,
  NetworkConfig,
  ZERO_ADDRESS,
  IFallbackAPI
} from '@biconomy/core-types'
import NodeClient, {
  ISmartAccount,
  ChainConfig,
  SmartAccountsResponse,
  SmartAccountByOwnerDto,
  SCWTransactionResponse,
  BalancesResponse,
  BalancesDto,
  UsdBalanceResponse
} from '@biconomy/node-client'
import { Provider, Web3Provider } from '@ethersproject/providers'
import { IRelayer, RestRelayer, FallbackRelayer, IFallbackRelayer } from '@biconomy/relayer'
import * as _ from 'lodash'
import TransactionManager, {
  ContractUtils,
  encodeMultiSend,
  smartAccountSignMessage,
  smartAccountSignTypedData
} from '@biconomy/transactions'
import EventEmitter from 'events'
import { TransactionResponse } from '@ethersproject/providers'
import { SmartAccountSigner } from './signers/SmartAccountSigner'
import { DevelopmentConfig, StagingConfig, ProductionConfig } from './config'
// AA
import {
  newProvider,
  ERC4337EthersProvider,
  FallbackGasTankAPI,
  ERC4337EthersSigner,
  BaseAccountAPI
} from '@biconomy/account-abstraction'
import {
  Logger,
  deployCounterFactualEncodedData,
  getWalletInfo,
  updateImplementationEncodedData,
  fallbackHandlerEncodedData
} from '@biconomy/common'

import { BigNumber, ethers, Signer } from 'ethers'
import { Transaction } from '@biconomy/core-types'

// Create an instance of Smart Account with multi-chain support.
class SmartAccount extends EventEmitter {
  // By default latest version
  DEFAULT_VERSION: SmartAccountVersion = '1.0.0'

  // Smart Account Context provies relevant contract instances for chainId asked (default is current active chain)
  context!: { [chainId: number]: SmartAccountContext }

  // Optional config to initialise instance of Smart Account. One can provide main active chain and only limited chains they need to be on.
  #smartAccountConfig!: SmartAccountConfig

  // Array of chain ids that current multi-chain instance supports
  supportedNetworkIds!: ChainId[]

  // Chain configurations fetched from backend
  chainConfig!: ChainConfig[]

  provider!: Web3Provider

  // 4337Provider
  aaProvider!: { [chainId: number]: ERC4337EthersProvider }

  signer!: Signer

  nodeClient!: NodeClient

  contractUtils!: ContractUtils

  transactionManager!: TransactionManager

  // Instance of relayer (Relayer Service Client) connected with this Smart Account and always ready to dispatch transactions
  // relayer.relay => dispatch to blockchain
  // other methods are useful for the widget
  relayer!: IRelayer

  fallbackRelayer!: IFallbackRelayer

  private signingService!: IFallbackAPI

  // Owner of the Smart Account common between all chains
  owner!: string

  // Address of the smart contract wallet common between all chains
  address!: string

  smartAccountState!: SmartAccountState

  // WIP
  // Could expose recommended provider classes through the SDK

  /**
   * Constructor for the Smart Account. If config is not provided it makes Smart Account available using default configuration
   * If you wish to use your own backend server and relayer service, pass the URLs here
   */
  constructor(signerOrProvider: Web3Provider | Signer, config?: Partial<SmartAccountConfig>) {
    super()
    const env = config?.environment ?? Environments.PROD

    if (!env || env === Environments.PROD) {
      Logger.log('Client connected to production environment')
      this.#smartAccountConfig = { ...ProductionConfig }
    } else if (env && env === Environments.DEV) {
      Logger.log('Client connected to testing environment')
      this.#smartAccountConfig = { ...DevelopmentConfig }
    } else {
      Logger.log('Client connected to STAGING')
      this.#smartAccountConfig = { ...StagingConfig }
    }

    if (!this.#smartAccountConfig.activeNetworkId) {
      throw Error('active chain needs to be specified')
    }

    if (this.#smartAccountConfig.supportedNetworksIds.length == 0)
      this.#smartAccountConfig.supportedNetworksIds = [this.#smartAccountConfig.activeNetworkId]

    let networkConfig: NetworkConfig[] = this.#smartAccountConfig.networkConfig

    if (config) {
      const customNetworkConfig: NetworkConfig[] = config.networkConfig || []
      networkConfig = _.unionBy(customNetworkConfig, networkConfig, 'chainId')
      Logger.log('Merged network config values', networkConfig)
      this.#smartAccountConfig = { ...this.#smartAccountConfig, ...config }
      this.#smartAccountConfig.networkConfig = networkConfig
    }
    this.supportedNetworkIds = this.#smartAccountConfig.supportedNetworksIds

    if (Signer.isSigner(signerOrProvider)) {
      this.signer = signerOrProvider
    } else if (Provider.isProvider(signerOrProvider)) {
      this.signer = new SmartAccountSigner(signerOrProvider)
    } else {
      Logger.error('signer or provider is not valid')
    }
    this.nodeClient = new NodeClient({ txServiceUrl: this.#smartAccountConfig.backendUrl })
    this.relayer = new RestRelayer({
      url: this.#smartAccountConfig.relayerUrl,
      socketServerUrl: this.#smartAccountConfig.socketServerUrl
    })
    this.aaProvider = {}
    this.chainConfig = []
  }

  getConfig(): SmartAccountConfig {
    return this.#smartAccountConfig
  }

  // Changes if we make change in nature of smart account signer
  getsigner(): Signer {
    return this.signer
  }

  getSmartAccountAPI(chainId: ChainId): BaseAccountAPI {
    chainId = chainId ? chainId : this.#smartAccountConfig.activeNetworkId
    const aaSigner: ERC4337EthersSigner = this.aaProvider[chainId].getSigner()
    return aaSigner.smartAccountAPI
  }

  getProviderUrl(network: ChainConfig): string {
    Logger.log(
      'after init smartAccountConfig.networkConfig',
      this.#smartAccountConfig.networkConfig
    )
    const networkConfig: NetworkConfig[] = this.#smartAccountConfig.networkConfig
    Logger.log(`networkConfig state is`, networkConfig)
    let providerUrl =
      networkConfig.find((element: NetworkConfig) => element.chainId === network.chainId)
        ?.providerUrl || ''

    if (!providerUrl) providerUrl = network.providerUrl
    return providerUrl
  }

  async getNetworkConfigValues(chainId: ChainId): Promise<NetworkConfig> {
    const networkConfigValues = await this.#smartAccountConfig.networkConfig?.find(
      (element: NetworkConfig) => element.chainId === chainId
    )
    if (!networkConfigValues) throw new Error('Could not get network config values')

    return networkConfigValues
  }

  async initializeContractsAtChain(chainId: ChainId) {
    let exist
    try {
      exist = this.contractUtils.smartWalletContract[chainId][this.DEFAULT_VERSION].getContract()
    } catch (err) {
      Logger.log('Chain config contract not loaded ', chainId)
    }
    if (!exist) {
      const network = this.chainConfig.find((element: ChainConfig) => element.chainId === chainId)
      if (!network) return
      const providerUrl = this.getProviderUrl(network)
      Logger.log('init at chain', chainId)

      const walletInfo = await this.getAddress({
        index: 0,
        chainId: network.chainId,
        version: this.DEFAULT_VERSION
      })
      this.address = walletInfo.smartAccountAddress
      Logger.log('smart wallet address is ', this.address)

      const readProvider = new ethers.providers.JsonRpcProvider(providerUrl)
      this.contractUtils.initializeContracts(this.signer, readProvider, walletInfo, network)

      const clientConfig = await this.getNetworkConfigValues(network.chainId)

      this.signingService = new FallbackGasTankAPI(
        this.#smartAccountConfig.biconomySigningServiceUrl || '',
        clientConfig.dappAPIKey || ''
      )

      this.fallbackRelayer = new FallbackRelayer({
        dappAPIKey: clientConfig.dappAPIKey || '',
        url: this.#smartAccountConfig.relayerUrl,
        relayerServiceUrl: this.#smartAccountConfig.socketServerUrl
      })

      this.aaProvider[network.chainId] = await newProvider(
        new ethers.providers.JsonRpcProvider(providerUrl),
        {
          dappAPIKey: clientConfig.dappAPIKey || '',
          biconomySigningServiceUrl: this.#smartAccountConfig.biconomySigningServiceUrl || '',
          socketServerUrl: this.#smartAccountConfig.socketServerUrl || '',
          entryPointAddress: this.#smartAccountConfig.entryPointAddress
            ? this.#smartAccountConfig.entryPointAddress
            : network.entryPoint[network.entryPoint.length - 1].address,
          bundlerUrl: clientConfig.bundlerUrl || this.#smartAccountConfig.bundlerUrl || '',
          chainId: network.chainId,
          customPaymasterAPI: clientConfig.customPaymasterAPI,
          txServiceUrl: this.#smartAccountConfig.backendUrl
        },
        this.signer,
        this.address,
        network.wallet[network.wallet.length - 1].address,
        network.fallBackHandler[network.fallBackHandler.length - 1].address,
        network.walletFactory[network.walletFactory.length - 1].address
      )
    }
  }

  async init() {
    this.setActiveChain(this.#smartAccountConfig.activeNetworkId)

    this.owner = await this.signer.getAddress()

    const chainConfig = (await this.nodeClient.getAllSupportedChains()).data

    this.contractUtils = new ContractUtils(chainConfig)

    for (let index = 0; index < this.#smartAccountConfig.supportedNetworksIds.length; index++) {
      const network = chainConfig.find(
        (element: ChainConfig) =>
          element.chainId === this.#smartAccountConfig.supportedNetworksIds[index]
      )
      if (network) {
        this.chainConfig.push(network)
      }
    }
    await this.initializeContractsAtChain(this.#smartAccountConfig.activeNetworkId)

    this.transactionManager = new TransactionManager(this.contractUtils.getSmartAccountState())

    await this.transactionManager.initialize(this.relayer, this.nodeClient, this.contractUtils)
    return this
  }

  // WIP
  // Optional methods for connecting paymaster
  // Optional methods for connecting another bundler

  async sendGaslessFallbackTransaction(
    transactionDto: TransactionDto
  ): Promise<TransactionResponse> {
    let { version, chainId } = transactionDto
    chainId = chainId ? chainId : this.#smartAccountConfig.activeNetworkId
    version = version ? version : this.DEFAULT_VERSION

    await this.initializeContractsAtChain(chainId)

    // create IWalletTransaction instance
    const transaction = await this.createTransaction(transactionDto)

    // create instance of SmartWallet contracts
    const walletContract = this.contractUtils.attachWalletContract(
      chainId,
      this.DEFAULT_VERSION,
      this.address
    )

    const signature = await this.signTransaction({
      version: this.DEFAULT_VERSION,
      tx: transaction,
      chainId,
      signer: this.signer
    })
    const refundInfo: IFeeRefundV1_0_0 | IFeeRefundV1_0_1 = {
      baseGas: transaction.baseGas,
      gasPrice: transaction.gasPrice,
      tokenGasPriceFactor: transaction.tokenGasPriceFactor,
      gasToken: transaction.gasToken,
      refundReceiver: transaction.refundReceiver
    }

    const execTransactionData = await walletContract.interface.encodeFunctionData(
      'execTransaction',
      [transaction, refundInfo, signature]
    )

    // create instance of fallbackGasTank contracts to get nonce
    const fallbackGasTank =
      this.contractUtils.fallbackGasTankContract[chainId][version].getContract()
    const gasTankNonce = await fallbackGasTank.getNonce(this.address)

    const isDeployed = await this.contractUtils.isDeployed(chainId, this.address)
    // dappIdentifier and signature will be added by signing service
    const fallbackUserOp = {
      sender: this.address,
      target: this.address,
      nonce: gasTankNonce,
      callData: execTransactionData || '',
      callGasLimit: BigNumber.from(800000), // will be updated below
      dappIdentifier: '',
      signature: ''
    }
    if (!isDeployed) {
      const network = this.chainConfig.find((element: ChainConfig) => element.chainId === chainId)
      if (!network) throw new Error('No Network Found for given chainid')

      const { multiSendCall, walletFactory } = this.getSmartAccountContext(chainId)
      const deployWalletEncodedData = await deployCounterFactualEncodedData({
        chainId: (await this.provider.getNetwork()).chainId,
        owner: await this.owner,
        txServiceUrl: this.#smartAccountConfig.backendUrl,
        index: 0
      })
      const txs = [
        {
          to: walletFactory.getAddress(),
          value: 0,
          data: deployWalletEncodedData,
          operation: 0
        },
        {
          to: this.address,
          value: 0,
          data: execTransactionData || '',
          operation: 0
        }
      ]
      const txnData = multiSendCall
        .getInterface()
        .encodeFunctionData('multiSend', [encodeMultiSend(txs)])
      Logger.log('txnData', txnData)

      // update fallbackUserOp with target and multiSend call data
      fallbackUserOp.target = multiSendCall.getAddress()
      fallbackUserOp.callData = txnData
    }

    Logger.log('fallbackUserOp before', fallbackUserOp)
    // send fallback user operation to signing service to get signature and dappIdentifier
    const signingServiceResponse = await this.signingService.getDappIdentifierAndSign(
      fallbackUserOp
    )
    fallbackUserOp.dappIdentifier = signingServiceResponse.dappIdentifier
    fallbackUserOp.signature = signingServiceResponse.signature
    Logger.log('fallbackUserOp after', fallbackUserOp)

    const handleFallBackData = await fallbackGasTank.populateTransaction.handleFallbackUserOp(
      fallbackUserOp
    )

    const rawTrx: RawTransactionType = {
      to: fallbackGasTank.address, // gas tank address
      data: handleFallBackData.data, // populateTransaction by fallbackGasTank contract handleFallbackUserop
      value: 0, // tx value
      chainId: chainId
    }
    const signedTx: SignedTransaction = {
      rawTx: rawTrx,
      tx: transaction
    }
    const state = await this.contractUtils.getSmartAccountState()
    const relayTrx: RelayTransaction = {
      signedTx,
      config: state,
      context: this.getSmartAccountContext(chainId)
    }
    const relayResponse = await this.fallbackRelayer.relay(relayTrx, this)
    return relayResponse
  }

  /**
   * @description this function will make complete transaction data for updateImplementationTrx
   * @param chainId
   * @returns
   */

  async updateImplementationTrx(chainId: ChainId): Promise<Transaction> {
    const isWalletDeployed = await this.isDeployed(chainId)
    if (isWalletDeployed) {
      const chainInfo = this.chainConfig.find((element: ChainConfig) => element.chainId === chainId)
      if (!chainInfo) {
        throw new Error('No ChainInfo Found')
      }
      const latestImpAddress = chainInfo.wallet[chainInfo.wallet.length - 1].address
      const walletsImpAddress = await this.contractUtils.getSmartAccountState()
        .implementationAddress
      if (latestImpAddress !== walletsImpAddress) {
        const updateImplementationCallData = await updateImplementationEncodedData(latestImpAddress)
        return { to: this.address, value: BigNumber.from(0), data: updateImplementationCallData }
      }
    }
    return { to: this.address, value: 0, data: '0x' }
  }

  /**
   * @description this function will make complete transaction data for updateFallBackHandlerTrx
   * @param chainId
   * @returns
   */
  async updateFallBackHandlerTrx(chainId: ChainId): Promise<Transaction> {
    const isWalletDeployed = await this.isDeployed(chainId)
    if (isWalletDeployed) {
      const chainInfo = this.chainConfig.find((element: ChainConfig) => element.chainId === chainId)
      if (!chainInfo) {
        throw new Error('No ChainInfo Found')
      }
      const latestfallBackHandlerAddress =
        chainInfo.fallBackHandler[chainInfo.fallBackHandler.length - 1].address
      const walletInfo = await this.contractUtils.getSmartAccountState()
      const fallBackHandlerAddress = walletInfo.fallbackHandlerAddress

      if (latestfallBackHandlerAddress !== fallBackHandlerAddress) {
        const fallbackHandlerCallData = await fallbackHandlerEncodedData(
          latestfallBackHandlerAddress
        )
        return { to: this.address, value: BigNumber.from(0), data: fallbackHandlerCallData }
      }
    }
    return { to: this.address, value: 0, data: '0x' }
  }

  /**
   * @description this function will let dapp to update Base wallet Implemenation to Latest
   * @returns
   */
  public async updateFallbackHandler(): Promise<TransactionResponse> {
    const chainId = this.#smartAccountConfig.activeNetworkId
    const fallbackHandlerTrx = await this.updateFallBackHandlerTrx(
      this.#smartAccountConfig.activeNetworkId
    )
    await this.initializeContractsAtChain(chainId)
    const aaSigner = this.aaProvider[chainId].getSigner()
    const response = await aaSigner.sendTransaction(fallbackHandlerTrx, false)
    return response
  }

  /**
   * @description this function will let dapp to update FallBackHandler to Latest
   * @returns
   */
  public async updateImplementation(): Promise<TransactionResponse> {
    const chainId = this.#smartAccountConfig.activeNetworkId
    const updateImplTrx = await this.updateImplementationTrx(
      this.#smartAccountConfig.activeNetworkId
    )
    await this.initializeContractsAtChain(chainId)
    const aaSigner = this.aaProvider[chainId].getSigner()
    const response = await aaSigner.sendTransaction(updateImplTrx, false)
    return response
  }

  public async sendGaslessTransaction(
    transactionDto: TransactionDto
    // isUpdateImpTrx?: Boolean
  ): Promise<TransactionResponse> {
    let isFallbackEnabled = false
    try {
      const { data } = await this.nodeClient.isFallbackEnabled()
      isFallbackEnabled = data.enable_fallback_flow
      Logger.log('isFallbackEnabled', data.enable_fallback_flow)
    } catch (error) {
      console.error('isFallbackEnabled', error)
    }

    if (isFallbackEnabled) {
      return this.sendGaslessFallbackTransaction(transactionDto)
    }

    let { chainId } = transactionDto
    chainId = chainId ? chainId : this.#smartAccountConfig.activeNetworkId
    // version = version ? version : this.DEFAULT_VERSION
    const aaSigner = this.aaProvider[chainId].getSigner()

    await this.initializeContractsAtChain(chainId)
    const batchTrx = []
    const updateImplTrx = await this.updateImplementationTrx(chainId)
    let response

    // this case will run when user is making any normal trx and we have detected that the wallet is
    // not pointing to latest implementation so will merge user's trx with update Implementation Trx and
    // Batch both trx
    //     if ( updateImplTrx.data != '0x' && !isUpdateImpTrx){

    if (updateImplTrx.data != '0x') {
      batchTrx.push(updateImplTrx, transactionDto.transaction)
      response = this.sendGaslessTransactionBatch({ transactions: batchTrx })
    } else {
      // this case { if ( isUpdateImpTrx ) } will work only when user specifically wanted to just update Base wallet Implementation
      // if ( isUpdateImpTrx )
      // transactionDto.transaction = updateImplTrx

      response = await aaSigner.sendTransaction(transactionDto.transaction, false)
    }
    return response
  }

  public async sendGaslessTransactionBatch(
    transactionBatchDto: TransactionBatchDto
  ): Promise<TransactionResponse> {
    let { chainId } = transactionBatchDto
    chainId = chainId ? chainId : this.#smartAccountConfig.activeNetworkId

    const { transactions } = transactionBatchDto

    const aaSigner = this.aaProvider[chainId].getSigner()

    const updateImplTrx = await this.updateImplementationTrx(chainId)
    // whatever batch trx user make. will ensure to update Base wallet implementation if needed
    if (updateImplTrx.data != '0x') {
      transactions.unshift(updateImplTrx)
    }
    const response = await aaSigner.sendTransactionBatch(transactions, false)
    return response
  }

  // Only to deploy wallet using connected paymaster
  public async deployWalletUsingPaymaster(): Promise<TransactionResponse> {
    const aaSigner = this.aaProvider[this.#smartAccountConfig.activeNetworkId].getSigner()
    const transaction = {
      to: ZERO_ADDRESS,
      data: '0x'
    }
    const response = await aaSigner.sendTransaction(transaction, true)
    return response
  }

  /**
   *
   * @param smartAccountVersion
   * @description // set wallet version to be able to interact with different deployed versions
   */
  async setSmartAccountVersion(smartAccountVersion: SmartAccountVersion): Promise<SmartAccount> {
    this.DEFAULT_VERSION = smartAccountVersion
    this.address = (
      await this.getAddress({
        index: 0,
        chainId: this.#smartAccountConfig.activeNetworkId,
        version: this.DEFAULT_VERSION
      })
    ).smartAccountAddress
    return this
  }

  public async getAlltokenBalances(balancesDto: BalancesDto): Promise<BalancesResponse> {
    return this.nodeClient.getAlltokenBalances(balancesDto)
  }

  public async getTotalBalanceInUsd(balancesDto: BalancesDto): Promise<UsdBalanceResponse> {
    return this.nodeClient.getTotalBalanceInUsd(balancesDto)
  }

  public async getSmartAccountsByOwner(
    smartAccountByOwnerDto: SmartAccountByOwnerDto
  ): Promise<SmartAccountsResponse> {
    return this.nodeClient.getSmartAccountsByOwner(smartAccountByOwnerDto)
  }

  public async getTransactionByAddress(
    chainId: number,
    address: string
  ): Promise<SCWTransactionResponse[]> {
    return this.nodeClient.getTransactionByAddress(chainId, address)
  }

  public async getTransactionByHash(txHash: string): Promise<SCWTransactionResponse> {
    return this.nodeClient.getTransactionByHash(txHash)
  }

  // Assigns transaction relayer to this smart wallet instance
  /**
   * Assigns transaction relayer to this smart wallet instance
   * @notice Assumption is that relayer will accept calls for all supported chains
   * @param relayer Relayer client to be associated with this smart account
   * @returns this/self
   */
  async setRelayer(relayer: IRelayer): Promise<SmartAccount> {
    if (relayer === undefined) return this
    this.relayer = relayer
    //If we end up maintaining relayer instance on this then it should update all transaction managers
    //await this.transactionManager.setRelayer(relayer)
    return this
  }

  /**
   * Allows to change default active chain of the Smart Account
   * @param chainId
   * @returns self/this
   */
  async setActiveChain(chainId: ChainId): Promise<SmartAccount> {
    this.#smartAccountConfig.activeNetworkId = chainId
    await this.initializeContractsAtChain(this.#smartAccountConfig.activeNetworkId)
    return this
  }

  /**
   *
   * @notice personal sign is used currently (Signer should be able to use _typedSignData)
   * @param tx IWalletTransaction Smart Account Transaction object prepared
   * @param chainId optional chainId
   * @returns:string Signature
   */
  async signTransaction(signTransactionDto: SignTransactionDto): Promise<string> {
    const { chainId = this.#smartAccountConfig.activeNetworkId, tx } = signTransactionDto
    const signatureType = this.#smartAccountConfig.signType
    const walletContract = this.contractUtils.attachWalletContract(
      chainId,
      this.DEFAULT_VERSION,
      this.address
    )
    let signature = '0x'
    if (signatureType === SignTypeMethod.PERSONAL_SIGN) {
      const { data } = await smartAccountSignMessage(this.signer, walletContract, tx, chainId)
      signature += data.slice(2)
    } else {
      const { data } = await smartAccountSignTypedData(this.signer, walletContract, tx, chainId)
      signature += data.slice(2)
    }
    return signature
  }

  // This would be a implementation on non-aa4337 provider
  /**
   * Prepares encoded wallet transaction, gets signature from the signer and dispatches to the blockchain using relayer
   * @param tx IWalletTransaction Smart Account Transaction object prepared
   * @param chainId optional chainId
   * @returns transactionId : transaction identifier
   */
  async sendTransaction(sendTransactionDto: SendTransactionDto): Promise<string> {
    let { chainId } = sendTransactionDto
    const { tx } = sendTransactionDto
    chainId = chainId ? chainId : this.#smartAccountConfig.activeNetworkId
    let { gasLimit } = sendTransactionDto
    const isDeployed = await this.contractUtils.isDeployed(chainId, this.address)
    const rawTx: RawTransactionType = {
      to: tx.to,
      data: tx.data,
      chainId: chainId
    }

    const transaction: ExecTransaction = {
      to: tx.to,
      value: tx.value,
      data: tx.data,
      operation: tx.operation,
      targetTxGas: tx.targetTxGas
    }

    const refundInfo: IFeeRefundV1_0_0 | IFeeRefundV1_0_1 = {
      baseGas: tx.baseGas,
      gasPrice: tx.gasPrice,
      tokenGasPriceFactor: tx.tokenGasPriceFactor,
      gasToken: tx.gasToken,
      refundReceiver: tx.refundReceiver
    }

    const walletContract = this.contractUtils.attachWalletContract(
      chainId,
      this.DEFAULT_VERSION,
      this.address
    )

    const signature = await this.signTransaction({
      version: this.DEFAULT_VERSION,
      tx,
      chainId,
      signer: this.signer
    })

    const execTransaction = await walletContract.populateTransaction.execTransaction(
      transaction,
      refundInfo,
      signature
    )

    rawTx.to = this.address
    rawTx.data = execTransaction.data

    const state = await this.contractUtils.getSmartAccountState()

    const signedTx: SignedTransaction = {
      rawTx,
      tx
    }
    const relayTrx: RelayTransaction = {
      signedTx,
      config: state,
      context: this.getSmartAccountContext(chainId)
    }
    if (gasLimit) {
      relayTrx.gasLimit = gasLimit
    }
    if (!isDeployed) {
      gasLimit = {
        hex: '0x1E8480',
        type: 'hex'
      }
      relayTrx.gasLimit = gasLimit
    }
    const relayResponse: RelayResponse = await this.relayer.relay(relayTrx, this)
    if (relayResponse.transactionId) {
      return relayResponse.transactionId
    }
    return ''
  }

  async sendSignedTransaction(sendSignedTransactionDto: SendSignedTransactionDto): Promise<string> {
    let { chainId } = sendSignedTransactionDto
    const { tx, signature } = sendSignedTransactionDto
    chainId = chainId ? chainId : this.#smartAccountConfig.activeNetworkId
    let { gasLimit } = sendSignedTransactionDto
    const isDeployed = await this.contractUtils.isDeployed(chainId, this.address)
    const rawTx: RawTransactionType = {
      to: tx.to,
      data: tx.data,
      value: 0,
      chainId: chainId
    }

    const transaction: ExecTransaction = {
      to: tx.to,
      value: tx.value,
      data: tx.data,
      operation: tx.operation,
      targetTxGas: tx.targetTxGas
    }

    const refundInfo: IFeeRefundV1_0_0 | IFeeRefundV1_0_1 = {
      baseGas: tx.baseGas,
      gasPrice: tx.gasPrice,
      tokenGasPriceFactor: tx.tokenGasPriceFactor,
      gasToken: tx.gasToken,
      refundReceiver: tx.refundReceiver
    }

    const walletContract = this.contractUtils.attachWalletContract(
      chainId,
      this.DEFAULT_VERSION,
      this.address
    )

    const execTransaction = await walletContract.populateTransaction.execTransaction(
      transaction,
      refundInfo,
      signature
    )

    rawTx.to = this.address
    rawTx.data = execTransaction.data

    const state = await this.contractUtils.getSmartAccountState()

    const signedTx: SignedTransaction = {
      rawTx,
      tx
    }
    const relayTrx: RelayTransaction = {
      signedTx,
      config: state,
      context: this.getSmartAccountContext(chainId)
    }
    if (gasLimit) {
      relayTrx.gasLimit = gasLimit
    }
    if (!isDeployed) {
      gasLimit = {
        hex: '0x1E8480',
        type: 'hex'
      }
      relayTrx.gasLimit = gasLimit
    }
    const relayResponse: RelayResponse = await this.relayer.relay(relayTrx, this)
    Logger.log('relayResponse', relayResponse)
    if (relayResponse.transactionId) {
      return relayResponse.transactionId
    }
    return ''
  }

  // Get Fee Options from relayer and make it available for display
  // We can also show list of transactions to be processed (decodeContractCall)
  /**
   *
   * @param prepareRefundTransactionDto
   */
  async prepareRefundTransaction(
    prepareRefundTransactionDto: PrepareRefundTransactionDto
  ): Promise<FeeQuote[]> {
    let { version, chainId } = prepareRefundTransactionDto
<<<<<<< HEAD
=======
    const { batchId = 1 } = prepareRefundTransactionDto
>>>>>>> bbccf459
    const { transaction } = prepareRefundTransactionDto
    chainId = chainId ? chainId : this.#smartAccountConfig.activeNetworkId
    version = version ? version : this.DEFAULT_VERSION
    return this.transactionManager.prepareRefundTransaction({
      chainId,
      version,
      transaction
    })
  }

  // Get Fee Options from relayer and make it available for display
  // We can also show list of transactions to be processed (decodeContractCall)
  /**
   *
   * @param prepareRefundTransactionsDto
   */
  async prepareRefundTransactionBatch(
    prepareRefundTransactionsDto: PrepareRefundTransactionsDto
  ): Promise<FeeQuote[]> {
    let { version, chainId } = prepareRefundTransactionsDto
<<<<<<< HEAD
=======
    const { batchId = 1 } = prepareRefundTransactionsDto

>>>>>>> bbccf459
    const { transactions } = prepareRefundTransactionsDto

    chainId = chainId ? chainId : this.#smartAccountConfig.activeNetworkId
    version = version ? version : this.DEFAULT_VERSION
    return this.transactionManager.prepareRefundTransactionBatch({
      version,
      chainId,
      transactions
    })
  }

  // Other helpers go here for pre build (feeOptions and quotes from relayer) , build and execution of refund type transactions
  /**
   * Prepares compatible IWalletTransaction object based on Transaction Request
   * @notice This transaction is with fee refund (smart account pays using it's own assets accepted by relayers)
   * @param refundTransactionDto
   * @returns
   */
  async createRefundTransaction(
    refundTransactionDto: RefundTransactionDto
  ): Promise<IWalletTransaction> {
    let { version, chainId } = refundTransactionDto
<<<<<<< HEAD
=======
    const { batchId = 1 } = refundTransactionDto
>>>>>>> bbccf459
    const { transaction, feeQuote } = refundTransactionDto
    chainId = chainId ? chainId : this.#smartAccountConfig.activeNetworkId
    version = version ? version : this.DEFAULT_VERSION
    return this.transactionManager.createRefundTransaction({
      version,
      transaction,
      chainId,
      feeQuote
    })
  }

  /**
   * Prepares compatible IWalletTransaction object based on Transaction Request
   * @notice This transaction is without fee refund (gasless)
   * @param transactionDto
   * @returns
   */
  async createTransaction(transactionDto: TransactionDto): Promise<IWalletTransaction> {
    let { version, chainId } = transactionDto
    const { transaction } = transactionDto
    const { batchId = 1 } = transactionDto

    chainId = chainId ? chainId : this.#smartAccountConfig.activeNetworkId
    version = version ? version : this.DEFAULT_VERSION
    return this.transactionManager.createTransaction({ chainId, version, transaction })
  }

  /**
   * Prepares compatible IWalletTransaction object based on Transaction Request
   * @notice This transaction is without fee refund (gasless)
   * @param transaction
   * @param chainId
   * @returns
   */
  async createTransactionBatch(
    transactionBatchDto: TransactionBatchDto
  ): Promise<IWalletTransaction> {
    let { version, chainId } = transactionBatchDto
    const { transactions } = transactionBatchDto
    const { batchId = 1 } = transactionBatchDto

    chainId = chainId ? chainId : this.#smartAccountConfig.activeNetworkId
    version = version ? version : this.DEFAULT_VERSION
    return this.transactionManager.createTransactionBatch({
      version,
      transactions,
      chainId
    })
  }

  /**
   * Prepares compatible IWalletTransaction object based on Transaction Request
   * @notice This transaction is with fee refund (smart account pays using it's own assets accepted by relayers)
   * @param refundTransactionBatchDto
   * @returns
   */
  async createRefundTransactionBatch(
    refundTransactionBatchDto: RefundTransactionBatchDto
  ): Promise<IWalletTransaction> {
    let { version, chainId } = refundTransactionBatchDto
<<<<<<< HEAD
=======
    const { batchId = 1 } = refundTransactionBatchDto
>>>>>>> bbccf459
    const { transactions, feeQuote } = refundTransactionBatchDto
    chainId = chainId ? chainId : this.#smartAccountConfig.activeNetworkId
    version = version ? version : this.DEFAULT_VERSION
    return this.transactionManager.createRefundTransactionBatch({
      version,
      transactions,
      chainId,
      feeQuote
    })
  }

  /**
   *
   * @param chainId optional chainId
   * @returns Smart Wallet Contract instance attached with current smart account address (proxy)
   */
  smartAccount(chainId?: ChainId): SmartWalletContract {
    chainId = chainId ? chainId : this.#smartAccountConfig.activeNetworkId
    const smartWallet = this.contractUtils.smartWalletContract[chainId][this.DEFAULT_VERSION]
    const address = this.address
    smartWallet.getContract().attach(address)
    return smartWallet
  }

  /**
   *
   * @param chainId optional chainId
   * @returns Smart Wallet Factory instance for requested chainId
   */
  factory(chainId?: ChainId): SmartWalletFactoryContract {
    chainId = chainId ? chainId : this.#smartAccountConfig.activeNetworkId
    return this.contractUtils.smartWalletFactoryContract[chainId][this.DEFAULT_VERSION]
  }

  multiSend(chainId?: ChainId): MultiSendContract {
    chainId = chainId ? chainId : this.#smartAccountConfig.activeNetworkId
    return this.contractUtils.multiSendContract[chainId][this.DEFAULT_VERSION]
  }

  // WIP
  // expose getMultiSend(), getMultiSendCall()

  async getAddress(
    addressForCounterFactualWalletDto: AddressForCounterFactualWalletDto
  ): Promise<ISmartAccount> {
    const { index, chainId } = addressForCounterFactualWalletDto

    const walletInfo = await getWalletInfo({
      chainId,
      owner: this.owner,
      txServiceUrl: this.#smartAccountConfig.backendUrl,
      index
    })

    Logger.log('walletInfo ', walletInfo)

    this.address = walletInfo.smartAccountAddress

    const smartAccountState = {
      chainId: chainId,
      version: walletInfo.version,
      address: walletInfo.smartAccountAddress,
      owner: this.owner,
      isDeployed: walletInfo.isDeployed, // could be set as state in init
      entryPointAddress: walletInfo.entryPointAddress,
      implementationAddress: walletInfo.implementationAddress,
      fallbackHandlerAddress: walletInfo.fallBackHandlerAddress,
      factoryAddress: walletInfo.factoryAddress
    }
    this.contractUtils.setSmartAccountState(smartAccountState)

    return walletInfo
  }

  /**
   * Allows one to check if the smart account is already deployed on requested chainOd
   * @notice the check is made on Wallet Factory state with current address in Smart Account state
   * @param chainId optional chainId : Default is current active
   * @returns
   */
  async isDeployed(chainId: ChainId): Promise<boolean> {
    chainId = chainId ? chainId : this.#smartAccountConfig.activeNetworkId
    return await this.contractUtils.isDeployed(chainId, this.address)
  }

  /**
   * @param chainId requested chain : default is active chain
   * @returns object containing infromation (owner, relevant contract addresses, isDeployed) about Smart Account for requested chain
   */
  async getSmartAccountState(): Promise<SmartAccountState> {
    return this.contractUtils.getSmartAccountState()
  }

  //
  /**
   * Serves smart contract instances associated with Smart Account for requested ChainId
   * Context is useful when relayer is deploying a wallet
   * @param chainId requested chain : default is active chain
   * @returns object containing relevant contract instances
   */
  getSmartAccountContext(
    // smartAccountVersion: SmartAccountVersion = this.DEFAULT_VERSION,
    chainId?: ChainId
  ): SmartAccountContext {
    chainId = chainId ? chainId : this.#smartAccountConfig.activeNetworkId

    const context: SmartAccountContext = this.contractUtils.getSmartAccountContext(
      chainId,
      this.DEFAULT_VERSION
    )
    return context
  }
}

// Current default config

export default SmartAccount<|MERGE_RESOLUTION|>--- conflicted
+++ resolved
@@ -846,10 +846,6 @@
     prepareRefundTransactionDto: PrepareRefundTransactionDto
   ): Promise<FeeQuote[]> {
     let { version, chainId } = prepareRefundTransactionDto
-<<<<<<< HEAD
-=======
-    const { batchId = 1 } = prepareRefundTransactionDto
->>>>>>> bbccf459
     const { transaction } = prepareRefundTransactionDto
     chainId = chainId ? chainId : this.#smartAccountConfig.activeNetworkId
     version = version ? version : this.DEFAULT_VERSION
@@ -870,11 +866,6 @@
     prepareRefundTransactionsDto: PrepareRefundTransactionsDto
   ): Promise<FeeQuote[]> {
     let { version, chainId } = prepareRefundTransactionsDto
-<<<<<<< HEAD
-=======
-    const { batchId = 1 } = prepareRefundTransactionsDto
-
->>>>>>> bbccf459
     const { transactions } = prepareRefundTransactionsDto
 
     chainId = chainId ? chainId : this.#smartAccountConfig.activeNetworkId
@@ -897,10 +888,6 @@
     refundTransactionDto: RefundTransactionDto
   ): Promise<IWalletTransaction> {
     let { version, chainId } = refundTransactionDto
-<<<<<<< HEAD
-=======
-    const { batchId = 1 } = refundTransactionDto
->>>>>>> bbccf459
     const { transaction, feeQuote } = refundTransactionDto
     chainId = chainId ? chainId : this.#smartAccountConfig.activeNetworkId
     version = version ? version : this.DEFAULT_VERSION
@@ -961,10 +948,6 @@
     refundTransactionBatchDto: RefundTransactionBatchDto
   ): Promise<IWalletTransaction> {
     let { version, chainId } = refundTransactionBatchDto
-<<<<<<< HEAD
-=======
-    const { batchId = 1 } = refundTransactionBatchDto
->>>>>>> bbccf459
     const { transactions, feeQuote } = refundTransactionBatchDto
     chainId = chainId ? chainId : this.#smartAccountConfig.activeNetworkId
     version = version ? version : this.DEFAULT_VERSION
