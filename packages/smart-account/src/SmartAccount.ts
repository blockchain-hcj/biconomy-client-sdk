import {
  SignUserPaidTransactionDto,
  SendUserPaidTransactionDto,
  SendUserPaidSignedTransactionDto,
  GetFeeQuotesDto,
  GetFeeQuotesForBatchDto,
  CreateUserPaidTransactionDto,
  CreateUserPaidTransactionBatchDto,
  TransactionDto,
  TransactionBatchDto,
  ExecTransaction,
  RelayTransaction,
  IFeeRefundV1_0_0,
  IFeeRefundV1_0_1,
  IWalletTransaction,
  SmartAccountVersion,
  SignedTransaction,
  ChainId,
  SignTypeMethod,
  SmartAccountContext,
  SmartWalletFactoryContract,
  MultiSendContract,
  SmartWalletContract,
  AddressForCounterFactualWalletDto,
  RawTransactionType,
  SmartAccountState,
  FeeQuote,
  RelayResponse,
  SmartAccountConfig,
  Environments,
  NetworkConfig,
  ZERO_ADDRESS,
  IFallbackAPI
} from '@biconomy/core-types'
import NodeClient, {
  ISmartAccount,
  ChainConfig,
  SmartAccountsResponse,
  SmartAccountByOwnerDto,
  SCWTransactionResponse,
  BalancesResponse,
  BalancesDto,
  UsdBalanceResponse
} from '@biconomy/node-client'
import { JsonRpcProvider, Provider, Web3Provider } from '@ethersproject/providers'
import { IRelayer, RestRelayer, FallbackRelayer, IFallbackRelayer } from '@biconomy/relayer'
import * as _ from 'lodash'
import TransactionManager, {
  ContractUtils,
  encodeMultiSend,
  smartAccountSignMessage,
  smartAccountSignTypedData
} from '@biconomy/transactions'
import EventEmitter from 'events'
import { TransactionResponse } from '@ethersproject/providers'
import { SmartAccountSigner } from './signers/SmartAccountSigner'
import { DevelopmentConfig, StagingConfig, ProductionConfig } from './config'
// AA
import {
  newProvider,
  ERC4337EthersProvider,
  FallbackGasTankAPI,
  ERC4337EthersSigner,
  BaseAccountAPI
} from '@biconomy/account-abstraction'
import {
  Logger,
  deployCounterFactualEncodedData,
  getWalletInfo,
  updateImplementationEncodedData,
  fallbackHandlerEncodedData
} from '@biconomy/common'

import { BigNumber, ethers, Signer } from 'ethers'
import { Transaction } from '@biconomy/core-types'

// Create an instance of Smart Account with multi-chain support.
class SmartAccount extends EventEmitter {
  // By default latest version
  DEFAULT_VERSION: SmartAccountVersion = '1.0.0'

  // Smart Account Context provies relevant contract instances for chainId asked (default is current active chain)
  context!: { [chainId: number]: SmartAccountContext }

  // Optional config to initialise instance of Smart Account. One can provide main active chain and only limited chains they need to be on.
  #smartAccountConfig!: SmartAccountConfig

  // Array of chain ids that current multi-chain instance supports
  supportedNetworkIds!: ChainId[]

  // Chain configurations fetched from backend
  chainConfig!: ChainConfig[]

  provider!: JsonRpcProvider

  // 4337Provider
  aaProvider!: { [chainId: number]: ERC4337EthersProvider }

  signer!: Signer

  nodeClient!: NodeClient

  contractUtils!: ContractUtils

  transactionManager!: TransactionManager

  // Instance of relayer (Relayer Service Client) connected with this Smart Account and always ready to dispatch transactions
  // relayer.relay => dispatch to blockchain
  // other methods are useful for the widget
  relayer!: IRelayer

  fallbackRelayer!: IFallbackRelayer

  private signingService!: IFallbackAPI

  // Owner of the Smart Account common between all chains
  owner!: string

  // Address of the smart contract wallet common between all chains
  address!: string

  smartAccountState!: SmartAccountState

  // WIP
  // Could expose recommended provider classes through the SDK

  /**
   * Constructor for the Smart Account. If config is not provided it makes Smart Account available using default configuration
   * If you wish to use your own backend server and relayer service, pass the URLs here
   */
  constructor(signerOrProvider: Web3Provider | Signer, config?: Partial<SmartAccountConfig>) {
    super()
    const env = config?.environment ?? Environments.PROD

    if (!env || env === Environments.PROD) {
      Logger.log('Client connected to production environment')
      this.#smartAccountConfig = { ...ProductionConfig }
    } else if (env && env === Environments.DEV) {
      Logger.log('Client connected to testing environment')
      this.#smartAccountConfig = { ...DevelopmentConfig }
    } else {
      Logger.log('Client connected to STAGING')
      this.#smartAccountConfig = { ...StagingConfig }
    }

    if (!this.#smartAccountConfig.activeNetworkId) {
      throw Error('active chain needs to be specified')
    }

    if (this.#smartAccountConfig.supportedNetworksIds.length == 0)
      this.#smartAccountConfig.supportedNetworksIds = [this.#smartAccountConfig.activeNetworkId]

    let networkConfig: NetworkConfig[] = this.#smartAccountConfig.networkConfig

    if (config) {
      const customNetworkConfig: NetworkConfig[] = config.networkConfig || []
      Logger.log('Custom network config', customNetworkConfig)

      if (customNetworkConfig.length !== 0) {
        const mergedNetworkConfig = _.merge(
          _.keyBy(customNetworkConfig, 'chainId'),
          _.keyBy(networkConfig, 'chainId')
        )
        networkConfig = _.values(mergedNetworkConfig)
      }
      Logger.log('Merged network config values', networkConfig)
      this.#smartAccountConfig = { ...this.#smartAccountConfig, ...config }
      this.#smartAccountConfig.networkConfig = networkConfig
    }
    this.supportedNetworkIds = this.#smartAccountConfig.supportedNetworksIds

    if (Signer.isSigner(signerOrProvider)) {
      this.signer = signerOrProvider
    } else if (Provider.isProvider(signerOrProvider)) {
      this.signer = new SmartAccountSigner(signerOrProvider)
    } else {
      Logger.error('signer or provider is not valid')
    }
    this.nodeClient = new NodeClient({ txServiceUrl: this.#smartAccountConfig.backendUrl })
    this.relayer = new RestRelayer({
      url: this.#smartAccountConfig.relayerUrl,
      socketServerUrl: this.#smartAccountConfig.socketServerUrl
    })
    this.aaProvider = {}
    this.chainConfig = []
  }

  getConfig(): SmartAccountConfig {
    return this.#smartAccountConfig
  }

  // Changes if we make change in nature of smart account signer
  getsigner(): Signer {
    return this.signer
  }

  getSmartAccountAPI(chainId: ChainId): BaseAccountAPI {
    chainId = chainId ? chainId : this.#smartAccountConfig.activeNetworkId
    const aaSigner: ERC4337EthersSigner = this.aaProvider[chainId].getSigner()
    return aaSigner.smartAccountAPI
  }

  getProviderUrl(network: ChainConfig): string {
    Logger.log(
      'after init smartAccountConfig.networkConfig',
      this.#smartAccountConfig.networkConfig
    )
    const networkConfig: NetworkConfig[] = this.#smartAccountConfig.networkConfig
    Logger.log(`networkConfig state is`, networkConfig)
    let providerUrl =
      networkConfig.find((element: NetworkConfig) => element.chainId === network.chainId)
        ?.providerUrl || ''

    Logger.log('provider url in unioned network config ', providerUrl)
    if (!providerUrl) {
      Logger.log('using rpc url from chain seed ', network.providerUrl)
      providerUrl = network.providerUrl
    }
    return providerUrl
  }

  async getNetworkConfigValues(chainId: ChainId): Promise<NetworkConfig> {
    const networkConfigValues = await this.#smartAccountConfig.networkConfig?.find(
      (element: NetworkConfig) => element.chainId === chainId
    )
    if (!networkConfigValues) throw new Error('Could not get network config values')

    return networkConfigValues
  }

  async initializeAtChain(chainId: ChainId) {
    let exist
    try {
      exist = this.contractUtils.smartWalletContract[chainId][this.DEFAULT_VERSION].getContract()
    } catch (err) {
      Logger.log('Chain config contract not loaded ', chainId)
    }
    if (!exist) {
      const network = this.chainConfig.find((element: ChainConfig) => element.chainId === chainId)
      if (!network) return
      const providerUrl = this.getProviderUrl(network)
      Logger.log('init at chain', chainId)

      const walletInfo = await this.getAddress({
        index: 0,
        chainId: network.chainId,
        version: this.DEFAULT_VERSION
      })
      this.address = walletInfo.smartAccountAddress
      Logger.log('smart wallet address is ', this.address)

      const readProvider = new ethers.providers.JsonRpcProvider(providerUrl)
      this.provider = readProvider
      this.contractUtils.initializeContracts(this.signer, readProvider, walletInfo, network)

      const clientConfig = await this.getNetworkConfigValues(network.chainId)

      this.signingService = new FallbackGasTankAPI(
        this.#smartAccountConfig.biconomySigningServiceUrl || '',
        clientConfig.dappAPIKey || ''
      )

      this.fallbackRelayer = new FallbackRelayer({
        dappAPIKey: clientConfig.dappAPIKey || '',
        url: this.#smartAccountConfig.relayerUrl,
        relayerServiceUrl: this.#smartAccountConfig.socketServerUrl
      })

      this.aaProvider[network.chainId] = await newProvider(
        new ethers.providers.JsonRpcProvider(providerUrl),
        {
          dappAPIKey: clientConfig.dappAPIKey || '',
          // Review: default false
          // could come from global set config or method level when we implement fee mode
          strictSponsorshipMode: this.#smartAccountConfig.strictSponsorshipMode || false,
          biconomySigningServiceUrl: this.#smartAccountConfig.biconomySigningServiceUrl || '',
          socketServerUrl: this.#smartAccountConfig.socketServerUrl || '',
          entryPointAddress: this.#smartAccountConfig.entryPointAddress
            ? this.#smartAccountConfig.entryPointAddress
            : network.entryPoint[network.entryPoint.length - 1].address,
          bundlerUrl: clientConfig.bundlerUrl || this.#smartAccountConfig.bundlerUrl || '',
          chainId: network.chainId,
          customPaymasterAPI: clientConfig.customPaymasterAPI,
          txServiceUrl: this.#smartAccountConfig.backendUrl
        },
        this.signer,
        this.address,
        network.wallet[network.wallet.length - 1].address,
        network.fallBackHandler[network.fallBackHandler.length - 1].address,
        network.walletFactory[network.walletFactory.length - 1].address
      )
    }
  }

  async init() {
    try {
      this.owner = await this.signer.getAddress()
    } catch (error) {
      throw new Error('Invalid Provider, cant get signer address')
    }
    this.setActiveChain(this.#smartAccountConfig.activeNetworkId)

    const chainConfig = (await this.nodeClient.getAllSupportedChains()).data

    this.contractUtils = new ContractUtils(chainConfig)

    for (let index = 0; index < this.#smartAccountConfig.supportedNetworksIds.length; index++) {
      const network = chainConfig.find(
        (element: ChainConfig) =>
          element.chainId === this.#smartAccountConfig.supportedNetworksIds[index]
      )
      if (network) {
        this.chainConfig.push(network)
      }
    }
    await this.initializeAtChain(this.#smartAccountConfig.activeNetworkId)

    this.transactionManager = new TransactionManager(this.contractUtils.getSmartAccountState())

    await this.transactionManager.initialize(this.relayer, this.nodeClient, this.contractUtils)
    return this
  }

  // WIP
  // Optional methods for connecting paymaster
  // Optional methods for connecting another bundler

  async sendFallbackTransaction(transactionDto: TransactionDto): Promise<TransactionResponse> {
    let { version, chainId } = transactionDto
    chainId = chainId ? chainId : this.#smartAccountConfig.activeNetworkId
    version = version ? version : this.DEFAULT_VERSION

    await this.initializeAtChain(chainId)

    // create IWalletTransaction instance
    const transaction = await this.createTransaction(transactionDto)

    // create instance of SmartWallet contracts
    const walletContract = this.contractUtils.attachWalletContract(
      chainId,
      this.DEFAULT_VERSION,
      this.address
    )

    const signature = await this.signUserPaidTransaction({
      version: this.DEFAULT_VERSION,
      tx: transaction,
      chainId,
      signer: this.signer
    })
    const refundInfo: IFeeRefundV1_0_0 | IFeeRefundV1_0_1 = {
      baseGas: transaction.baseGas,
      gasPrice: transaction.gasPrice,
      tokenGasPriceFactor: transaction.tokenGasPriceFactor,
      gasToken: transaction.gasToken,
      refundReceiver: transaction.refundReceiver
    }

    const execTransactionData = await walletContract.interface.encodeFunctionData(
      'execTransaction',
      [transaction, refundInfo, signature]
    )

    // create instance of fallbackGasTank contracts to get nonce
    const fallbackGasTank =
      this.contractUtils.fallbackGasTankContract[chainId][version].getContract()
    const gasTankNonce = await fallbackGasTank.getNonce(this.address)

    const isDeployed = await this.contractUtils.isDeployed(chainId, this.address)
    // dappIdentifier and signature will be added by signing service
    const fallbackUserOp = {
      sender: this.address,
      target: this.address,
      nonce: gasTankNonce,
      callData: execTransactionData || '',
      callGasLimit: BigNumber.from(800000), // will be updated below
      dappIdentifier: '',
      signature: ''
    }
    if (!isDeployed) {
      const network = this.chainConfig.find((element: ChainConfig) => element.chainId === chainId)
      if (!network) throw new Error('No Network Found for given chainid')

      const { multiSendCall, walletFactory } = this.getSmartAccountContext(chainId)
      const deployWalletEncodedData = await deployCounterFactualEncodedData({
        chainId: (await this.provider.getNetwork())?.chainId,
        owner: await this.owner,
        txServiceUrl: this.#smartAccountConfig.backendUrl,
        index: 0
      })
      const txs = [
        {
          to: walletFactory.getAddress(),
          value: 0,
          data: deployWalletEncodedData,
          operation: 0
        },
        {
          to: this.address,
          value: 0,
          data: execTransactionData || '',
          operation: 0
        }
      ]
      const txnData = multiSendCall
        .getInterface()
        .encodeFunctionData('multiSend', [encodeMultiSend(txs)])
      Logger.log('txnData', txnData)

      // update fallbackUserOp with target and multiSend call data
      fallbackUserOp.target = multiSendCall.getAddress()
      fallbackUserOp.callData = txnData
    }

    Logger.log('fallbackUserOp before', fallbackUserOp)
    // send fallback user operation to signing service to get signature and dappIdentifier
    const signingServiceResponse = await this.signingService.getDappIdentifierAndSign(
      fallbackUserOp
    )
    fallbackUserOp.dappIdentifier = signingServiceResponse.dappIdentifier
    fallbackUserOp.signature = signingServiceResponse.signature
    Logger.log('fallbackUserOp after', fallbackUserOp)

    const handleFallBackData = await fallbackGasTank.populateTransaction.handleFallbackUserOp(
      fallbackUserOp
    )

    const rawTrx: RawTransactionType = {
      to: fallbackGasTank.address, // gas tank address
      data: handleFallBackData.data, // populateTransaction by fallbackGasTank contract handleFallbackUserop
      value: 0, // tx value
      chainId: chainId
    }
    const signedTx: SignedTransaction = {
      rawTx: rawTrx,
      tx: transaction
    }
    const state = await this.contractUtils.getSmartAccountState()
    const relayTrx: RelayTransaction = {
      signedTx,
      config: state,
      context: this.getSmartAccountContext(chainId)
    }
    const relayResponse = await this.fallbackRelayer.relay(relayTrx, this)
    return relayResponse
  }

  /**
   * @description this function will make complete transaction data for updateImplementationTrx
   * @param chainId
   * @returns
   */

  async updateImplementationTrx(chainId: ChainId): Promise<Transaction> {
    const isWalletDeployed = await this.isDeployed(chainId)
    if (isWalletDeployed) {
      const chainInfo = this.chainConfig.find((element: ChainConfig) => element.chainId === chainId)
      if (!chainInfo) {
        throw new Error('No ChainInfo Found')
      }
      const latestImpAddress = chainInfo.wallet[chainInfo.wallet.length - 1].address
      const walletsImpAddress = await this.contractUtils.getSmartAccountState()
        .implementationAddress
      if (latestImpAddress !== walletsImpAddress) {
        const updateImplementationCallData = await updateImplementationEncodedData(latestImpAddress)
        return { to: this.address, value: BigNumber.from(0), data: updateImplementationCallData }
      }
    }
    return { to: this.address, value: 0, data: '0x' }
  }

  /**
   * @description this function will make complete transaction data for updateFallBackHandlerTrx
   * @param chainId
   * @returns
   */
  async updateFallBackHandlerTrx(chainId: ChainId): Promise<Transaction> {
    const isWalletDeployed = await this.isDeployed(chainId)
    if (isWalletDeployed) {
      const chainInfo = this.chainConfig.find((element: ChainConfig) => element.chainId === chainId)
      if (!chainInfo) {
        throw new Error('No ChainInfo Found')
      }
      const latestfallBackHandlerAddress =
        chainInfo.fallBackHandler[chainInfo.fallBackHandler.length - 1].address
      const walletInfo = await this.contractUtils.getSmartAccountState()
      const fallBackHandlerAddress = walletInfo.fallbackHandlerAddress

      if (latestfallBackHandlerAddress !== fallBackHandlerAddress) {
        const fallbackHandlerCallData = await fallbackHandlerEncodedData(
          latestfallBackHandlerAddress
        )
        return { to: this.address, value: BigNumber.from(0), data: fallbackHandlerCallData }
      }
    }
    return { to: this.address, value: 0, data: '0x' }
  }

  /**
   * @description this function will let dapp to update Base wallet Implemenation to Latest
   * @returns
   */
  public async updateFallbackHandler(): Promise<TransactionResponse> {
    const chainId = this.#smartAccountConfig.activeNetworkId
    const fallbackHandlerTrx = await this.updateFallBackHandlerTrx(
      this.#smartAccountConfig.activeNetworkId
    )
    await this.initializeAtChain(chainId)
    const aaSigner = this.aaProvider[chainId].getSigner()
    const response = await aaSigner.sendTransaction(fallbackHandlerTrx, false, this)
    return response
  }

  /**
   * @description this function will let dapp to update FallBackHandler to Latest
   * @returns
   */
  public async updateImplementation(): Promise<TransactionResponse> {
    const chainId = this.#smartAccountConfig.activeNetworkId
    const updateImplTrx = await this.updateImplementationTrx(
      this.#smartAccountConfig.activeNetworkId
    )
    await this.initializeAtChain(chainId)
    const aaSigner = this.aaProvider[chainId].getSigner()
    const response = await aaSigner.sendTransaction(updateImplTrx, false, this)
    return response
  }

  // TODO: single method. can have types as aa-4337 and non-4337. can have fee modes based on types
  public async sendTransaction(
    transactionDto: TransactionDto // TODO: revise DTO as per above
    // isUpdateImpTrx?: Boolean
  ): Promise<TransactionResponse> {
    let isFallbackEnabled = false
    try {
      const { data } = await this.nodeClient.isFallbackEnabled()
      isFallbackEnabled = data.enable_fallback_flow
      Logger.log('isFallbackEnabled', data.enable_fallback_flow)
    } catch (error) {
      console.error('isFallbackEnabled', error)
    }

    if (isFallbackEnabled) {
      return this.sendFallbackTransaction(transactionDto)
    }

    let { chainId } = transactionDto
    chainId = chainId ? chainId : this.#smartAccountConfig.activeNetworkId
    // version = version ? version : this.DEFAULT_VERSION
    const aaSigner = this.aaProvider[chainId].getSigner()

    await this.initializeAtChain(chainId)
    const batchTrx = []
    const updateImplTrx = await this.updateImplementationTrx(chainId)
    let response

    // this case will run when user is making any normal trx and we have detected that the wallet is
    // not pointing to latest implementation so will merge user's trx with update Implementation Trx and
    // Batch both trx
    //     if ( updateImplTrx.data != '0x' && !isUpdateImpTrx){

    if (updateImplTrx.data != '0x') {
      batchTrx.push(updateImplTrx, transactionDto.transaction)
      response = this.sendTransactionBatch({
        transactions: batchTrx,
        paymasterServiceData: transactionDto.paymasterServiceData
      })
    } else {
      // this case { if ( isUpdateImpTrx ) } will work only when user specifically wanted to just update Base wallet Implementation
      // if ( isUpdateImpTrx )
      // transactionDto.transaction = updateImplTrx

<<<<<<< HEAD
      response = await aaSigner.sendTransaction(
        transactionDto.transaction,
        false,
        transactionDto.paymasterServiceData
      )
=======
      response = await aaSigner.sendTransaction(transactionDto.transaction, false, this)
>>>>>>> a02317e5
    }
    return response
  }

  public async sendTransactionBatch(
    transactionBatchDto: TransactionBatchDto
  ): Promise<TransactionResponse> {
    let { chainId } = transactionBatchDto
    chainId = chainId ? chainId : this.#smartAccountConfig.activeNetworkId

    const { transactions, paymasterServiceData } = transactionBatchDto

    const aaSigner = this.aaProvider[chainId].getSigner()

    const updateImplTrx = await this.updateImplementationTrx(chainId)
    // whatever batch trx user make. will ensure to update Base wallet implementation if needed
    if (updateImplTrx.data != '0x') {
      transactions.unshift(updateImplTrx)
    }
<<<<<<< HEAD
    const response = await aaSigner.sendTransactionBatch(transactions, false, paymasterServiceData)
=======
    const response = await aaSigner.sendTransactionBatch(transactions, this)
>>>>>>> a02317e5
    return response
  }

  // Only to deploy wallet using connected paymaster
  public async deployWalletUsingPaymaster(): Promise<TransactionResponse> {
    const aaSigner = this.aaProvider[this.#smartAccountConfig.activeNetworkId].getSigner()
    const transaction = {
      to: ZERO_ADDRESS,
      data: '0x'
    }
    const response = await aaSigner.sendTransaction(transaction, true, this)
    return response
  }

  /**
   *
   * @param smartAccountVersion
   * @description // set wallet version to be able to interact with different deployed versions
   */
  async setSmartAccountVersion(smartAccountVersion: SmartAccountVersion): Promise<SmartAccount> {
    this.DEFAULT_VERSION = smartAccountVersion
    this.address = (
      await this.getAddress({
        index: 0,
        chainId: this.#smartAccountConfig.activeNetworkId,
        version: this.DEFAULT_VERSION
      })
    ).smartAccountAddress
    return this
  }

  public async getAlltokenBalances(balancesDto: BalancesDto): Promise<BalancesResponse> {
    return this.nodeClient.getAlltokenBalances(balancesDto)
  }

  public async getTotalBalanceInUsd(balancesDto: BalancesDto): Promise<UsdBalanceResponse> {
    return this.nodeClient.getTotalBalanceInUsd(balancesDto)
  }

  public async getSmartAccountsByOwner(
    smartAccountByOwnerDto: SmartAccountByOwnerDto
  ): Promise<SmartAccountsResponse> {
    return this.nodeClient.getSmartAccountsByOwner(smartAccountByOwnerDto)
  }

  public async getTransactionByAddress(
    chainId: number,
    address: string
  ): Promise<SCWTransactionResponse[]> {
    return this.nodeClient.getTransactionByAddress(chainId, address)
  }

  public async getTransactionByHash(txHash: string): Promise<SCWTransactionResponse> {
    return this.nodeClient.getTransactionByHash(txHash)
  }

  // Assigns transaction relayer to this smart wallet instance
  /**
   * Assigns transaction relayer to this smart wallet instance
   * @notice Assumption is that relayer will accept calls for all supported chains
   * @param relayer Relayer client to be associated with this smart account
   * @returns this/self
   */
  async setRelayer(relayer: IRelayer): Promise<SmartAccount> {
    if (relayer === undefined) return this
    this.relayer = relayer
    //If we end up maintaining relayer instance on this then it should update all transaction managers
    //await this.transactionManager.setRelayer(relayer)
    return this
  }

  /**
   * Allows to change default active chain of the Smart Account
   * @param chainId
   * @returns self/this
   */
  async setActiveChain(chainId: ChainId): Promise<SmartAccount> {
    this.#smartAccountConfig.activeNetworkId = chainId
    await this.initializeAtChain(this.#smartAccountConfig.activeNetworkId)
    return this
  }

  // TODO: single method. can have types as aa-4337 and non-4337. can have fee modes based on types
  /*async signTransaction() {

  }*/

  /**
   *
   * @notice personal sign is used currently (Signer should be able to use _typedSignData)
   * @param tx IWalletTransaction Smart Account Transaction object prepared
   * @param chainId optional chainId
   * @returns:string Signature
   */
  async signUserPaidTransaction(
    signUserPaidTransactionDto: SignUserPaidTransactionDto
  ): Promise<string> {
    const { chainId = this.#smartAccountConfig.activeNetworkId, tx } = signUserPaidTransactionDto
    const signatureType = this.#smartAccountConfig.signType
    const walletContract = this.contractUtils.attachWalletContract(
      chainId,
      this.DEFAULT_VERSION,
      this.address
    )
    let signature = '0x'
    if (signatureType === SignTypeMethod.PERSONAL_SIGN) {
      const { data } = await smartAccountSignMessage(this.signer, walletContract, tx, chainId)
      signature += data.slice(2)
    } else {
      const { data } = await smartAccountSignTypedData(this.signer, walletContract, tx, chainId)
      signature += data.slice(2)
    }
    const potentiallyIncorrectV = parseInt(signature.slice(-2), 16)
    if (![27, 28].includes(potentiallyIncorrectV)) {
      const correctV = potentiallyIncorrectV + 27
      signature = signature.slice(0, -2) + correctV.toString(16)
    }
    Logger.log('non-4337 flow signature: ', signature)
    return signature
  }

  // This would be a implementation on non-aa4337 provider
  /**
   * Prepares encoded wallet transaction, gets signature from the signer and dispatches to the blockchain using relayer
   * @param tx IWalletTransaction Smart Account Transaction object prepared
   * @param chainId optional chainId
   * @returns transactionId : transaction identifier
   */
  // Forward transaction // rename options: sendDirectTransactionWithFeeQuote
  async sendUserPaidTransaction(
    sendUserPaidTransactionDto: SendUserPaidTransactionDto
  ): Promise<string> {
    let { chainId } = sendUserPaidTransactionDto
    const { tx } = sendUserPaidTransactionDto
    chainId = chainId ? chainId : this.#smartAccountConfig.activeNetworkId
    const { gasLimit } = sendUserPaidTransactionDto
    const isDeployed = await this.contractUtils.isDeployed(chainId, this.address)
    const rawTx: RawTransactionType = {
      to: tx.to,
      data: tx.data,
      chainId: chainId
    }

    const transaction: ExecTransaction = {
      to: tx.to,
      value: tx.value,
      data: tx.data,
      operation: tx.operation,
      targetTxGas: tx.targetTxGas
    }

    const refundInfo: IFeeRefundV1_0_0 | IFeeRefundV1_0_1 = {
      baseGas: tx.baseGas,
      gasPrice: tx.gasPrice,
      tokenGasPriceFactor: tx.tokenGasPriceFactor,
      gasToken: tx.gasToken,
      refundReceiver: tx.refundReceiver
    }

    const walletContract = this.contractUtils.attachWalletContract(
      chainId,
      this.DEFAULT_VERSION,
      this.address
    )

    const signature = await this.signUserPaidTransaction({
      version: this.DEFAULT_VERSION,
      tx,
      chainId,
      signer: this.signer
    })

    const execTransaction = await walletContract.populateTransaction.execTransaction(
      transaction,
      refundInfo,
      signature
    )

    rawTx.to = this.address
    rawTx.data = execTransaction.data

    const state = await this.contractUtils.getSmartAccountState()

    const signedTx: SignedTransaction = {
      rawTx,
      tx
    }
    const relayTrx: RelayTransaction = {
      signedTx,
      config: state,
      context: this.getSmartAccountContext(chainId)
    }
    if (gasLimit) {
      relayTrx.gasLimit = gasLimit
    } else {
      relayTrx.gasLimit = {
        hex: '0xC3500',
        type: 'hex'
      }
    }

    if (!isDeployed) {
      relayTrx.gasLimit = {
        hex: '0x1E8480',
        type: 'hex'
      }
    }
    const relayResponse: RelayResponse = await this.relayer.relay(relayTrx, this)
    if (relayResponse.transactionId) {
      return relayResponse.transactionId
    }
    return ''
  }

  // TODO: single method. can have types as aa-4337 and non-4337. can have fee modes based on types
  /*async sendSignedTransaction() {

  }*/

  async sendSignedTransactionWithFeeQuote(
    sendUserPaidSignedTransactionDto: SendUserPaidSignedTransactionDto
  ): Promise<string> {
    let { chainId } = sendUserPaidSignedTransactionDto
    const { tx, signature } = sendUserPaidSignedTransactionDto
    chainId = chainId ? chainId : this.#smartAccountConfig.activeNetworkId
    let { gasLimit } = sendUserPaidSignedTransactionDto
    const isDeployed = await this.contractUtils.isDeployed(chainId, this.address)
    const rawTx: RawTransactionType = {
      to: tx.to,
      data: tx.data,
      value: 0,
      chainId: chainId
    }

    const transaction: ExecTransaction = {
      to: tx.to,
      value: tx.value,
      data: tx.data,
      operation: tx.operation,
      targetTxGas: tx.targetTxGas
    }

    const refundInfo: IFeeRefundV1_0_0 | IFeeRefundV1_0_1 = {
      baseGas: tx.baseGas,
      gasPrice: tx.gasPrice,
      tokenGasPriceFactor: tx.tokenGasPriceFactor,
      gasToken: tx.gasToken,
      refundReceiver: tx.refundReceiver
    }

    const walletContract = this.contractUtils.attachWalletContract(
      chainId,
      this.DEFAULT_VERSION,
      this.address
    )

    const execTransaction = await walletContract.populateTransaction.execTransaction(
      transaction,
      refundInfo,
      signature
    )

    rawTx.to = this.address
    rawTx.data = execTransaction.data

    const state = await this.contractUtils.getSmartAccountState()

    const signedTx: SignedTransaction = {
      rawTx,
      tx
    }
    const relayTrx: RelayTransaction = {
      signedTx,
      config: state,
      context: this.getSmartAccountContext(chainId)
    }
    if (gasLimit) {
      relayTrx.gasLimit = gasLimit
    }
    if (!isDeployed) {
      gasLimit = {
        hex: '0x1E8480',
        type: 'hex'
      }
      relayTrx.gasLimit = gasLimit
    }
    const relayResponse: RelayResponse = await this.relayer.relay(relayTrx, this)
    Logger.log('relayResponse', relayResponse)
    if (relayResponse.transactionId) {
      return relayResponse.transactionId
    }
    return ''
  }

  // Get Fee Options from relayer and make it available for display
  // We can also show list of transactions to be processed (decodeContractCall)
  /**
   *
   * @param getFeeQuotesDto
   */
  async getFeeQuotes(getFeeQuotesDto: GetFeeQuotesDto): Promise<FeeQuote[]> {
    let { version, chainId } = getFeeQuotesDto
    const { transaction } = getFeeQuotesDto
    chainId = chainId ? chainId : this.#smartAccountConfig.activeNetworkId
    version = version ? version : this.DEFAULT_VERSION
    return this.transactionManager.getFeeQuotes({
      chainId,
      version,
      transaction
    })
  }

  // Get Fee Options from relayer and make it available for display
  // We can also show list of transactions to be processed (decodeContractCall)
  /**
   *
   * @param getFeeQuotesForBatchDto
   */
  // TODO: rename to getFeeQuotes // can keep single method for batch and single tx
  async getFeeQuotesForBatch(
    getFeeQuotesForBatchDto: GetFeeQuotesForBatchDto
  ): Promise<FeeQuote[]> {
    let { version, chainId } = getFeeQuotesForBatchDto
    const { transactions } = getFeeQuotesForBatchDto

    chainId = chainId ? chainId : this.#smartAccountConfig.activeNetworkId
    version = version ? version : this.DEFAULT_VERSION
    return this.transactionManager.getFeeQuotesForBatch({
      version,
      chainId,
      transactions
    })
  }

  // Other helpers go here for pre build (feeOptions and quotes from relayer) , build and execution of refund type transactions
  /**
   * Prepares compatible IWalletTransaction object based on Transaction Request
   * @notice This transaction is with fee refund (smart account pays using it's own assets accepted by relayers)
   * @param createUserPaidTransactionDto
   * @returns
   */
  // options : createSCWTransactionWithFeeQuote / invokeAccountWithFeeQuote / createDirectSCWTransaction
  async createUserPaidTransaction(
    createUserPaidTransactionDto: CreateUserPaidTransactionDto
  ): Promise<IWalletTransaction> {
    let { version, chainId } = createUserPaidTransactionDto
    const { transaction, feeQuote } = createUserPaidTransactionDto
    chainId = chainId ? chainId : this.#smartAccountConfig.activeNetworkId
    version = version ? version : this.DEFAULT_VERSION
    return this.transactionManager.createUserPaidTransaction({
      version,
      transaction,
      chainId,
      feeQuote
    })
  }

  /**
   * Prepares compatible IWalletTransaction object based on Transaction Request
   * @notice This transaction is without fee refund (gasless)
   * @param transactionDto
   * @returns
   */
  async createTransaction(transactionDto: TransactionDto): Promise<IWalletTransaction> {
    let { version, chainId } = transactionDto
    const { transaction } = transactionDto

    chainId = chainId ? chainId : this.#smartAccountConfig.activeNetworkId
    version = version ? version : this.DEFAULT_VERSION
    return this.transactionManager.createTransaction({ chainId, version, transaction })
  }

  /**
   * Prepares compatible IWalletTransaction object based on Transaction Request
   * @notice This transaction is without fee refund (gasless)
   * @param transaction
   * @param chainId
   * @returns
   */
  async createTransactionBatch(
    transactionBatchDto: TransactionBatchDto
  ): Promise<IWalletTransaction> {
    let { version, chainId } = transactionBatchDto
    const { transactions } = transactionBatchDto

    chainId = chainId ? chainId : this.#smartAccountConfig.activeNetworkId
    version = version ? version : this.DEFAULT_VERSION
    return this.transactionManager.createTransactionBatch({
      version,
      transactions,
      chainId
    })
  }

  /**
   * Prepares compatible IWalletTransaction object based on Transaction Request
   * @notice This transaction is with fee refund (smart account pays using it's own assets accepted by relayers)
   * @param createUserPaidTransactionBatchDto
   * @returns
   */
  async createUserPaidTransactionBatch(
    createUserPaidTransactionBatchDto: CreateUserPaidTransactionBatchDto
  ): Promise<IWalletTransaction> {
    let { version, chainId } = createUserPaidTransactionBatchDto
    const { transactions, feeQuote } = createUserPaidTransactionBatchDto
    chainId = chainId ? chainId : this.#smartAccountConfig.activeNetworkId
    version = version ? version : this.DEFAULT_VERSION
    return this.transactionManager.createUserPaidTransactionBatch({
      version,
      transactions,
      chainId,
      feeQuote
    })
  }

  /**
   *
   * @param chainId optional chainId
   * @returns Smart Wallet Contract instance attached with current smart account address (proxy)
   */
  smartAccount(chainId?: ChainId): SmartWalletContract {
    chainId = chainId ? chainId : this.#smartAccountConfig.activeNetworkId
    const smartWallet = this.contractUtils.smartWalletContract[chainId][this.DEFAULT_VERSION]
    const address = this.address
    smartWallet.getContract().attach(address)
    return smartWallet
  }

  /**
   *
   * @param address EOA address
   * @param chainId optional chainId
   * @param index optional index for counterfactual address
   * @returns SmartAccount address for given EOA address
   */
  async getSmartAccountAddress(owner: string, chainId?: ChainId, index?: number): Promise<string> {
    chainId = chainId ? chainId : this.#smartAccountConfig.activeNetworkId
    index = index ? index : 0
    const factoryAddr = this.contractUtils.smartWalletFactoryContract[chainId][this.DEFAULT_VERSION]
    return await factoryAddr.getAddressForCounterFactualAccount(owner, index)
  }

  /**
   *
   * @param chainId optional chainId
   * @returns Smart Wallet Factory instance for requested chainId
   */
  factory(chainId?: ChainId): SmartWalletFactoryContract {
    chainId = chainId ? chainId : this.#smartAccountConfig.activeNetworkId
    return this.contractUtils.smartWalletFactoryContract[chainId][this.DEFAULT_VERSION]
  }

  multiSend(chainId?: ChainId): MultiSendContract {
    chainId = chainId ? chainId : this.#smartAccountConfig.activeNetworkId
    return this.contractUtils.multiSendContract[chainId][this.DEFAULT_VERSION]
  }

  // WIP
  // expose getMultiSend(), getMultiSendCall()

  async getAddress(
    addressForCounterFactualWalletDto: AddressForCounterFactualWalletDto
  ): Promise<ISmartAccount> {
    const { index, chainId } = addressForCounterFactualWalletDto

    const walletInfo = await getWalletInfo({
      chainId,
      owner: this.owner,
      txServiceUrl: this.#smartAccountConfig.backendUrl,
      index
    })

    Logger.log('walletInfo ', walletInfo)

    this.address = walletInfo.smartAccountAddress

    const smartAccountState = {
      chainId: chainId,
      version: walletInfo.version,
      address: walletInfo.smartAccountAddress,
      owner: this.owner,
      isDeployed: walletInfo.isDeployed, // could be set as state in init
      entryPointAddress: walletInfo.entryPointAddress,
      implementationAddress: walletInfo.implementationAddress,
      fallbackHandlerAddress: walletInfo.fallBackHandlerAddress,
      factoryAddress: walletInfo.factoryAddress
    }
    this.contractUtils.setSmartAccountState(smartAccountState)

    return walletInfo
  }

  /**
   * Allows one to check if the smart account is already deployed on requested chainOd
   * @notice the check is made on Wallet Factory state with current address in Smart Account state
   * @param chainId optional chainId : Default is current active
   * @returns
   */
  async isDeployed(chainId: ChainId): Promise<boolean> {
    chainId = chainId ? chainId : this.#smartAccountConfig.activeNetworkId
    return await this.contractUtils.isDeployed(chainId, this.address)
  }

  /**
   * @param chainId requested chain : default is active chain
   * @returns object containing infromation (owner, relevant contract addresses, isDeployed) about Smart Account for requested chain
   */
  async getSmartAccountState(): Promise<SmartAccountState> {
    return this.contractUtils.getSmartAccountState()
  }

  //
  /**
   * Serves smart contract instances associated with Smart Account for requested ChainId
   * Context is useful when relayer is deploying a wallet
   * @param chainId requested chain : default is active chain
   * @returns object containing relevant contract instances
   */
  getSmartAccountContext(
    // smartAccountVersion: SmartAccountVersion = this.DEFAULT_VERSION,
    chainId?: ChainId
  ): SmartAccountContext {
    chainId = chainId ? chainId : this.#smartAccountConfig.activeNetworkId

    const context: SmartAccountContext = this.contractUtils.getSmartAccountContext(
      chainId,
      this.DEFAULT_VERSION
    )
    return context
  }
}

// Current default config

export default SmartAccount<|MERGE_RESOLUTION|>--- conflicted
+++ resolved
@@ -570,15 +570,12 @@
       // if ( isUpdateImpTrx )
       // transactionDto.transaction = updateImplTrx
 
-<<<<<<< HEAD
       response = await aaSigner.sendTransaction(
         transactionDto.transaction,
         false,
+        this,
         transactionDto.paymasterServiceData
       )
-=======
-      response = await aaSigner.sendTransaction(transactionDto.transaction, false, this)
->>>>>>> a02317e5
     }
     return response
   }
@@ -598,11 +595,7 @@
     if (updateImplTrx.data != '0x') {
       transactions.unshift(updateImplTrx)
     }
-<<<<<<< HEAD
     const response = await aaSigner.sendTransactionBatch(transactions, false, paymasterServiceData)
-=======
-    const response = await aaSigner.sendTransactionBatch(transactions, this)
->>>>>>> a02317e5
     return response
   }
 
