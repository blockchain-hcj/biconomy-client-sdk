import { SmartAccountConfig, Transaction } from './types'
import EthersAdapter from '@biconomy-sdk/ethers-lib'
import { ethers } from 'ethers'
import {
  getSmartWalletFactoryContract,
  getMultiSendContract,
  getMultiSendCallOnlyContract,
  getSmartWalletContract,
  findChainById,
  findContractAddressesByVersion
} from './utils/FetchContractsInfo'
import {
  AddressForCounterFactualWalletDto,
  SignTransactionDto,
  SendTransactionDto,
  PrepareTransactionDto,
  PrepareRefundTransactionDto,
  RefundTransactionDto,
  RefundTransactionBatchDto,
  TransactionDto,
  TransactionBatchDto,
  ExecTransaction,
  RelayTransaction,
  FeeRefundHandlePayment,
  FeeRefundV1_0_0,
  FeeRefundV1_0_2,
  WalletTransaction,
  SmartAccountVersion,
  SignedTransaction,
  ChainId,
  SmartAccountContext,
  SmartWalletFactoryContract,
  SmartWalletContract,
  MultiSendContract,
  MultiSendCallOnlyContract,
  RawTransactionType,
  SmartAccountState,
  MetaTransactionData,
  MetaTransaction,
  OperationType,
  TokenData,
  FeeQuote,
  FeeOptionsResponse,
  ZERO_ADDRESS,
  FAKE_SIGNATURE,
  RelayResponse
} from '@biconomy-sdk/core-types'
import { JsonRpcSigner, TransactionResponse } from '@ethersproject/providers'
import NodeClient, {
  ChainConfig,
  SupportedChainsResponse,
  EstimateExternalGasDto,
  EstimateRequiredTxGasDto,
  EstimateHandlePaymentTxGasDto
} from '@biconomy-sdk/node-client'
import { Web3Provider } from '@ethersproject/providers'
import { Relayer } from '@biconomy-sdk/relayer'
import {
  buildSmartAccountTransaction,
  smartAccountSignMessage,
  buildMultiSendSmartAccountTx
} from '@biconomy-sdk/transactions'
import { GasEstimator } from './assets'
import { BalancesDto } from '@biconomy-sdk/node-client'
import {
  BalancesResponse,
  UsdBalanceResponse,
  EstimateGasResponse
} from '@biconomy-sdk/node-client'

// Create an instance of Smart Account with multi-chain support.
class SmartAccount {
  DEFAULT_VERSION: SmartAccountVersion = '1.0.0'
  // { ethAdapter } is a window that gives access to all the implemented functions of it
  // requires signer and read-only provider
  ethAdapter!: { [chainId: number]: EthersAdapter }

  // Smart Account Context provies relevant contract instances for chainId asked (default is current active chain)
  context!: { [chainId: number]: SmartAccountContext }

  // Optional config to initialise instance of Smart Account. One can provide main active chain and only limited chains they need to be on.
  #smartAccountConfig!: SmartAccountConfig

  // Array of chain ids that current multi-chain instance supports
  supportedNetworkIds!: ChainId[]

  // Chain configurations fetched from backend
  chainConfig!: ChainConfig[]

  // providers!:  Web3Provider[]
  provider!: Web3Provider

  signer!: JsonRpcSigner

  nodeClient!: NodeClient

  // Instance of relayer (Relayer Service Client) connected with this Smart Account and always ready to dispatch transactions
  // relayer.relay => dispatch to blockchain
  // other methods are useful for the widget
  relayer!: Relayer

  // Owner of the Smart Account common between all chains
  // Could be part of Smart Account state / config
  // @review with Sachin
  owner!: string

  // Address of the smart contract wallet common between all chains
  // @review
  address!: string

  // contract instances
  smartWalletContract!: { [chainId: number]: { [version: string]: SmartWalletContract } }
  multiSendContract!: { [chainId: number]: { [version: string]: MultiSendContract } }
  multiSendCallOnlyContract!: {
    [chainId: number]: { [version: string]: MultiSendCallOnlyContract }
  }
  smartWalletFactoryContract!: {
    [chainId: number]: { [version: string]: SmartWalletFactoryContract }
  }

  // TODO
  // Review provider type WalletProviderLike / ExternalProvider
  // Can expose recommended provider classes through the SDK

  /**Constrcutor for the Smart Account. If config is not provided it makes Smart Contract available using default configuration
   * If you wish to use your own backend server and relayer service, pass the URLs here
   */
  constructor(walletProvider: Web3Provider, config?: Partial<SmartAccountConfig>) {
    this.#smartAccountConfig = { ...DefaultSmartAccountConfig }
    if (config) {
      this.#smartAccountConfig = { ...this.#smartAccountConfig, ...config }
    }

    this.ethAdapter = {}
    this.smartWalletContract = {}
    this.multiSendContract = {}
    this.multiSendCallOnlyContract = {}
    this.smartWalletFactoryContract = {}
    this.supportedNetworkIds = this.#smartAccountConfig.supportedNetworksIds
    this.provider = walletProvider
    this.signer = walletProvider.getSigner()

    this.nodeClient = new NodeClient({ txServiceUrl: this.#smartAccountConfig.backend_url })
    // upcoming
    // this.relayer
  }

  /**
   *
   * @param smartAccountVersion
   * @description // set wallet version to be able to interact with different deployed versions
   */
  setSmartAccountVersion(smartAccountVersion: SmartAccountVersion) {
    this.DEFAULT_VERSION = smartAccountVersion
  }

  // TODO
  // add a flag initialised which gets checked before calling other functions

  /**
   *
   * @returns this/self - instance of SmartAccount
   */
  public async init(): Promise<SmartAccount> {
    const chainConfig = (await this.getSupportedChainsInfo()).data
    this.chainConfig = chainConfig
    // console.log("chain config: ", chainConfig);

    const signer = this.signer
    // (check usage of getsignerByAddress from mexa/sdk and playground)

    for (let i = 0; i < this.supportedNetworkIds.length; i++) {
      const network = this.supportedNetworkIds[i]
      const providerUrl = chainConfig.find((n) => n.chainId === network)?.providerUrl
      // To keep it network agnostic
      // Note: think about events when signer needs to pay gas

      const readProvider = new ethers.providers.JsonRpcProvider(providerUrl)
      // Instantiating EthersAdapter instance and maintain it as above mentioned class level variable
      this.ethAdapter[network] = new EthersAdapter({
        ethers,
        signer,
        provider: readProvider
      })

      this.smartWalletFactoryContract[network] = {}
      this.smartWalletContract[network] = {}
      this.multiSendContract[network] = {}
      this.multiSendCallOnlyContract[network] = {}
      this.initializeContracts(network)
    }
    // We set the common owner by quering default active chainId ethAdapter
    this.owner = await this.ethersAdapter().getSignerAddress()
    // @review
    // Smart Account addresses gets set by querying active chain's wallet factory (along with owner and index = 0)
    this.address = await this.getAddress()
    return this
  }

  // Intialize contracts to be used throughout this class
  private initializeContracts(chainId: ChainId) {
    // We get the addresses using chainConfig fetched from backend node
    const currentChainInfo: ChainConfig = findChainById(chainId, this.chainConfig)

    const smartWallet = currentChainInfo.wallet
    const smartWalletFactoryAddress = currentChainInfo.walletFactory
    const multiSend = currentChainInfo.multiSend
    const multiSendCall = currentChainInfo.multiSendCall
    for (let index = 0; index < smartWallet.length; index++) {
      const version = smartWallet[index].version
      console.log(smartWallet[index])

      this.smartWalletFactoryContract[chainId][version] = getSmartWalletFactoryContract(
        version,
        this.ethAdapter[chainId],
        smartWalletFactoryAddress[index].address
      )
      // NOTE/TODO : attached address is not wallet address yet
      this.smartWalletContract[chainId][version] = getSmartWalletContract(
        version,
        this.ethAdapter[chainId],
        smartWallet[index].address
      )

      this.multiSendContract[chainId][version] = getMultiSendContract(
        version,
        this.ethAdapter[chainId],
        multiSend[index].address
      )

      this.multiSendCallOnlyContract[chainId][version] = getMultiSendCallOnlyContract(
        version,
        this.ethAdapter[chainId],
        multiSendCall[index].address
      )
    }
  }

  // Review :  more / other potential methods
  // sendSignedTransaction
  // signMessage

  // Discuss about multichain aspect of relayer node url and clients
  // TODO: get details from backend config
  // NOTE: Discuss about multichain aspect of relayer node url and clients

  // more methods to fetch balance via backend -> indexer node
  // getTokenBalances() @Talha

  /**
   * @param address Owner aka {EOA} address
   * @param index number of smart account deploy i.e {0, 1 ,2 ...}
   * @description return address for Smart account
   * @returns
   */
  private async getAddressForCounterfactualWallet(
    addressForCounterFactualWalletDto: AddressForCounterFactualWalletDto
  ): Promise<string> {
    const { index = 0, chainId = this.#smartAccountConfig.activeNetworkId } =
      addressForCounterFactualWalletDto
    console.log('index and ChainId ', index, chainId, this.DEFAULT_VERSION)
    console.log(
      'Instance to this is ',
      this.smartWalletFactoryContract[chainId][this.DEFAULT_VERSION]
    )
    return this.smartWalletFactoryContract[chainId][
      this.DEFAULT_VERSION
    ].getAddressForCounterfactualWallet(this.owner, index)
  }

  /**
   * Fetch supported chainInfo from backend node : used in init
   * @returns ChainConfig response received from backend node
   */
  private async getSupportedChainsInfo(): Promise<SupportedChainsResponse> {
    return this.nodeClient.getAllSupportedChains()
  }

  public async getAlltokenBalances(
    balancesDto: BalancesDto,
    chainId: ChainId = this.#smartAccountConfig.activeNetworkId
  ): Promise<BalancesResponse> {
    if (!balancesDto.chainId) balancesDto.chainId = chainId
    return this.nodeClient.getAlltokenBalances(balancesDto)
  }

  public async getTotalBalanceInUsd(
    balancesDto: BalancesDto,
    chainId: ChainId = this.#smartAccountConfig.activeNetworkId
  ): Promise<UsdBalanceResponse> {
    if (!balancesDto.chainId) balancesDto.chainId = chainId
    return this.nodeClient.getTotalBalanceInUsd(balancesDto)
  }

  public async estimateExternalGas(
    estimateExternalGasDto: EstimateExternalGasDto
  ): Promise<EstimateGasResponse> {
    return this.nodeClient.estimateExternalGas(estimateExternalGasDto)
  }
  public async estimateRequiredTxGas(
    estimateRequiredTxGasDto: EstimateRequiredTxGasDto
  ): Promise<EstimateGasResponse> {
    return this.nodeClient.estimateRequiredTxGas(estimateRequiredTxGasDto)
  }
  public async estimateHandlePaymentGas(
    estimateHandlePaymentTxGasDto: EstimateHandlePaymentTxGasDto
  ): Promise<EstimateGasResponse> {
    return this.nodeClient.estimateHandlePaymentGas(estimateHandlePaymentTxGasDto)
  }
  public async estimateUndeployedContractGas(chainId: number, walletAddress: string, transaction: MetaTransactionData,  feeRefundData: FeeRefund, signature: string): Promise<EstimateGasResponse> {
    return this.nodeClient.estimateUndeployedContractGas(chainId, walletAddress, transaction, feeRefundData, signature)
  }

  // return adapter instance to be used for blockchain interactions
  /**
   * adapter instance to be used for some blockchain interactions
   * @param chainId requested chainId : default is current active chain
   * @returns EthersAdapter
   */
  ethersAdapter(chainId: ChainId = this.#smartAccountConfig.activeNetworkId): EthersAdapter {
    return this.ethAdapter[chainId]
  }

  // Assigns transaction relayer to this smart wallet instance
  /**
   * Assigns transaction relayer to this smart wallet instance
   * @notice Assumption is that relayer will accept calls for all supported chains
   * @param relayer Relayer client to be associated with this smart account
   * @returns this/self
   */
  setRelayer(relayer: Relayer): SmartAccount {
    if (relayer === undefined) return this
    this.relayer = relayer
    return this
  }

  /**
   * Allows to change default active chain of the Smart Account
   * @todo make a check if chain is supported in config
   * @param chainId
   * @returns self/this
   */
  setActiveChain(chainId: ChainId): SmartAccount {
    this.#smartAccountConfig.activeNetworkId = chainId
    return this
  }

  /**
   *
   * @notice personal sign is used currently (// @todo Signer should be able to use _typedSignData)
   * @param tx WalletTransaction Smart Account Transaction object prepared
   * @param chainId optional chainId
   * @returns:string Signature
   */
  async signTransaction(signTransactionDto: SignTransactionDto): Promise<string> {
    const { chainId = this.#smartAccountConfig.activeNetworkId, tx } = signTransactionDto
    let walletContract = this.smartAccount(chainId).getContract()
    walletContract = walletContract.attach(this.address)

    // TODO - rename and organize utils
    const { signer, data } = await smartAccountSignMessage(this.signer, walletContract, tx, chainId)

    let signature = '0x'
    signature += data.slice(2)
    return signature
  }

  /**
   * Prepares encoded wallet transaction, gets signature from the signer and dispatches to the blockchain using relayer
   * @param tx WalletTransaction Smart Account Transaction object prepared
   * @param batchId optional nonce space for parallel processing
   * @param chainId optional chainId
   * @returns
   */
  async sendTransaction(sendTransactionDto: SendTransactionDto): Promise<string> {
    const {
      tx,
      batchId = 0,
      chainId = this.#smartAccountConfig.activeNetworkId
    } = sendTransactionDto
    let rawTx: RawTransactionType = {
      to: tx.to,
      data: tx.data,
      value: 0,
      chainId: chainId
    }

    const transaction: ExecTransaction = {
      to: tx.to,
      value: tx.value,
      data: tx.data,
      operation: tx.operation,
      targetTxGas: tx.targetTxGas
    }

    let refundInfo: FeeRefundV1_0_0 | FeeRefundV1_0_2 = {
      baseGas: tx.baseGas,
      gasPrice: tx.gasPrice,
      tokenGasPriceFactor: tx.tokenGasPriceFactor,
      gasToken: tx.gasToken,
      refundReceiver: tx.refundReceiver
    }

    refundInfo = this.transformRefundDto(this.DEFAULT_VERSION, refundInfo)

    let walletContract = this.smartWalletContract[chainId][this.DEFAULT_VERSION].getContract()
    walletContract = walletContract.attach(this.address)

    let signature = await this.signTransaction({ tx, chainId })

    let execTransaction = await walletContract.populateTransaction.execTransaction(
      transaction,
      batchId,
      refundInfo,
      signature
    )

    rawTx.to = this.address
    rawTx.data = execTransaction.data

    const state = await this.getSmartAccountState(chainId)

    const signedTx: SignedTransaction = {
      rawTx,
      tx
    }
    const relayTrx: RelayTransaction = {
      signedTx,
      config: state,
      context: this.getSmartAccountContext(chainId)
    }
    const txn: RelayResponse = await this.relayer.relay(relayTrx)
    return txn.hash
  }

  transformRefundDto(smartAccountVersion: SmartAccountVersion, refundDto: FeeRefundV1_0_0 | FeeRefundV1_0_2 ) {
    let resultSet = {...refundDto}
    switch(smartAccountVersion){
      case '1.0.0':
        if ( typeof(refundDto)  )
        return resultSet
      }
      return resultSet
  }

  // Get Fee Options from relayer and make it available for display
  // We can also show list of transactions to be processed (decodeContractCall)
  /**
   *
   * @param transaction
   * @param batchId
   * @param chainId
   */
  async prepareRefundTransaction(
    prepareTransactionDto: PrepareTransactionDto
  ): Promise<FeeQuote[]> {
    const {
      transaction,
      batchId = 0,
      chainId = this.#smartAccountConfig.activeNetworkId
    } = prepareTransactionDto

    const gasPriceQuotesResponse: FeeOptionsResponse = await this.relayer.getFeeOptions(chainId)
    const feeOptionsAvailable: Array<TokenData> = gasPriceQuotesResponse.data.response
    let feeQuotes: Array<FeeQuote> = []

    // 1. If wallet is deployed
    // 2. If wallet is not deployed (batch wallet deployment on multisend)
    // actual estimation with dummy sig
    // eth_call to rescue : undeployed /deployed wallet with override bytecode SmartWalletNoAuth
    const estimatedGasUsed: number = await this.estimateTransaction({
      transaction,
      batchId,
      chainId
    })

    feeOptionsAvailable.forEach((feeOption) => {
      const tokenGasPrice = feeOption.tokenGasPrice || 0
      const offset = feeOption.offset || 1
      let payment = (tokenGasPrice * estimatedGasUsed) / offset

      let feeQuote = {
        symbol: feeOption.symbol,
        address: feeOption.address,
        decimal: feeOption.decimal,
        logoUrl: feeOption.logoUrl,
        tokenGasPrice: feeOption.tokenGasPrice,
        offset: feeOption.offset,
        payment: payment
      }

      feeQuotes.push(feeQuote)
    })

    return feeQuotes
  }

  // Get Fee Options from relayer and make it available for display
  // We can also show list of transactions to be processed (decodeContractCall)
  /**
   *
   * @param transaction
   * @param batchId
   * @param chainId
   */
  async prepareRefundTransactionBatch(
    prepareRefundTransactionDto: PrepareRefundTransactionDto
  ): Promise<FeeQuote[]> {
    const {
      transactions,
      batchId = 0,
      chainId = this.#smartAccountConfig.activeNetworkId
    } = prepareRefundTransactionDto
    const gasPriceQuotesResponse: FeeOptionsResponse = await this.relayer.getFeeOptions(chainId)
    const feeOptionsAvailable: Array<TokenData> = gasPriceQuotesResponse.data.response
    let feeQuotes: Array<FeeQuote> = []

    // 1. If wallet is deployed
    // 2. If wallet is not deployed (batch wallet deployment on multisend)
    // actual estimation with dummy sig
    // eth_call to rescue : undeployed /deployed wallet with override bytecode SmartWalletNoAuth
    const estimatedGasUsed: number = await this.estimateTransactionBatch({
      transactions,
      batchId,
      chainId
    })

    feeOptionsAvailable.forEach((feeOption) => {
      const tokenGasPrice = feeOption.tokenGasPrice || 0
      const offset = feeOption.offset || 1
      let payment = (tokenGasPrice * estimatedGasUsed) / offset

      let feeQuote = {
        symbol: feeOption.symbol,
        address: feeOption.address,
        decimal: feeOption.decimal,
        logoUrl: feeOption.logoUrl,
        tokenGasPrice: feeOption.tokenGasPrice,
        offset: feeOption.offset,
        payment: payment
      }

      feeQuotes.push(feeQuote)
    })

    return feeQuotes
  }

  async estimateTransactionBatch(
<<<<<<< HEAD
    prepareRefundTransactionDto: PrepareRefundTransactionDto
  ): Promise<number> {
    const {
      transactions,
      batchId = 0,
      chainId = this.#smartAccountConfig.activeNetworkId
    } = prepareRefundTransactionDto
    // eth_call api method
    let estimatedGasUsed = 435318
    console.log('transactions ', transactions)
    console.log('batchId ', batchId)
    console.log('chainId ', chainId)
    return estimatedGasUsed
  }

  async estimateTransaction(prepareTransactionDto: PrepareTransactionDto): Promise<number> {
    // eth_call api method
    const {
      transaction,
      batchId = 0,
      chainId = this.#smartAccountConfig.activeNetworkId
    } = prepareTransactionDto
    let estimatedGasUsed = 435318
    console.log('transaction ', transaction)
    console.log('batchId ', batchId)
    console.log('chainId ', chainId)
    return estimatedGasUsed
  }
=======
    transactions: Transaction[],
    batchId: number = 0, // may not be necessary
    chainId: ChainId = this.#smartAccountConfig.activeNetworkId): Promise<number> {
      let estimatedGasUsed = 0;
      // Check if available from current state
      const isDeployed = await this.isDeployed(chainId);
      if (!isDeployed) {
        const estimatorInterface = new ethers.utils.Interface(GasEstimator.abi);
        const walletFactoryInterface = this.factory().getInterface();
        const state = await this.getSmartAccountState();


        const encodedEstimateData = estimatorInterface.encodeFunctionData('estimate', [
          this.factory().getAddress(),
          walletFactoryInterface.encodeFunctionData('deployCounterFactualWallet', [
            state.owner,
            state.entryPointAddress,
            state.fallbackHandlerAddress,
            0
          ])
        ])
        console.log('encodedEstimate ', encodedEstimateData)

        const deployCostresponse = await this.estimateExternalGas(chainId, encodedEstimateData);
        const estimateWalletDeployment = Number(deployCostresponse.data.gas);
        console.log('estimateWalletDeployment ', estimateWalletDeployment);

        estimatedGasUsed += estimateWalletDeployment;
        estimatedGasUsed -= 21000;
      }

      const tx = await this.createTransactionBatch(transactions, batchId);

      const txn: ExecTransaction = {
        to: tx.to,
        value: tx.value,
        data: tx.data,
        operation: tx.operation,
        targetTxGas: tx.targetTxGas
      }

      // to avoid failing eth_call override with undeployed wallet
      txn.targetTxGas = 500000;
  
      const refundInfo: FeeRefund = {
        baseGas: tx.baseGas,
        gasPrice: tx.gasPrice,
        tokenGasPriceFactor: tx.tokenGasPriceFactor,
        gasToken: tx.gasToken,
        refundReceiver: tx.refundReceiver
      }

      const ethCallOverrideResponse = await this.estimateUndeployedContractGas(chainId, this.address, txn, refundInfo, FAKE_SIGNATURE);
      let noAuthEstimate = Number(ethCallOverrideResponse.data.gas);
      console.log('no auth no refund estimate', noAuthEstimate);

      estimatedGasUsed += noAuthEstimate;

      // TODO @review
      // chat with Sachin
      // For the refund we need to add estimation seperately 
      estimatedGasUsed += 22900 // Might have to come from relayer along with quotes

      return estimatedGasUsed;
    }

  async estimateTransaction(transaction: Transaction,
    batchId: number = 0, // may not be necessary
    chainId: ChainId = this.#smartAccountConfig.activeNetworkId): Promise<number> {
      let estimatedGasUsed = 0;
      // Check if available from current state
      const isDeployed = await this.isDeployed(chainId);
      if (!isDeployed) {
        const estimatorInterface = new ethers.utils.Interface(GasEstimator.abi);
        const walletFactoryInterface = this.factory().getInterface();
        const state = await this.getSmartAccountState();


        const encodedEstimateData = estimatorInterface.encodeFunctionData('estimate', [
          this.factory().getAddress(),
          walletFactoryInterface.encodeFunctionData('deployCounterFactualWallet', [
            state.owner,
            state.entryPointAddress,
            state.fallbackHandlerAddress,
            0
          ])
        ])
        console.log('encodedEstimate ', encodedEstimateData)

        const deployCostresponse = await this.estimateExternalGas(chainId, encodedEstimateData);
        const estimateWalletDeployment = Number(deployCostresponse.data.gas);
        console.log('estimateWalletDeployment ', estimateWalletDeployment);

        estimatedGasUsed += estimateWalletDeployment;
        estimatedGasUsed -= 21000;
      }

      const tx = await this.createTransaction(transaction, batchId);

      const txn: ExecTransaction = {
        to: tx.to,
        value: tx.value,
        data: tx.data,
        operation: tx.operation,
        targetTxGas: tx.targetTxGas
      }
  
      const refundInfo: FeeRefund = {
        baseGas: tx.baseGas,
        gasPrice: tx.gasPrice,
        tokenGasPriceFactor: tx.tokenGasPriceFactor,
        gasToken: tx.gasToken,
        refundReceiver: tx.refundReceiver
      }

      const ethCallOverrideResponse = await this.estimateUndeployedContractGas(chainId, this.address, txn, refundInfo, FAKE_SIGNATURE);
      let noAuthEstimate = Number(ethCallOverrideResponse.data.gas);
      console.log('no auth no refund estimate', noAuthEstimate);

      estimatedGasUsed += noAuthEstimate;

      // TODO @review
      // chat with Sachin
      // For the refund we need to add estimation seperately 
      estimatedGasUsed += 22900

      return estimatedGasUsed;
    }
>>>>>>> c939f1fd

  // Other helpers go here for pre build (feeOptions and quotes from relayer) , build and execution of refund type transactions

  /**
   * Prepares compatible WalletTransaction object based on Transaction Request
   * @todo Rename based on other variations to prepare transaction
   * @notice This transaction is with fee refund (smart account pays using it's own assets accepted by relayers)
   * @param transaction
   * @param feeToken choice to token to refund the relayer with
   * @param tokenGasPrice selected fee quote details
   * @param batchId
   * @param chainId
   * @returns
   */
  async createRefundTransaction(
    refundTransactionDto: RefundTransactionDto
  ): Promise<WalletTransaction> {
    const {
      transaction,
      feeQuote,
      batchId = 0,
      chainId = this.#smartAccountConfig.activeNetworkId
    } = refundTransactionDto
    let walletContract = this.smartAccount(chainId).getContract()
    walletContract = walletContract.attach(this.address)

    // NOTE : If the wallet is not deployed yet then nonce would be zero
    let nonce = 0
    if (await this.isDeployed(chainId)) {
      nonce = (await walletContract.getNonce(batchId)).toNumber()
    }
    console.log('nonce: ', nonce)

    // in terms of calculating baseGas we should know if wallet is deployed or not otherwise it needs to consider deployment cost
    // (will get batched by relayer)

    const internalTx: MetaTransactionData = {
      to: transaction.to,
      value: transaction.value || 0,
      data: transaction.data || '0x',
      operation: OperationType.Call
    }
    console.log(internalTx)
    const connectedWallet = this.address
    const estimateRequiredTxGas: EstimateRequiredTxGasDto = {
      chainId,
      walletAddress: connectedWallet,
      transaction: internalTx
    }
    const response = await this.estimateRequiredTxGas(estimateRequiredTxGas)
    const gasEstimate1 = Number(response.data.gas) + 50000 // review // check safeServiceClient
    console.log('required txgas estimate ', gasEstimate1)

    // Depending on feeToken provide baseGas!

    const refundDetails: FeeRefundV1_0_0 | FeeRefundV1_0_2 = {
      baseGas: gasEstimate1,
      gasPrice: feeQuote.tokenGasPrice,
      tokenGasPriceFactor: feeQuote.offset || 1,
      gasToken: feeQuote.address,
      refundReceiver: ZERO_ADDRESS
    }

    const estimateHandlePaymentGas: EstimateHandlePaymentTxGasDto = {
      chainId,
      walletAddress: connectedWallet,
      feeRefundData: refundDetails
    }

    const handlePaymentResponse = await this.estimateHandlePaymentGas(estimateHandlePaymentGas)
    let handlePaymentEstimate = Number(handlePaymentResponse.data.gas)

    console.log('handle payment estimate ', handlePaymentEstimate)

    // If the wallet deployment has to be appended then baseGas would change
    if (handlePaymentEstimate === 0) {
      handlePaymentEstimate = 22900
    }
<<<<<<< HEAD
    console.log('handlePaymentEstimate ', handlePaymentEstimate)
    const baseGas = 22900 + 4928 + 2360 // delegate call + event emission + state updates

=======
    console.log('handlePaymentEstimate ', handlePaymentEstimate);
    const baseGas = handlePaymentEstimate + 4928 + 2360; // delegate call + event emission + state updates
  
>>>>>>> c939f1fd
    const walletTx: WalletTransaction = buildSmartAccountTransaction({
      to: transaction.to,
      value: transaction.value,
      data: transaction.data, // for token transfers use encodeTransfer
      targetTxGas: gasEstimate1,
      baseGas,
      refundReceiver: ZERO_ADDRESS,
      gasPrice: refundDetails.gasPrice.toString(), //review
      tokenGasPriceFactor: refundDetails.tokenGasPriceFactor.toString(),
      gasToken: refundDetails.gasToken,
      nonce
    })

    return walletTx
  }

<<<<<<< HEAD
  /**
   * Prepares compatible WalletTransaction object based on Transaction Request
   * @todo Rename based on other variations to prepare transaction
   * @notice This transaction is without fee refund (gasless)
   * @param transaction
   * @param batchId
   * @param chainId
   * @returns
   */
  async createTransaction(transactionDto: TransactionDto): Promise<WalletTransaction> {
    const {
      transaction,
      batchId = 0,
      chainId = this.#smartAccountConfig.activeNetworkId
    } = transactionDto
    let walletContract = this.smartAccount(chainId).getContract()
    walletContract = walletContract.attach(this.address)

    // NOTE : If the wallet is not deployed yet then nonce would be zero
    let nonce = 0
    if (await this.isDeployed(chainId)) {
      nonce = (await walletContract.getNonce(batchId)).toNumber()
    }
    console.log('nonce: ', nonce)

    const walletTx: WalletTransaction = buildSmartAccountTransaction({
      to: transaction.to,
      value: transaction.value,
      data: transaction.data, // for token transfers use encodeTransfer
      nonce
    })

    return walletTx
  }

=======
>>>>>>> c939f1fd
  /**
   * Prepares compatible WalletTransaction object based on Transaction Request
   * @todo Rename based on other variations to prepare transaction
   * @notice This transaction is with fee refund (smart account pays using it's own assets accepted by relayers)
   * @param transactions
   * @param feeToken choice to token to refund the relayer with
   * @param tokenGasPrice selected fee quote details
   * @param batchId
   * @param chainId
   * @returns
   */
  async createRefundTransactionBatch(
    refundTransactionBatchDto: RefundTransactionBatchDto
  ): Promise<WalletTransaction> {
    const {
      transactions,
      feeQuote,
      batchId = 0,
      chainId = this.#smartAccountConfig.activeNetworkId
    } = refundTransactionBatchDto
    let walletContract = this.smartAccount(chainId).getContract()
    const connectedWallet = this.address
    walletContract = walletContract.attach(connectedWallet)

    let additionalBaseGas = 0

    // NOTE : If the wallet is not deployed yet then nonce would be zero
    let nonce = 0
    if (await this.isDeployed(chainId)) {
      nonce = (await walletContract.getNonce(batchId)).toNumber()
    } else {
      const estimatorInterface = new ethers.utils.Interface(GasEstimator.abi)
      const walletFactoryInterface = this.factory().getInterface()
      const state = await this.getSmartAccountState()

      const encodedEstimateData = estimatorInterface.encodeFunctionData('estimate', [
        this.factory().getAddress(),
        walletFactoryInterface.encodeFunctionData('deployCounterFactualWallet', [
          state.owner,
          state.entryPointAddress,
          state.fallbackHandlerAddress,
          0
        ])
      ])
      console.log('encodedEstimate ', encodedEstimateData)

      const estimateExternalGas: EstimateExternalGasDto = {
        chainId,
        encodedData: encodedEstimateData
      }

      const deployCostresponse = await this.estimateExternalGas(estimateExternalGas)
      const estimateWalletDeployment = Number(deployCostresponse.data.gas)
      console.log('estimateWalletDeployment ', estimateWalletDeployment)

      // We know it's going to get deployed by Relayer
      // but we handle refund cost here..
      additionalBaseGas += estimateWalletDeployment // wallet deployment gas
      additionalBaseGas -= 21000 // cause it would be pretty much accounted in internal txn on wallet
      // could be done using external call (gasEstimatorv api)
    }
    console.log('nonce: ', nonce)

    const txs: MetaTransaction[] = []

    for (let i = 0; i < transactions.length; i++) {
      const innerTx: WalletTransaction = buildSmartAccountTransaction({
        to: transactions[i].to,
        value: transactions[i].value,
        data: transactions[i].data, // for token transfers use encodeTransfer
        nonce: 0
      })

      txs.push(innerTx)
    }

    const walletTx: WalletTransaction = buildMultiSendSmartAccountTx(
      this.multiSend(chainId).getContract(),
      txs,
      nonce
    )

<<<<<<< HEAD
    console.log('wallet txn with refund ', walletTx)

    const internalTx: MetaTransaction = {
      to: walletTx.to,
      value: walletTx.value || 0,
      data: walletTx.data || '0x',
      operation: walletTx.operation
    }
    console.log(internalTx)
    // TODO
    // Currently we can't do these estimations without wallet being deployed...

    const estimateRequiredTxGas: EstimateRequiredTxGasDto = {
      chainId,
      walletAddress: connectedWallet,
      transaction: internalTx
    }

    const response = await this.estimateRequiredTxGas(estimateRequiredTxGas)

    // If we get this reponse zero, there has to be a way to estimate this fror undeployed wallet
    // i. use really high value
    // ii. estimate using different wallet bytecode using eth_call [ not guaranteed as might depend on wallet state !]

    // considerable offset ref gnosis safe service client safeTxGas
    const gasEstimate1 = Number(response.data.gas) + 50000
    console.log('required txgas estimate ', gasEstimate1)

    // Depending on feeToken provide baseGas!

    console.log('feeQuote.offset ', feeQuote.offset)

    const refundDetails: FeeRefundHandlePayment = {
      gasUsed: gasEstimate1,
      baseGas: gasEstimate1,
      gasPrice: feeQuote.tokenGasPrice, // this would be token gas price // review
      tokenGasPriceFactor: feeQuote.offset || 1,
      gasToken: feeQuote.address,
      refundReceiver: ZERO_ADDRESS
    }

    const estimateHandlePaymentGas: EstimateHandlePaymentTxGasDto = {
      chainId,
      walletAddress: connectedWallet,
      feeRefundData: refundDetails
=======
      const internalTx: MetaTransactionData = {
        to: walletTx.to,
        value: walletTx.value || 0,
        data: walletTx.data || '0x',
        operation: walletTx.operation
      }
      console.log(internalTx);
      // TODO
      // Currently we can't do these estimations without wallet being deployed... 
      const response = await this.estimateRequiredTxGas(chainId, this.address, internalTx);

      // If we get this reponse zero, there has to be a way to estimate this fror undeployed wallet
      // i. use really high value 
      // ii. estimate using different wallet bytecode using eth_call [ not guaranteed as might depend on wallet state !]

      // considerable offset ref gnosis safe service client safeTxGas
      const gasEstimate1 = Number(response.data.gas) + 50000
      console.log('required txgas estimate ', gasEstimate1);
  
      // Depending on feeToken provide baseGas!

      console.log('feeQuote.offset ', feeQuote.offset);
  
      const refundDetails: FeeRefundData = {
        gasUsed: gasEstimate1,
        baseGas: gasEstimate1,
        gasPrice: feeQuote.tokenGasPrice, // this would be token gas price // review
        tokenGasPriceFactor: feeQuote.offset || 1,
        gasToken: feeQuote.address,
        refundReceiver: ZERO_ADDRESS
      }
  
      const handlePaymentResponse = await this.estimateHandlePaymentGas(chainId, this.address, refundDetails);
      // If we get this reponse zero, there has to be a way to estimate this for undeployed wallet
      // We could use constant value provided by the relayer
      let handlePaymentEstimate = Number(handlePaymentResponse.data.gas)

      if(handlePaymentEstimate === 0){
        handlePaymentEstimate = 22900
      }
      console.log('handlePaymentEstimate ', handlePaymentEstimate);
      
      // If the wallet deployment has to be appended then baseGas would change
      const regularOffSet = 4928 + 2360;
      const baseGas = handlePaymentEstimate + regularOffSet + additionalBaseGas; // delegate call + event emission + state updates + potential deployment

      const finalWalletTx: WalletTransaction = buildSmartAccountTransaction({
        to: walletTx.to,
        value: walletTx.value,
        data: walletTx.data, // for token transfers use encodeTransfer
        operation: walletTx.operation,
        targetTxGas: gasEstimate1,
        baseGas: baseGas,
        refundReceiver: ZERO_ADDRESS,
        gasPrice: refundDetails.gasPrice.toString(), //review
        tokenGasPriceFactor: refundDetails.tokenGasPriceFactor.toString(),
        gasToken: refundDetails.gasToken,
        nonce
      })

      // If wallet is not deployed revise targetTxGas and baseGas
      // Temp...
      if(!(await this.isDeployed(chainId))) {
        finalWalletTx.targetTxGas = 500000
        finalWalletTx.baseGas = baseGas + 22900
      }
  
      return finalWalletTx
  }
  
    /**
   * Prepares compatible WalletTransaction object based on Transaction Request
   * @todo Rename based on other variations to prepare transaction
   * @notice This transaction is without fee refund (gasless)
   * @param transaction
   * @param batchId
   * @param chainId
   * @returns
   */
     async createTransaction(
      transaction: Transaction,
      batchId: number = 0,
      chainId: ChainId = this.#smartAccountConfig.activeNetworkId
    ): Promise<WalletTransaction> {
      let walletContract = this.smartAccount(chainId).getContract()
      walletContract = walletContract.attach(this.address)
  
      // NOTE : If the wallet is not deployed yet then nonce would be zero
      let nonce = 0
      if (await this.isDeployed(chainId)) {
        nonce = (await walletContract.getNonce(batchId)).toNumber()
      }
      console.log('nonce: ', nonce)
  
      const walletTx: WalletTransaction = buildSmartAccountTransaction({
        to: transaction.to,
        value: transaction.value,
        data: transaction.data, // for token transfers use encodeTransfer
        nonce
      })
      
      return walletTx
>>>>>>> c939f1fd
    }

    const handlePaymentResponse = await this.estimateHandlePaymentGas(estimateHandlePaymentGas)
    // If we get this reponse zero, there has to be a way to estimate this for undeployed wallet
    // We could use constant value provided by the relayer
    let handlePaymentEstimate = Number(handlePaymentResponse.data.gas)

    if (handlePaymentEstimate === 0) {
      handlePaymentEstimate = 22900
    }
    console.log('handlePaymentEstimate ', handlePaymentEstimate)

    // If the wallet deployment has to be appended then baseGas would change
    const regularOffSet = 4928 + 2360
    const baseGas = 22900 + regularOffSet + additionalBaseGas // delegate call + event emission + state updates + potential deployment

    const finalWalletTx: WalletTransaction = buildSmartAccountTransaction({
      to: walletTx.to,
      value: walletTx.value,
      data: walletTx.data, // for token transfers use encodeTransfer
      operation: walletTx.operation,
      targetTxGas: gasEstimate1,
      baseGas: baseGas,
      refundReceiver: ZERO_ADDRESS,
      gasPrice: refundDetails.gasPrice.toString(), //review
      tokenGasPriceFactor: refundDetails.tokenGasPriceFactor.toString(),
      gasToken: refundDetails.gasToken,
      nonce
    })

    // If wallet is not deployed revise targetTxGas and baseGas
    // Temp...
    if (!(await this.isDeployed(chainId))) {
      finalWalletTx.targetTxGas = 500000
      finalWalletTx.baseGas = baseGas + 22900
    }

    return finalWalletTx
  }

  /**
   * Prepares compatible WalletTransaction object based on Transaction Request
   * @todo Write test case and limit batch size based on test results in scw-contracts
   * @notice This transaction is without fee refund (gasless)
   * @param transaction
   * @param batchId
   * @param chainId
   * @returns
   */
  async createTransactionBatch(
    transactionBatchDto: TransactionBatchDto
  ): Promise<WalletTransaction> {
    const {
      transactions,
      batchId = 0,
      chainId = this.#smartAccountConfig.activeNetworkId
    } = transactionBatchDto
    let walletContract = this.smartWalletContract[chainId][this.DEFAULT_VERSION].getContract()
    walletContract = walletContract.attach(this.address)

    // NOTE : If the wallet is not deployed yet then nonce would be zero
    let nonce = 0
    if (await this.isDeployed(chainId)) {
      nonce = (await walletContract.getNonce(batchId)).toNumber()
    }
    console.log('nonce: ', nonce)

    const txs: MetaTransaction[] = []

    for (let i = 0; i < transactions.length; i++) {
      const innerTx: WalletTransaction = buildSmartAccountTransaction({
        to: transactions[i].to,
        value: transactions[i].value,
        data: transactions[i].data, // for token transfers use encodeTransfer
        nonce: 0
      })

      txs.push(innerTx)
    }

    const walletTx: WalletTransaction = buildMultiSendSmartAccountTx(
      this.multiSend(chainId).getContract(),
      txs,
      nonce
    )
    console.log('wallet txn without refund ', walletTx)

    return walletTx
  }

  /**
   *
   * @param chainId optional chainId
   * @returns Smart Wallet Contract instance attached with current smart account address (proxy)
   */
  smartAccount(chainId: ChainId = this.#smartAccountConfig.activeNetworkId): SmartWalletContract {
    const smartWallet = this.smartWalletContract[chainId][this.DEFAULT_VERSION]
    // Review @talha
    const address = this.address
    smartWallet.getContract().attach(address)
    return smartWallet
  }

  /**
   *
   * @param chainId optional chainId
   * @returns Smart Wallet Factory instance for requested chainId
   */
  factory(
    // smartAccountVersion: SmartAccountVersion = this.DEFAULT_VERSION,
    chainId: ChainId = this.#smartAccountConfig.activeNetworkId
  ): SmartWalletFactoryContract {
    return this.smartWalletFactoryContract[chainId][this.DEFAULT_VERSION]
  }

  /**
   *
   * @param chainId optional chainId
   * @returns MultiSend contract instance for requested chainId
   */
  multiSend(
    // smartAccountVersion: SmartAccountVersion = this.DEFAULT_VERSION,
    chainId: ChainId = this.#smartAccountConfig.activeNetworkId
  ): MultiSendContract {
    return this.multiSendContract[chainId][this.DEFAULT_VERSION]
  }

  /**
   * @notice the difference between multiSend and multiSendCall
   * Multisend is only used for delegateCalls (i.e. sending off a batch of transaction from Smart account)
   * MultiSendCall is only used for calls (i.e batching Smart Account transaction with another transaction not on Smart Account)
   * @param chainId optional chainId
   * @returns MultiSend Call Only contract instance for requested chainId
   */
  multiSendCall(
    // smartAccountVersion: SmartAccountVersion = this.DEFAULT_VERSION,
    chainId: ChainId = this.#smartAccountConfig.activeNetworkId
  ): MultiSendCallOnlyContract {
    return this.multiSendCallOnlyContract[chainId][this.DEFAULT_VERSION]
  }

  /**
   * @review
   * returns address of Smart account by actually calling appropriate Wallet Factory contract
   * This method is used in init
   * @param index optional index : Indexes are relevant if the owner/signatory EOA deployed/wants to deploy multiple Smart Accounts
   * @param chainId optional chainId
   * @returns Address of the Smart Account
   */

  async getAddress(
    // smartAccountVersion: SmartAccountVersion = this.DEFAULT_VERSION,
    index: number = 0,
    chainId: ChainId = this.#smartAccountConfig.activeNetworkId
  ): Promise<string> {
    // we will hit smart account endpoint to fetch deployed smart account info
    const address = await this.getAddressForCounterfactualWallet({ index, chainId })
    this.address = address
    return address
    // return await this.getAddressForCounterfactualWallet(index,chainId);
  }

  /**
   * Allows one to check if the smart account is already deployed on requested chainOd
   * @review
   * @notice the check is made on Wallet Factory state with current address in Smart Account state
   * @param chainId optional chainId : Default is current active
   * @returns
   */
  async isDeployed(chainId: ChainId = this.#smartAccountConfig.activeNetworkId): Promise<boolean> {
    // Other approach : needs review and might be coming wrong
    // const readProvider = new ethers.providers.JsonRpcProvider(networks[chainId].providerUrl);
    // const walletCode = await readProvider.getCode(await this.getAddress(chainId));
    // return !!walletCode && walletCode !== '0x'

    // but below works
    return await this.factory(chainId).isWalletExist(this.address)
  }

  /**
   * @review for owner
   * @param chainId requested chain : default is active chain
   * @returns object containing infromation (owner, relevant contract addresses, isDeployed) about Smart Account for requested chain
   */
  async getSmartAccountState(
    // smartAccountVersion: SmartAccountVersion = this.DEFAULT_VERSION,
    chainId: ChainId = this.#smartAccountConfig.activeNetworkId
  ): Promise<SmartAccountState> {
    const contractsByVersion = findContractAddressesByVersion(
      this.DEFAULT_VERSION,
      chainId,
      this.chainConfig
    )

    const state: SmartAccountState = {
      address: this.address,
      owner: this.owner,
      isDeployed: await this.isDeployed(chainId), // could be set as state in init
      entryPointAddress: contractsByVersion.entryPointAddress || '',
      fallbackHandlerAddress: contractsByVersion.fallBackHandlerAddress || ''
    }
    return state
  }

  //
  /**
   * Serves smart contract instances associated with Smart Account for requested ChainId
   * Context is useful when relayer is deploying a wallet
   * @param chainId requested chain : default is active chain
   * @returns object containing relevant contract instances
   */
  getSmartAccountContext(
    // smartAccountVersion: SmartAccountVersion = this.DEFAULT_VERSION,
    chainId: ChainId = this.#smartAccountConfig.activeNetworkId
  ): SmartAccountContext {
    const context: SmartAccountContext = {
      baseWallet: this.smartAccount(chainId), //might as well do getContract and attach and return contract
      walletFactory: this.factory(chainId),
      multiSend: this.multiSend(chainId),
      multiSendCall: this.multiSendCall(chainId)
      // Could be added dex router for chain in the future
    }
    return context
  }
<<<<<<< HEAD
=======

  // Review :  more / other potential methods
  // sendSignedTransaction
  // signMessage

  // Discuss about multichain aspect of relayer node url and clients
  // TODO: get details from backend config
  // NOTE: Discuss about multichain aspect of relayer node url and clients

  /**
   * @param address Owner aka {EOA} address
   * @param index number of smart account deploy i.e {0, 1 ,2 ...}
   * @description return address for Smart account
   * @returns
   */
  private async getAddressForCounterfactualWallet(
    index: number = 0,
    chainId: ChainId = this.#smartAccountConfig.activeNetworkId
  ): Promise<string> {
    return await this.smartWalletFactoryContract[chainId].getAddressForCounterfactualWallet(
      this.owner,
      index
    )
  }
>>>>>>> c939f1fd
}

// Temporary default config
// TODO/NOTE : make Goerli and Mumbai as test networks and remove others
export const DefaultSmartAccountConfig: SmartAccountConfig = {
  activeNetworkId: ChainId.GOERLI, //Update later
  supportedNetworksIds: [ChainId.GOERLI, ChainId.POLYGON_MUMBAI],
  backend_url: 'https://sdk-backend.staging.biconomy.io/v1'
}

export default SmartAccount<|MERGE_RESOLUTION|>--- conflicted
+++ resolved
@@ -1,4 +1,4 @@
-import { SmartAccountConfig, Transaction } from './types'
+import { SmartAccountConfig } from './types'
 import EthersAdapter from '@biconomy-sdk/ethers-lib'
 import { ethers } from 'ethers'
 import {
@@ -43,6 +43,7 @@
   FeeOptionsResponse,
   ZERO_ADDRESS,
   FAKE_SIGNATURE,
+  Transaction,
   RelayResponse
 } from '@biconomy-sdk/core-types'
 import { JsonRpcSigner, TransactionResponse } from '@ethersproject/providers'
@@ -307,9 +308,9 @@
   ): Promise<EstimateGasResponse> {
     return this.nodeClient.estimateHandlePaymentGas(estimateHandlePaymentTxGasDto)
   }
-  public async estimateUndeployedContractGas(chainId: number, walletAddress: string, transaction: MetaTransactionData,  feeRefundData: FeeRefund, signature: string): Promise<EstimateGasResponse> {
-    return this.nodeClient.estimateUndeployedContractGas(chainId, walletAddress, transaction, feeRefundData, signature)
-  }
+  // public async estimateUndeployedContractGas(chainId: number, walletAddress: string, transaction: MetaTransactionData,  feeRefundData: FeeRefund, signature: string): Promise<EstimateGasResponse> {
+  //   return this.nodeClient.estimateUndeployedContractGas(chainId, walletAddress, transaction, feeRefundData, signature)
+  // }
 
   // return adapter instance to be used for blockchain interactions
   /**
@@ -546,40 +547,9 @@
     return feeQuotes
   }
 
-  async estimateTransactionBatch(
-<<<<<<< HEAD
-    prepareRefundTransactionDto: PrepareRefundTransactionDto
-  ): Promise<number> {
-    const {
-      transactions,
-      batchId = 0,
-      chainId = this.#smartAccountConfig.activeNetworkId
-    } = prepareRefundTransactionDto
-    // eth_call api method
-    let estimatedGasUsed = 435318
-    console.log('transactions ', transactions)
-    console.log('batchId ', batchId)
-    console.log('chainId ', chainId)
-    return estimatedGasUsed
-  }
-
-  async estimateTransaction(prepareTransactionDto: PrepareTransactionDto): Promise<number> {
-    // eth_call api method
-    const {
-      transaction,
-      batchId = 0,
-      chainId = this.#smartAccountConfig.activeNetworkId
-    } = prepareTransactionDto
-    let estimatedGasUsed = 435318
-    console.log('transaction ', transaction)
-    console.log('batchId ', batchId)
-    console.log('chainId ', chainId)
-    return estimatedGasUsed
-  }
-=======
-    transactions: Transaction[],
-    batchId: number = 0, // may not be necessary
-    chainId: ChainId = this.#smartAccountConfig.activeNetworkId): Promise<number> {
+  async estimateTransactionBatch( prepareRefundTransactionDto: PrepareRefundTransactionDto): Promise<number> {
+
+    const { transactions, batchId = 0, chainId = this.#smartAccountConfig.activeNetworkId } = prepareRefundTransactionDto
       let estimatedGasUsed = 0;
       // Check if available from current state
       const isDeployed = await this.isDeployed(chainId);
@@ -600,7 +570,7 @@
         ])
         console.log('encodedEstimate ', encodedEstimateData)
 
-        const deployCostresponse = await this.estimateExternalGas(chainId, encodedEstimateData);
+        const deployCostresponse = await this.estimateExternalGas({chainId, encodedData: encodedEstimateData});
         const estimateWalletDeployment = Number(deployCostresponse.data.gas);
         console.log('estimateWalletDeployment ', estimateWalletDeployment);
 
@@ -608,7 +578,7 @@
         estimatedGasUsed -= 21000;
       }
 
-      const tx = await this.createTransactionBatch(transactions, batchId);
+      const tx = await this.createTransactionBatch({ transactions, batchId, chainId});
 
       const txn: ExecTransaction = {
         to: tx.to,
@@ -621,19 +591,19 @@
       // to avoid failing eth_call override with undeployed wallet
       txn.targetTxGas = 500000;
   
-      const refundInfo: FeeRefund = {
+      const refundInfo: FeeRefundV1_0_2 = {
         baseGas: tx.baseGas,
         gasPrice: tx.gasPrice,
         tokenGasPriceFactor: tx.tokenGasPriceFactor,
         gasToken: tx.gasToken,
         refundReceiver: tx.refundReceiver
       }
-
-      const ethCallOverrideResponse = await this.estimateUndeployedContractGas(chainId, this.address, txn, refundInfo, FAKE_SIGNATURE);
-      let noAuthEstimate = Number(ethCallOverrideResponse.data.gas);
-      console.log('no auth no refund estimate', noAuthEstimate);
-
-      estimatedGasUsed += noAuthEstimate;
+      // TODO: required updates
+      // const ethCallOverrideResponse = await this.estimateUndeployedContractGas(chainId, this.address, txn, refundInfo, FAKE_SIGNATURE);
+      // let noAuthEstimate = Number(ethCallOverrideResponse.data.gas);
+      // console.log('no auth no refund estimate', noAuthEstimate);
+
+      // estimatedGasUsed += noAuthEstimate;
 
       // TODO @review
       // chat with Sachin
@@ -643,10 +613,14 @@
       return estimatedGasUsed;
     }
 
-  async estimateTransaction(transaction: Transaction,
-    batchId: number = 0, // may not be necessary
-    chainId: ChainId = this.#smartAccountConfig.activeNetworkId): Promise<number> {
-      let estimatedGasUsed = 0;
+  async estimateTransaction(prepareTransactionDto: PrepareTransactionDto): Promise<number> {
+    const {
+      transaction,
+      batchId = 0,
+      chainId = this.#smartAccountConfig.activeNetworkId
+    } = prepareTransactionDto
+
+    let estimatedGasUsed = 0;
       // Check if available from current state
       const isDeployed = await this.isDeployed(chainId);
       if (!isDeployed) {
@@ -666,7 +640,7 @@
         ])
         console.log('encodedEstimate ', encodedEstimateData)
 
-        const deployCostresponse = await this.estimateExternalGas(chainId, encodedEstimateData);
+        const deployCostresponse = await this.estimateExternalGas({chainId, encodedData: encodedEstimateData});
         const estimateWalletDeployment = Number(deployCostresponse.data.gas);
         console.log('estimateWalletDeployment ', estimateWalletDeployment);
 
@@ -674,7 +648,7 @@
         estimatedGasUsed -= 21000;
       }
 
-      const tx = await this.createTransaction(transaction, batchId);
+      const tx = await this.createTransaction({ transaction, batchId, chainId });
 
       const txn: ExecTransaction = {
         to: tx.to,
@@ -684,7 +658,7 @@
         targetTxGas: tx.targetTxGas
       }
   
-      const refundInfo: FeeRefund = {
+      const refundInfo: FeeRefundV1_0_2 = {
         baseGas: tx.baseGas,
         gasPrice: tx.gasPrice,
         tokenGasPriceFactor: tx.tokenGasPriceFactor,
@@ -692,11 +666,12 @@
         refundReceiver: tx.refundReceiver
       }
 
-      const ethCallOverrideResponse = await this.estimateUndeployedContractGas(chainId, this.address, txn, refundInfo, FAKE_SIGNATURE);
-      let noAuthEstimate = Number(ethCallOverrideResponse.data.gas);
-      console.log('no auth no refund estimate', noAuthEstimate);
-
-      estimatedGasUsed += noAuthEstimate;
+      // TODO: required updates
+      // const ethCallOverrideResponse = await this.estimateUndeployedContractGas(chainId, this.address, txn, refundInfo, FAKE_SIGNATURE);
+      // let noAuthEstimate = Number(ethCallOverrideResponse.data.gas);
+      // console.log('no auth no refund estimate', noAuthEstimate);
+
+      // estimatedGasUsed += noAuthEstimate;
 
       // TODO @review
       // chat with Sachin
@@ -705,7 +680,6 @@
 
       return estimatedGasUsed;
     }
->>>>>>> c939f1fd
 
   // Other helpers go here for pre build (feeOptions and quotes from relayer) , build and execution of refund type transactions
 
@@ -784,15 +758,9 @@
     if (handlePaymentEstimate === 0) {
       handlePaymentEstimate = 22900
     }
-<<<<<<< HEAD
-    console.log('handlePaymentEstimate ', handlePaymentEstimate)
-    const baseGas = 22900 + 4928 + 2360 // delegate call + event emission + state updates
-
-=======
     console.log('handlePaymentEstimate ', handlePaymentEstimate);
     const baseGas = handlePaymentEstimate + 4928 + 2360; // delegate call + event emission + state updates
   
->>>>>>> c939f1fd
     const walletTx: WalletTransaction = buildSmartAccountTransaction({
       to: transaction.to,
       value: transaction.value,
@@ -809,7 +777,6 @@
     return walletTx
   }
 
-<<<<<<< HEAD
   /**
    * Prepares compatible WalletTransaction object based on Transaction Request
    * @todo Rename based on other variations to prepare transaction
@@ -845,8 +812,6 @@
     return walletTx
   }
 
-=======
->>>>>>> c939f1fd
   /**
    * Prepares compatible WalletTransaction object based on Transaction Request
    * @todo Rename based on other variations to prepare transaction
@@ -922,60 +887,18 @@
 
       txs.push(innerTx)
     }
-
-    const walletTx: WalletTransaction = buildMultiSendSmartAccountTx(
-      this.multiSend(chainId).getContract(),
-      txs,
-      nonce
-    )
-
-<<<<<<< HEAD
-    console.log('wallet txn with refund ', walletTx)
-
-    const internalTx: MetaTransaction = {
-      to: walletTx.to,
-      value: walletTx.value || 0,
-      data: walletTx.data || '0x',
-      operation: walletTx.operation
-    }
-    console.log(internalTx)
-    // TODO
-    // Currently we can't do these estimations without wallet being deployed...
-
-    const estimateRequiredTxGas: EstimateRequiredTxGasDto = {
-      chainId,
-      walletAddress: connectedWallet,
-      transaction: internalTx
-    }
-
-    const response = await this.estimateRequiredTxGas(estimateRequiredTxGas)
-
-    // If we get this reponse zero, there has to be a way to estimate this fror undeployed wallet
-    // i. use really high value
-    // ii. estimate using different wallet bytecode using eth_call [ not guaranteed as might depend on wallet state !]
-
-    // considerable offset ref gnosis safe service client safeTxGas
-    const gasEstimate1 = Number(response.data.gas) + 50000
-    console.log('required txgas estimate ', gasEstimate1)
-
-    // Depending on feeToken provide baseGas!
-
-    console.log('feeQuote.offset ', feeQuote.offset)
-
-    const refundDetails: FeeRefundHandlePayment = {
-      gasUsed: gasEstimate1,
-      baseGas: gasEstimate1,
-      gasPrice: feeQuote.tokenGasPrice, // this would be token gas price // review
-      tokenGasPriceFactor: feeQuote.offset || 1,
-      gasToken: feeQuote.address,
-      refundReceiver: ZERO_ADDRESS
-    }
-
-    const estimateHandlePaymentGas: EstimateHandlePaymentTxGasDto = {
-      chainId,
-      walletAddress: connectedWallet,
-      feeRefundData: refundDetails
-=======
+      // If we get this reponse zero, there has to be a way to estimate this fror undeployed wallet
+      // i. use really high value 
+      // ii. estimate using different wallet bytecode using eth_call [ not guaranteed as might depend on wallet state !]
+
+      // considerable offset ref gnosis safe service client safeTxGas
+      const walletTx: WalletTransaction = buildMultiSendSmartAccountTx(
+        this.multiSend(chainId).getContract(),
+        txs,
+        nonce
+      );
+      console.log('wallet txn with refund ', walletTx);
+
       const internalTx: MetaTransactionData = {
         to: walletTx.to,
         value: walletTx.value || 0,
@@ -984,14 +907,9 @@
       }
       console.log(internalTx);
       // TODO
-      // Currently we can't do these estimations without wallet being deployed... 
-      const response = await this.estimateRequiredTxGas(chainId, this.address, internalTx);
-
-      // If we get this reponse zero, there has to be a way to estimate this fror undeployed wallet
-      // i. use really high value 
-      // ii. estimate using different wallet bytecode using eth_call [ not guaranteed as might depend on wallet state !]
-
-      // considerable offset ref gnosis safe service client safeTxGas
+      // Currently we can't do these estimations without wallet being deployed...
+      const response = await this.estimateRequiredTxGas({chainId, walletAddress: this.address, transaction: internalTx})
+
       const gasEstimate1 = Number(response.data.gas) + 50000
       console.log('required txgas estimate ', gasEstimate1);
   
@@ -999,7 +917,7 @@
 
       console.log('feeQuote.offset ', feeQuote.offset);
   
-      const refundDetails: FeeRefundData = {
+      const refundDetails: FeeRefundHandlePayment = {
         gasUsed: gasEstimate1,
         baseGas: gasEstimate1,
         gasPrice: feeQuote.tokenGasPrice, // this would be token gas price // review
@@ -1008,7 +926,7 @@
         refundReceiver: ZERO_ADDRESS
       }
   
-      const handlePaymentResponse = await this.estimateHandlePaymentGas(chainId, this.address, refundDetails);
+      const handlePaymentResponse = await this.estimateHandlePaymentGas({chainId, walletAddress: this.address, feeRefundData: refundDetails});
       // If we get this reponse zero, there has to be a way to estimate this for undeployed wallet
       // We could use constant value provided by the relayer
       let handlePaymentEstimate = Number(handlePaymentResponse.data.gas)
@@ -1041,82 +959,9 @@
       if(!(await this.isDeployed(chainId))) {
         finalWalletTx.targetTxGas = 500000
         finalWalletTx.baseGas = baseGas + 22900
-      }
-  
-      return finalWalletTx
-  }
-  
-    /**
-   * Prepares compatible WalletTransaction object based on Transaction Request
-   * @todo Rename based on other variations to prepare transaction
-   * @notice This transaction is without fee refund (gasless)
-   * @param transaction
-   * @param batchId
-   * @param chainId
-   * @returns
-   */
-     async createTransaction(
-      transaction: Transaction,
-      batchId: number = 0,
-      chainId: ChainId = this.#smartAccountConfig.activeNetworkId
-    ): Promise<WalletTransaction> {
-      let walletContract = this.smartAccount(chainId).getContract()
-      walletContract = walletContract.attach(this.address)
-  
-      // NOTE : If the wallet is not deployed yet then nonce would be zero
-      let nonce = 0
-      if (await this.isDeployed(chainId)) {
-        nonce = (await walletContract.getNonce(batchId)).toNumber()
-      }
-      console.log('nonce: ', nonce)
-  
-      const walletTx: WalletTransaction = buildSmartAccountTransaction({
-        to: transaction.to,
-        value: transaction.value,
-        data: transaction.data, // for token transfers use encodeTransfer
-        nonce
-      })
-      
-      return walletTx
->>>>>>> c939f1fd
-    }
-
-    const handlePaymentResponse = await this.estimateHandlePaymentGas(estimateHandlePaymentGas)
-    // If we get this reponse zero, there has to be a way to estimate this for undeployed wallet
-    // We could use constant value provided by the relayer
-    let handlePaymentEstimate = Number(handlePaymentResponse.data.gas)
-
-    if (handlePaymentEstimate === 0) {
-      handlePaymentEstimate = 22900
-    }
-    console.log('handlePaymentEstimate ', handlePaymentEstimate)
-
-    // If the wallet deployment has to be appended then baseGas would change
-    const regularOffSet = 4928 + 2360
-    const baseGas = 22900 + regularOffSet + additionalBaseGas // delegate call + event emission + state updates + potential deployment
-
-    const finalWalletTx: WalletTransaction = buildSmartAccountTransaction({
-      to: walletTx.to,
-      value: walletTx.value,
-      data: walletTx.data, // for token transfers use encodeTransfer
-      operation: walletTx.operation,
-      targetTxGas: gasEstimate1,
-      baseGas: baseGas,
-      refundReceiver: ZERO_ADDRESS,
-      gasPrice: refundDetails.gasPrice.toString(), //review
-      tokenGasPriceFactor: refundDetails.tokenGasPriceFactor.toString(),
-      gasToken: refundDetails.gasToken,
-      nonce
-    })
-
-    // If wallet is not deployed revise targetTxGas and baseGas
-    // Temp...
-    if (!(await this.isDeployed(chainId))) {
-      finalWalletTx.targetTxGas = 500000
-      finalWalletTx.baseGas = baseGas + 22900
-    }
-
+    }
     return finalWalletTx
+
   }
 
   /**
@@ -1303,33 +1148,6 @@
     }
     return context
   }
-<<<<<<< HEAD
-=======
-
-  // Review :  more / other potential methods
-  // sendSignedTransaction
-  // signMessage
-
-  // Discuss about multichain aspect of relayer node url and clients
-  // TODO: get details from backend config
-  // NOTE: Discuss about multichain aspect of relayer node url and clients
-
-  /**
-   * @param address Owner aka {EOA} address
-   * @param index number of smart account deploy i.e {0, 1 ,2 ...}
-   * @description return address for Smart account
-   * @returns
-   */
-  private async getAddressForCounterfactualWallet(
-    index: number = 0,
-    chainId: ChainId = this.#smartAccountConfig.activeNetworkId
-  ): Promise<string> {
-    return await this.smartWalletFactoryContract[chainId].getAddressForCounterfactualWallet(
-      this.owner,
-      index
-    )
-  }
->>>>>>> c939f1fd
 }
 
 // Temporary default config
