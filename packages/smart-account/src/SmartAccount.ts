import EthersAdapter from '@biconomy-sdk/ethers-lib'
import {
  findContractAddressesByVersion
} from './utils/FetchContractsInfo'
import {
  SignTransactionDto,
  SendTransactionDto,
  PrepareRefundTransactionDto,
  PrepareRefundTransactionsDto,
  RefundTransactionDto,
  RefundTransactionBatchDto,
  TransactionDto,
  TransactionBatchDto,
  ExecTransaction,
  RelayTransaction,
  FeeRefundV1_0_0,
  FeeRefundV1_0_1,
  WalletTransaction,
  SmartAccountVersion,
  SignedTransaction,
  ChainId,
  SmartAccountContext,
  SmartWalletFactoryContract,
  SmartWalletContract,
  AddressForCounterFactualWalletDto,
  RawTransactionType,
  SmartAccountState,
  FeeQuote,
  RelayResponse,
  SmartAccountConfig
} from '@biconomy-sdk/core-types'
import { JsonRpcSigner } from '@ethersproject/providers'
import NodeClient, {
  ChainConfig,
  SmartAccountsResponse,
  SmartAccountByOwnerDto,
} from '@biconomy-sdk/node-client'
import { Web3Provider } from '@ethersproject/providers'
import { Relayer, RestRelayer } from '@biconomy-sdk/relayer'
<<<<<<< HEAD
import TransactionManager , { ContractUtils } from '@biconomy-sdk/transactions'
=======
import TransactionManager, { ContractUtils } from '@biconomy-sdk/transactions'
>>>>>>> ee21f77e
import { BalancesDto } from '@biconomy-sdk/node-client'
import {
  BalancesResponse,
  UsdBalanceResponse,
} from '@biconomy-sdk/node-client'


// Create an instance of Smart Account with multi-chain support.
class SmartAccount {
  // By default latest version
  DEFAULT_VERSION: SmartAccountVersion = '1.0.1'

  // { ethAdapter } is a window that gives access to all the implemented functions of it
  // requires signer and read-only provider
  ethAdapter!: { [chainId: number]: EthersAdapter }

  // Smart Account Context provies relevant contract instances for chainId asked (default is current active chain)
  context!: { [chainId: number]: SmartAccountContext }

  // Optional config to initialise instance of Smart Account. One can provide main active chain and only limited chains they need to be on.
  #smartAccountConfig!: SmartAccountConfig

  // Array of chain ids that current multi-chain instance supports
  supportedNetworkIds!: ChainId[]

  // Chain configurations fetched from backend
  chainConfig!: ChainConfig[]
  
  // Can maintain it's own version of provider / providers
  provider!: Web3Provider

  // Ideally not JsonRpcSigner but extended signer // Also the original EOA signer
  signer!: JsonRpcSigner
  // We may have different signer for ERC4337

  nodeClient!: NodeClient

  contractUtils!: ContractUtils

  // TBD : Do we keep manager for both SCW(forward) and Account Abstraction?
  transactionManager!: TransactionManager

  // Instance of relayer (Relayer Service Client) connected with this Smart Account and always ready to dispatch transactions
  // relayer.relay => dispatch to blockchain
  // other methods are useful for the widget
  relayer!: Relayer

  // Owner of the Smart Account common between all chains
  // Could be part of Smart Account state / config
  // @review with Sachin
  owner!: string

  // Address of the smart contract wallet common between all chains
  // @review
  address!: string

  // Review provider type WalletProviderLike / ExternalProvider
  // Can expose recommended provider classes through the SDK

  /**
   * Constrcutor for the Smart Account. If config is not provided it makes Smart Account available using default configuration
   * If you wish to use your own backend server and relayer service, pass the URLs here
   */
  // review SmartAccountConfig
  constructor(walletProvider: Web3Provider, config: SmartAccountConfig) {
    this.#smartAccountConfig = { ...DefaultSmartAccountConfig }
    if (config) {
      this.#smartAccountConfig = { ...this.#smartAccountConfig, ...config }
    }

    this.ethAdapter = {}
    this.supportedNetworkIds = this.#smartAccountConfig.supportedNetworksIds

    this.provider = walletProvider
    this.signer = walletProvider.getSigner()

    this.contractUtils = new ContractUtils()
    this.nodeClient = new NodeClient({ txServiceUrl: this.#smartAccountConfig.backend_url })
    this.relayer = new RestRelayer({url: this.#smartAccountConfig.relayer_url});
  }

  async init(){

    this.setActiveChain(this.#smartAccountConfig.activeNetworkId)

    this.owner = await this.signer.getAddress()
    this.#smartAccountConfig.owner = this.owner

    const chainConfig = (await this.nodeClient.getAllSupportedChains()).data
    this.chainConfig = chainConfig

    await this.contractUtils.initialize(chainConfig, this.signer)

    this.address = await this.getAddress({index: 0, chainId: this.#smartAccountConfig.activeNetworkId, version: this.DEFAULT_VERSION})

    this.transactionManager = new TransactionManager()

    const state = await this.getSmartAccountState(this.#smartAccountConfig.activeNetworkId)

    await this.transactionManager.initialize(this.relayer, this.nodeClient, this.contractUtils, state)

    return this
  }

  /**
   *
   * @param smartAccountVersion
   * @description // set wallet version to be able to interact with different deployed versions
   */
  // TODO //@review @Talha
  async setSmartAccountVersion(smartAccountVersion: SmartAccountVersion) {
    this.DEFAULT_VERSION = smartAccountVersion
    this.address = await this.getAddress({index: 0, chainId: this.#smartAccountConfig.activeNetworkId, version: this.DEFAULT_VERSION})
  }

  public async getAlltokenBalances(
    balancesDto: BalancesDto,
    chainId: ChainId = this.#smartAccountConfig.activeNetworkId
  ): Promise<BalancesResponse> {
    if (!balancesDto.chainId) balancesDto.chainId = chainId
    return this.nodeClient.getAlltokenBalances(balancesDto)
  }

  public async getTotalBalanceInUsd(
    balancesDto: BalancesDto,
    chainId: ChainId = this.#smartAccountConfig.activeNetworkId
  ): Promise<UsdBalanceResponse> {
    if (!balancesDto.chainId) balancesDto.chainId = chainId
    return this.nodeClient.getTotalBalanceInUsd(balancesDto)
  }

  public async getSmartAccountsByOwner(
    smartAccountByOwnerDto: SmartAccountByOwnerDto
  ): Promise<SmartAccountsResponse> {
    return this.nodeClient.getSmartAccountsByOwner(smartAccountByOwnerDto)
  }

  // return adapter instance to be used for blockchain interactions
  /**
   * adapter instance to be used for some blockchain interactions
   * @param chainId requested chainId : default is current active chain
   * @returns EthersAdapter
   */
  ethersAdapter(chainId: ChainId = this.#smartAccountConfig.activeNetworkId): EthersAdapter {
    return this.ethAdapter[chainId]
  }

  // Assigns transaction relayer to this smart wallet instance
  /**
   * Assigns transaction relayer to this smart wallet instance
   * @notice Assumption is that relayer will accept calls for all supported chains
   * @param relayer Relayer client to be associated with this smart account
   * @returns this/self
   */
  async setRelayer(relayer: Relayer): Promise<SmartAccount> {
    if (relayer === undefined) return this
    this.relayer = relayer
    //If we end up maintaining relayer instance on this then it should update all transaction managers
    //await this.transactionManager.setRelayer(relayer)
    return this
  }

  /**
   * Allows to change default active chain of the Smart Account
   * @todo make a check if chain is supported in config
   * @param chainId
   * @returns self/this
   */
  setActiveChain(chainId: ChainId): SmartAccount {
    this.#smartAccountConfig.activeNetworkId = chainId
    return this
  }


  /**
   *
   * @notice personal sign is used currently (// @todo Signer should be able to use _typedSignData)
   * @param tx WalletTransaction Smart Account Transaction object prepared
   * @param chainId optional chainId
   * @returns:string Signature
   */
  async signTransaction(signTransactionDto: SignTransactionDto): Promise<string> {
    signTransactionDto.chainId = this.#smartAccountConfig.activeNetworkId
    signTransactionDto.version = this.DEFAULT_VERSION
    signTransactionDto.signer = this.signer
    return this.signer.signTransaction(signTransactionDto)
  }

  // This would be a implementation on user sponsorship provider
  /**
   * Prepares encoded wallet transaction, gets signature from the signer and dispatches to the blockchain using relayer
   * @param tx WalletTransaction Smart Account Transaction object prepared
   * @param batchId optional nonce space for parallel processing
   * @param chainId optional chainId
   * @returns
   */
   async sendTransaction(sendTransactionDto: SendTransactionDto): Promise<string> {
    const {
      tx,
      batchId = 0,
      chainId = this.#smartAccountConfig.activeNetworkId
    } = sendTransactionDto
    let  { gasLimit } = sendTransactionDto
    const isDeployed = await this.isDeployed(chainId);
    let rawTx: RawTransactionType = {
      to: tx.to,
      data: tx.data,
      value: 0,
      chainId: chainId
    }

    const transaction: ExecTransaction = {
      to: tx.to,
      value: tx.value,
      data: tx.data,
      operation: tx.operation,
      targetTxGas: tx.targetTxGas
    }

    const refundInfo: FeeRefundV1_0_0 | FeeRefundV1_0_1 = {
      baseGas: tx.baseGas,
      gasPrice: tx.gasPrice,
      tokenGasPriceFactor: tx.tokenGasPriceFactor,
      gasToken: tx.gasToken,
      refundReceiver: tx.refundReceiver
    }

    let walletContract = this.contractUtils.smartWalletContract[chainId][this.DEFAULT_VERSION].getContract()
    walletContract = walletContract.attach(this.address)

    let signature = await this.signTransaction({ version: this.DEFAULT_VERSION, tx, chainId, signer: this.signer })

    let execTransaction = await walletContract.populateTransaction.execTransaction(
      transaction,
      batchId,
      refundInfo,
      signature
    )

    rawTx.to = this.address
    rawTx.data = execTransaction.data

    const state = await this.getSmartAccountState(chainId)

    const signedTx: SignedTransaction = {
      rawTx,
      tx
    }
    const relayTrx: RelayTransaction = {
      signedTx,
      config: state,
      context: this.getSmartAccountContext(chainId)
    }
    // Must be in specified format
    if(gasLimit) {
      relayTrx.gasLimit = gasLimit;
    }
    if(!isDeployed) {
      gasLimit = {
        hex: '0x1E8480',
        type: 'hex'
      }
    relayTrx.gasLimit = gasLimit;
    }
    const txn: RelayResponse = await this.relayer.relay(relayTrx)
    return txn.hash
  }

  // Get Fee Options from relayer and make it available for display
  // We can also show list of transactions to be processed (decodeContractCall)
  /**
   *
   * @param prepareRefundTransactionDto
   */
  async prepareRefundTransaction(
    prepareRefundTransactionDto: PrepareRefundTransactionDto
  ): Promise<FeeQuote[]> {
    // TODO
    // Review @Talha
    // Note : If you have provided a chainId in dto then that should be used and fallback to activer chain Id
    const chainId = this.#smartAccountConfig.activeNetworkId
    prepareRefundTransactionDto.chainId = chainId
    prepareRefundTransactionDto.version = this.DEFAULT_VERSION
    prepareRefundTransactionDto.batchId = 0
    return this.transactionManager.prepareRefundTransaction(prepareRefundTransactionDto)
  }

  // Get Fee Options from relayer and make it available for display
  // We can also show list of transactions to be processed (decodeContractCall)
  /**
   *
   * @param prepareRefundTransactionsDto
   */
  // TODO: Rename method to getFeeOptionsForBatch
  async prepareRefundTransactionBatch(
    prepareRefundTransactionsDto: PrepareRefundTransactionsDto
  ): Promise<FeeQuote[]> {
    const chainId = this.#smartAccountConfig.activeNetworkId
    prepareRefundTransactionsDto.chainId = chainId
    prepareRefundTransactionsDto.version = this.DEFAULT_VERSION
    prepareRefundTransactionsDto.batchId = 0
    console.log('prepareRefundTransactionsDto ', prepareRefundTransactionsDto);
   return this.transactionManager.prepareRefundTransactionBatch(prepareRefundTransactionsDto)
  }

  // Other helpers go here for pre build (feeOptions and quotes from relayer) , build and execution of refund type transactions

  /**
   * Prepares compatible WalletTransaction object based on Transaction Request
   * @todo Rename based on other variations to prepare transaction
   * @notice This transaction is with fee refund (smart account pays using it's own assets accepted by relayers)
   * @param refundTransactionDto
   * @returns
   */
  async createRefundTransaction(
    refundTransactionDto: RefundTransactionDto
  ): Promise<WalletTransaction> {
    const chainId = this.#smartAccountConfig.activeNetworkId
    refundTransactionDto.chainId = chainId
    refundTransactionDto.version = this.DEFAULT_VERSION
    refundTransactionDto.batchId = 0
    return this.transactionManager.createRefundTransaction(refundTransactionDto)
  }

  /**
   * Prepares compatible WalletTransaction object based on Transaction Request
   * @todo Rename based on other variations to prepare transaction
   * @notice This transaction is without fee refund (gasless)
   * @param transactionDto
   * @returns
   */
  async createTransaction(transactionDto: TransactionDto): Promise<WalletTransaction> {
    const chainId = this.#smartAccountConfig.activeNetworkId
    transactionDto.chainId = chainId
    transactionDto.version = this.DEFAULT_VERSION
    transactionDto.batchId = 0
    return this.transactionManager.createTransaction(transactionDto)
  }

    /**
   * Prepares compatible WalletTransaction object based on Transaction Request
   * @todo Write test case and limit batch size based on test results in scw-contracts
   * @notice This transaction is without fee refund (gasless)
   * @param transaction
   * @param batchId
   * @param chainId
   * @returns
   */
     async createTransactionBatch(
      transactionBatchDto: TransactionBatchDto
    ): Promise<WalletTransaction> {
      const chainId = this.#smartAccountConfig.activeNetworkId
      transactionBatchDto.chainId = chainId
      transactionBatchDto.version = this.DEFAULT_VERSION
      return this.transactionManager.createTransactionBatch(transactionBatchDto)
    }

  /**
   * Prepares compatible WalletTransaction object based on Transaction Request
   * @todo Rename based on other variations to prepare transaction
   * @notice This transaction is with fee refund (smart account pays using it's own assets accepted by relayers)
   * @param refundTransactionBatchDto
   * @returns
   */
  async createRefundTransactionBatch(
    refundTransactionBatchDto: RefundTransactionBatchDto
  ): Promise<WalletTransaction> {
    const chainId = this.#smartAccountConfig.activeNetworkId
    refundTransactionBatchDto.chainId = chainId
    refundTransactionBatchDto.version = this.DEFAULT_VERSION
    refundTransactionBatchDto.batchId = 0
    return this.transactionManager.createRefundTransactionBatch(refundTransactionBatchDto)
  }

  async prepareDeployAndPayFees(chainId: ChainId = this.#smartAccountConfig.activeNetworkId) {
    return this.transactionManager.prepareDeployAndPayFees(chainId, this.DEFAULT_VERSION)
  }
 
  // Onboarding scenario where assets inside counterfactual smart account pays for it's deployment
  async deployAndPayFees(chainId: ChainId = this.#smartAccountConfig.activeNetworkId, feeQuote: FeeQuote): Promise<string> {
    const transaction = await this.transactionManager.deployAndPayFees(chainId, this.DEFAULT_VERSION, feeQuote)
    const txHash = await this.sendTransaction({tx:transaction});
    return txHash;    
  }

  /**
   *
   * @param chainId optional chainId
   * @returns Smart Wallet Contract instance attached with current smart account address (proxy)
   */
  smartAccount(chainId: ChainId = this.#smartAccountConfig.activeNetworkId): SmartWalletContract {
    const smartWallet = this.contractUtils.smartWalletContract[chainId][this.DEFAULT_VERSION]
    const address = this.address
    smartWallet.getContract().attach(address)
    return smartWallet
  }

  /**
   *
   * @param chainId optional chainId
   * @returns Smart Wallet Factory instance for requested chainId
   */
  factory(chainId: ChainId = this.#smartAccountConfig.activeNetworkId): SmartWalletFactoryContract {
    return this.contractUtils.smartWalletFactoryContract[chainId][this.DEFAULT_VERSION]
  }

  // Note: expose getMultiSend(), getMultiSendCall() 
  

  // TODO  
  // Note: get Address method should not be here as we are passing smart account state
  // Marked for deletion
  async getAddress(
    addressForCounterFactualWalletDto: AddressForCounterFactualWalletDto
  ): Promise<string> {
    // TODO: Get from node client first from cache, if not found then query smart contract
    const { index, chainId, version } = addressForCounterFactualWalletDto
    this.contractUtils.smartWalletFactoryContract[chainId][
      version
    ].getAddressForCounterfactualWallet(this.owner, index)
    const address = await this.contractUtils.smartWalletFactoryContract[chainId][version].getAddressForCounterfactualWallet(this.owner, index)
    this.address = address
    return address
  }

    // Could be part of SmartAccountAPI for AA 
    /*async getAddressForCounterfactualWallet(
      addressForCounterFactualWalletDto: AddressForCounterFactualWalletDto
    ): Promise<string> {
      const { index, chainId, version } = addressForCounterFactualWalletDto
      console.log('index and ChainId ', index, chainId, version)
      return this.contractUtils.smartWalletFactoryContract[chainId][
        version
      ].getAddressForCounterfactualWallet(this.owner, index)
    }*/


  /**
   * Allows one to check if the smart account is already deployed on requested chainOd
   * @review
   * @notice the check is made on Wallet Factory state with current address in Smart Account state
   * @param chainId optional chainId : Default is current active
   * @returns
   */
  async isDeployed(chainId: ChainId = this.#smartAccountConfig.activeNetworkId): Promise<boolean> {
    // Other approach : needs review
    /*let isPhantom = false
    // could be readProvider.getCode
    const walletAddressCode = await this.provider.getCode(this.address)
    if (walletAddressCode.length > 2) {
      isPhantom = true
    } 
    return isPhantom;*/

    //Below works
    return await this.contractUtils.smartWalletFactoryContract[chainId][this.DEFAULT_VERSION].isWalletExist(this.address)
  }

  /**
   * @review for owner
   * @param chainId requested chain : default is active chain
   * @returns object containing infromation (owner, relevant contract addresses, isDeployed) about Smart Account for requested chain
   */
  async getSmartAccountState(
    // smartAccountVersion: SmartAccountVersion = this.DEFAULT_VERSION,
    chainId: ChainId = this.#smartAccountConfig.activeNetworkId
  ): Promise<SmartAccountState> {
    const contractsByVersion = findContractAddressesByVersion(
      this.DEFAULT_VERSION,
      chainId,
      this.chainConfig
    )

    const state: SmartAccountState = {
      address: this.address,
      owner: this.owner,
      isDeployed: await this.isDeployed(chainId), // could be set as state in init
      entryPointAddress: contractsByVersion.entryPointAddress || '',
      fallbackHandlerAddress: contractsByVersion.fallBackHandlerAddress || ''
    }
    return state
  }

  //
  /**
   * Serves smart contract instances associated with Smart Account for requested ChainId
   * Context is useful when relayer is deploying a wallet
   * @param chainId requested chain : default is active chain
   * @returns object containing relevant contract instances
   */
  getSmartAccountContext(
    // smartAccountVersion: SmartAccountVersion = this.DEFAULT_VERSION,
    chainId: ChainId = this.#smartAccountConfig.activeNetworkId
  ): SmartAccountContext {
    const context: SmartAccountContext = this.contractUtils.getSmartAccountContext(chainId, this.DEFAULT_VERSION)
    return context
  }
}

// Temporary default config
// TODO/NOTE : make Goerli and Mumbai as test networks and remove others
export const DefaultSmartAccountConfig: SmartAccountConfig = {
  owner: '',
  version: '1.0.1',
  activeNetworkId: ChainId.GOERLI, //Update later
  supportedNetworksIds: [ChainId.GOERLI, ChainId.POLYGON_MUMBAI],
  backend_url: 'https://sdk-backend.staging.biconomy.io/v1',
  relayer_url: 'https://sdk-relayer.staging.biconomy.io/api/v1/relay'
}

export default SmartAccount<|MERGE_RESOLUTION|>--- conflicted
+++ resolved
@@ -37,11 +37,7 @@
 } from '@biconomy-sdk/node-client'
 import { Web3Provider } from '@ethersproject/providers'
 import { Relayer, RestRelayer } from '@biconomy-sdk/relayer'
-<<<<<<< HEAD
-import TransactionManager , { ContractUtils } from '@biconomy-sdk/transactions'
-=======
-import TransactionManager, { ContractUtils } from '@biconomy-sdk/transactions'
->>>>>>> ee21f77e
+import TransactionManager, { ContractUtils, smartAccountSignMessage } from '@biconomy-sdk/transactions'
 import { BalancesDto } from '@biconomy-sdk/node-client'
 import {
   BalancesResponse,
@@ -223,11 +219,16 @@
    * @param chainId optional chainId
    * @returns:string Signature
    */
-  async signTransaction(signTransactionDto: SignTransactionDto): Promise<string> {
-    signTransactionDto.chainId = this.#smartAccountConfig.activeNetworkId
-    signTransactionDto.version = this.DEFAULT_VERSION
-    signTransactionDto.signer = this.signer
-    return this.signer.signTransaction(signTransactionDto)
+   async signTransaction(signTransactionDto: SignTransactionDto): Promise<string> {
+    const { chainId = this.#smartAccountConfig.activeNetworkId, tx } = signTransactionDto
+    let walletContract = this.smartAccount(chainId).getContract()
+    walletContract = walletContract.attach(this.address)
+    // TODO - rename and organize utils
+    const { signer, data } = await smartAccountSignMessage(this.signer, walletContract, tx, chainId)
+    let signature = '0x'
+    signature += data.slice(2)
+    return signature
+    // return this.signer.signTransaction(signTransactionDto)
   }
 
   // This would be a implementation on user sponsorship provider
