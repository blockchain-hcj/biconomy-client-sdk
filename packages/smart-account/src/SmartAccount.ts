--- conflicted
+++ resolved
@@ -58,12 +58,9 @@
 import {
   newProvider,
   ERC4337EthersProvider,
-<<<<<<< HEAD
-  FallbackGasTankAPI
-=======
+  FallbackGasTankAPI,
   ERC4337EthersSigner,
   BaseWalletAPI
->>>>>>> 15a200b3
 } from '@biconomy/account-abstraction'
 
 import { ethers, Signer } from 'ethers'
@@ -201,15 +198,12 @@
   getsigner(): Signer & TypedDataSigner {
     return this.signer
   }
-<<<<<<< HEAD
-=======
 
   getSmartAccountAPI(chainId: ChainId): BaseWalletAPI {
     chainId = chainId ? chainId : this.#smartAccountConfig.activeNetworkId
     const aaSigner: ERC4337EthersSigner = this.aaProvider[chainId].getSigner()
     return aaSigner.smartWalletAPI
   }
->>>>>>> 15a200b3
 
   getProviderUrl(network: ChainConfig): string {
     this._logMessage('after init smartAccountConfig.networkConfig')
@@ -372,7 +366,6 @@
     // create IWalletTransaction instance
     const transaction = await this.createTransaction(transactionDto)
 
-<<<<<<< HEAD
     // create instance of SmartWallet contracts
     let walletContract =
       this.contractUtils.smartWalletContract[chainId][this.DEFAULT_VERSION].getContract()
@@ -503,29 +496,6 @@
     // response from above ^  transactionId
 
     // todo: make sense of this response and return hash to the user
-=======
-    const customData: any = {}
-    let transactionRequest: TransactionRequest = { ...transaction }
-
-    const isDeployed = await this.contractUtils.isDeployed(
-      chainId,
-      this.DEFAULT_VERSION,
-      this.address
-    )
-
-    if (!isDeployed || isDelegate) {
-      customData.appliedGasLimit = ethers.constants.Two.pow(24) // estimateGas for execFromEntryPoint
-      customData.isDeployed = isDeployed
-      customData.isBatchedToMultiSend = isDelegate
-
-      transactionRequest = { ...transactionRequest, customData }
-    }
-
-    // Todo: should be able to pass requiredTxGas (gasLimit for execute when execFromEntryPoint is called)
-
-    const response = await aaSigner.sendTransaction(transactionRequest, false, isDelegate, this)
-    return response
->>>>>>> 15a200b3
   }
 
   public async sendGaslessTransactionBatch(
