--- conflicted
+++ resolved
@@ -5,9 +5,7 @@
   getSmartWalletFactoryContract,
   getMultiSendContract,
   getMultiSendCallOnlyContract,
-  getSmartWalletContract,
-  findChainById,
-  findContractAddressesByVersion
+  getSmartWalletContract
 } from './utils/FetchContractsInfo'
 import {
   AddressForCounterFactualWalletDto,
@@ -19,12 +17,10 @@
   RefundTransactionBatchDto,
   TransactionDto,
   TransactionBatchDto,
-  ExecTransaction,
   RelayTransaction,
   FeeRefundHandlePayment,
   FeeRefundV1_0_0,
   FeeRefundV1_0_2,
-  WalletTransaction,
   SmartAccountVersion,
   SignedTransaction,
   ChainId,
@@ -36,52 +32,39 @@
   RawTransactionType,
   SmartAccountState,
   MetaTransactionData,
-  MetaTransaction,
   OperationType,
   TokenData,
   FeeQuote,
   FeeOptionsResponse,
   ZERO_ADDRESS,
   FAKE_SIGNATURE,
-<<<<<<< HEAD
-  Transaction,
-=======
   GAS_USAGE_OFFSET,
   DEFAULT_FEE_RECEIVER,
->>>>>>> e57b5f89
   RelayResponse
 } from '@biconomy-sdk/core-types'
 import { JsonRpcSigner, TransactionResponse } from '@ethersproject/providers'
-import NodeClient, {
-  ChainConfig,
-  SupportedChainsResponse,
-  SmartAccountsResponse,
-  SmartAccountByOwnerDto,
-  EstimateExternalGasDto,
-  EstimateRequiredTxGasDto,
-  EstimateHandlePaymentTxGasDto,
-  EstimateUndeployedContractGasDto
-} from '@biconomy-sdk/node-client'
+import NodeClient, { ChainConfig, SupportedChainsResponse } from '@biconomy-sdk/node-client'
 import { Web3Provider } from '@ethersproject/providers'
 import { Relayer } from '@biconomy-sdk/relayer'
 import {
-  buildSmartAccountTransaction,
+  WalletTransaction,
+  ExecTransaction,
+  FeeRefund,
+  SmartAccountTransaction, 
+  getSignatureParameters, 
+  EIP712_WALLET_TX_TYPE, 
+  buildSmartAccountTransaction, 
   smartAccountSignMessage,
+  MetaTransaction, 
   buildMultiSendSmartAccountTx
 } from '@biconomy-sdk/transactions'
 import { encodeTransfer } from '@biconomy-sdk/transactions'
 import { GasEstimator } from './assets'
 import { BalancesDto } from '@biconomy-sdk/node-client'
-import {
-  BalancesResponse,
-  UsdBalanceResponse,
-  EstimateGasResponse
-} from '@biconomy-sdk/node-client'
+import { BalancesResponse, UsdBalanceResponse, EstimateGasResponse } from '@biconomy-sdk/node-client'
 
 // Create an instance of Smart Account with multi-chain support.
 class SmartAccount {
-  // By default latest version
-  DEFAULT_VERSION: SmartAccountVersion = '1.0.2'
   // { ethAdapter } is a window that gives access to all the implemented functions of it
   // requires signer and read-only provider
   ethAdapter!: { [chainId: number]: EthersAdapter }
@@ -120,14 +103,10 @@
   address!: string
 
   // contract instances
-  smartWalletContract!: { [chainId: number]: { [version: string]: SmartWalletContract } }
-  multiSendContract!: { [chainId: number]: { [version: string]: MultiSendContract } }
-  multiSendCallOnlyContract!: {
-    [chainId: number]: { [version: string]: MultiSendCallOnlyContract }
-  }
-  smartWalletFactoryContract!: {
-    [chainId: number]: { [version: string]: SmartWalletFactoryContract }
-  }
+  smartWalletContract!: { [chainId: number]: SmartWalletContract }
+  multiSendContract!: { [chainId: number]: MultiSendContract }
+  multiSendCallOnlyContract!: { [chainId: number]: MultiSendCallOnlyContract }
+  smartWalletFactoryContract!: { [chainId: number]: SmartWalletFactoryContract }
 
   // TODO
   // Review provider type WalletProviderLike / ExternalProvider
@@ -156,16 +135,6 @@
     // this.relayer
   }
 
-  /**
-   *
-   * @param smartAccountVersion
-   * @description // set wallet version to be able to interact with different deployed versions
-   */
-  async setSmartAccountVersion(smartAccountVersion: SmartAccountVersion) {
-    this.DEFAULT_VERSION = smartAccountVersion
-    this.address = await this.getAddress()
-  }
-
   // TODO
   // add a flag initialised which gets checked before calling other functions
 
@@ -186,7 +155,6 @@
       const providerUrl = chainConfig.find((n) => n.chainId === network)?.providerUrl
       // To keep it network agnostic
       // Note: think about events when signer needs to pay gas
-
       const readProvider = new ethers.providers.JsonRpcProvider(providerUrl)
       // Instantiating EthersAdapter instance and maintain it as above mentioned class level variable
       this.ethAdapter[network] = new EthersAdapter({
@@ -195,12 +163,9 @@
         provider: readProvider
       })
 
-      this.smartWalletFactoryContract[network] = {}
-      this.smartWalletContract[network] = {}
-      this.multiSendContract[network] = {}
-      this.multiSendCallOnlyContract[network] = {}
       this.initializeContracts(network)
     }
+
     // We set the common owner by quering default active chainId ethAdapter
     this.owner = await this.ethersAdapter().getSignerAddress()
     // @review
@@ -248,34 +213,6 @@
     }
   }
 
-  // Review :  more / other potential methods
-  // sendSignedTransaction
-  // signMessage
-
-  // Discuss about multichain aspect of relayer node url and clients
-  // TODO: get details from backend config
-  // NOTE: Discuss about multichain aspect of relayer node url and clients
-
-  // more methods to fetch balance via backend -> indexer node
-  // getTokenBalances() @Talha
-
-  /**
-   * @param address Owner aka {EOA} address
-   * @param index number of smart account deploy i.e {0, 1 ,2 ...}
-   * @description return address for Smart account
-   * @returns
-   */
-  private async getAddressForCounterfactualWallet(
-    addressForCounterFactualWalletDto: AddressForCounterFactualWalletDto
-  ): Promise<string> {
-    const { index = 0, chainId = this.#smartAccountConfig.activeNetworkId } =
-      addressForCounterFactualWalletDto
-    console.log('index and ChainId ', index, chainId, this.DEFAULT_VERSION)    
-    return this.smartWalletFactoryContract[chainId][
-      this.DEFAULT_VERSION
-    ].getAddressForCounterfactualWallet(this.owner, index)
-  }
-
   /**
    * Fetch supported chainInfo from backend node : used in init
    * @returns ChainConfig response received from backend node
@@ -284,48 +221,22 @@
     return this.nodeClient.getAllSupportedChains()
   }
 
-  public async getAlltokenBalances(
-    balancesDto: BalancesDto,
-    chainId: ChainId = this.#smartAccountConfig.activeNetworkId
-  ): Promise<BalancesResponse> {
-    if (!balancesDto.chainId) balancesDto.chainId = chainId
+  public async getAlltokenBalances(balancesDto: BalancesDto, chainId: ChainId = this.#smartAccountConfig.activeNetworkId): Promise<BalancesResponse> {
+    if(!balancesDto.chainId) balancesDto.chainId = chainId;
     return this.nodeClient.getAlltokenBalances(balancesDto)
   }
 
-  public async getTotalBalanceInUsd(
-    balancesDto: BalancesDto,
-    chainId: ChainId = this.#smartAccountConfig.activeNetworkId
-  ): Promise<UsdBalanceResponse> {
-    if (!balancesDto.chainId) balancesDto.chainId = chainId
+  public async getTotalBalanceInUsd(balancesDto: BalancesDto, chainId: ChainId = this.#smartAccountConfig.activeNetworkId): Promise<UsdBalanceResponse> {
+    if(!balancesDto.chainId) balancesDto.chainId = chainId;  
     return this.nodeClient.getTotalBalanceInUsd(balancesDto)
   }
 
-  public async getSmartAccountsByOwner(
-    smartAccountByOwnerDto: SmartAccountByOwnerDto
-  ): Promise<SmartAccountsResponse> {
-    return this.nodeClient.getSmartAccountsByOwner(smartAccountByOwnerDto)
-  }
-
-  public async estimateExternalGas(
-    estimateExternalGasDto: EstimateExternalGasDto
-  ): Promise<EstimateGasResponse> {
-    return this.nodeClient.estimateExternalGas(estimateExternalGasDto)
-  }
-<<<<<<< HEAD
-  public async estimateRequiredTxGas(
-    estimateRequiredTxGasDto: EstimateRequiredTxGasDto
-  ): Promise<EstimateGasResponse> {
-    return this.nodeClient.estimateRequiredTxGas(estimateRequiredTxGasDto)
-  }
-  public async estimateHandlePaymentGas(
-    estimateHandlePaymentTxGasDto: EstimateHandlePaymentTxGasDto
-  ): Promise<EstimateGasResponse> {
-    return this.nodeClient.estimateHandlePaymentGas(estimateHandlePaymentTxGasDto)
-  }
-  public async estimateUndeployedContractGas(estimateUndeployedContractGasDto: EstimateUndeployedContractGasDto
-  ): Promise<EstimateGasResponse> {
-    return this.nodeClient.estimateUndeployedContractGas(estimateUndeployedContractGasDto)
-=======
+  public async estimateExternalGas(chainId: number, encodedData: string): Promise<EstimateGasResponse> {
+    return this.nodeClient.estimateExternalGas(chainId, encodedData)
+  }
+  public async estimateRequiredTxGas(chainId: number, walletAddress: string, transaction: MetaTransactionData): Promise<EstimateGasResponse> {
+    return this.nodeClient.estimateRequiredTxGas(chainId, walletAddress, transaction)
+  }
   public async estimateRequiredTxGasOverride(chainId: number, walletAddress: string, transaction: MetaTransactionData): Promise<EstimateGasResponse> {
     return this.nodeClient.estimateRequiredTxGasOverride(chainId, walletAddress, transaction)
   }
@@ -337,8 +248,8 @@
   }
   public async estimateUndeployedContractGas(chainId: number, walletAddress: string, transaction: MetaTransactionData,  feeRefundData: FeeRefund, signature: string): Promise<EstimateGasResponse> {
     return this.nodeClient.estimateUndeployedContractGas(chainId, walletAddress, transaction, feeRefundData, signature)
->>>>>>> e57b5f89
-  }
+  }
+
 
   // return adapter instance to be used for blockchain interactions
   /**
@@ -381,8 +292,10 @@
    * @param chainId optional chainId
    * @returns:string Signature
    */
-  async signTransaction(signTransactionDto: SignTransactionDto): Promise<string> {
-    const { chainId = this.#smartAccountConfig.activeNetworkId, tx } = signTransactionDto
+  async signTransaction(
+    tx: WalletTransaction,
+    chainId: ChainId = this.#smartAccountConfig.activeNetworkId
+  ): Promise<string> {
     let walletContract = this.smartAccount(chainId).getContract()
     walletContract = walletContract.attach(this.address)
 
@@ -401,12 +314,11 @@
    * @param chainId optional chainId
    * @returns
    */
-  async sendTransaction(sendTransactionDto: SendTransactionDto): Promise<string> {
-    const {
-      tx,
-      batchId = 0,
-      chainId = this.#smartAccountConfig.activeNetworkId
-    } = sendTransactionDto
+  async sendTransaction(
+    tx: WalletTransaction,
+    batchId: number = 0,
+    chainId: ChainId = this.#smartAccountConfig.activeNetworkId
+  ): Promise<string> {
     let rawTx: RawTransactionType = {
       to: tx.to,
       data: tx.data,
@@ -422,7 +334,7 @@
       targetTxGas: tx.targetTxGas
     }
 
-    const refundInfo: FeeRefundV1_0_0 | FeeRefundV1_0_2 = {
+    const refundInfo: FeeRefund = {
       baseGas: tx.baseGas,
       gasPrice: tx.gasPrice,
       tokenGasPriceFactor: tx.tokenGasPriceFactor,
@@ -430,10 +342,10 @@
       refundReceiver: tx.refundReceiver
     }
 
-    let walletContract = this.smartWalletContract[chainId][this.DEFAULT_VERSION].getContract()
+    let walletContract = this.smartAccount(chainId).getContract()
     walletContract = walletContract.attach(this.address)
 
-    let signature = await this.signTransaction({ tx, chainId })
+    let signature = await this.signTransaction(tx)
 
     let execTransaction = await walletContract.populateTransaction.execTransaction(
       transaction,
@@ -447,63 +359,45 @@
 
     const state = await this.getSmartAccountState(chainId)
 
-    const signedTx: SignedTransaction = {
+    const signedTx = {
       rawTx,
       tx
     }
-    const relayTrx: RelayTransaction = {
-      signedTx,
-      config: state,
-      context: this.getSmartAccountContext(chainId)
-    }
-    const txn: RelayResponse = await this.relayer.relay(relayTrx)
+
+    const txn:RelayResponse = await this.relayer.relay(signedTx, state, this.getSmartAccountContext(chainId))
     return txn.hash
   }
 
   // Get Fee Options from relayer and make it available for display
   // We can also show list of transactions to be processed (decodeContractCall)
   /**
-   *
-   * @param transaction
-   * @param batchId
-   * @param chainId
+   * 
+   * @param transaction 
+   * @param batchId 
+   * @param chainId 
    */
   async prepareRefundTransaction(
-    prepareRefundTransactionDto: PrepareRefundTransactionDto
-  ): Promise<FeeQuote[]> {
-    const {
-      transaction,
-      batchId = 0,
-      chainId = this.#smartAccountConfig.activeNetworkId
-    } = prepareRefundTransactionDto
-
-    const gasPriceQuotesResponse: FeeOptionsResponse = await this.relayer.getFeeOptions(chainId)
-    const feeOptionsAvailable: Array<TokenData> = gasPriceQuotesResponse.data.response
-    let feeQuotes: Array<FeeQuote> = []
+    transaction: Transaction,
+    batchId: number = 0, // may not be necessary
+    chainId: ChainId = this.#smartAccountConfig.activeNetworkId): Promise<FeeQuote[]> {
+
+    const gasPriceQuotesResponse:FeeOptionsResponse = await this.relayer.getFeeOptions(chainId) 
+    const feeOptionsAvailable: Array<TokenData> = gasPriceQuotesResponse.data.response;
+    let feeQuotes: Array<FeeQuote> = [];
 
     // 1. If wallet is deployed
-    // 2. If wallet is not deployed (batch wallet deployment on multisend)
+    // 2. If wallet is not deployed (batch wallet deployment on multisend) 
     // actual estimation with dummy sig
     // eth_call to rescue : undeployed /deployed wallet with override bytecode SmartWalletNoAuth
-    const estimatedGasUsed: number = await this.estimateTransaction({
-      transaction,
-      batchId,
-      chainId
-    })
+    const estimatedGasUsed: number = await this.estimateTransaction(transaction, batchId, chainId);
 
     // also relayer would give feeReceiver that becomes part of feeQuote
 
     feeOptionsAvailable.forEach((feeOption) => {
-<<<<<<< HEAD
-      const tokenGasPrice = feeOption.tokenGasPrice || 0
-      const offset = feeOption.offset || 1
-      let payment = (tokenGasPrice * estimatedGasUsed) / offset
-=======
       const feeTokenTransferGas = feeOption.feeTokenTransferGas
       const tokenGasPrice = feeOption.tokenGasPrice || 0;
       const offset = feeOption.offset || 1;
       let payment = tokenGasPrice * (estimatedGasUsed + feeTokenTransferGas) / offset;
->>>>>>> e57b5f89
 
       let feeQuote = {
         symbol: feeOption.symbol,
@@ -516,55 +410,42 @@
         refundReceiver: feeOption.refundReceiver
       }
 
-      feeQuotes.push(feeQuote)
-    })
-
-    return feeQuotes
+      feeQuotes.push(feeQuote);
+    });
+
+    return feeQuotes;
   }
 
   // Get Fee Options from relayer and make it available for display
   // We can also show list of transactions to be processed (decodeContractCall)
   /**
-   *
-   * @param transaction
-   * @param batchId
-   * @param chainId
+   * 
+   * @param transaction 
+   * @param batchId 
+   * @param chainId 
    */
   async prepareRefundTransactionBatch(
-    prepareRefundTransactionsDto: PrepareRefundTransactionsDto
-  ): Promise<FeeQuote[]> {
-    const {
-      transactions,
-      batchId = 0,
-      chainId = this.#smartAccountConfig.activeNetworkId
-    } = prepareRefundTransactionsDto
-    const gasPriceQuotesResponse: FeeOptionsResponse = await this.relayer.getFeeOptions(chainId)
-    const feeOptionsAvailable: Array<TokenData> = gasPriceQuotesResponse.data.response
-    let feeQuotes: Array<FeeQuote> = []
+    transactions: Transaction[],
+    batchId: number = 0, // may not be necessary
+    chainId: ChainId = this.#smartAccountConfig.activeNetworkId): Promise<FeeQuote[]> {
+
+    const gasPriceQuotesResponse:FeeOptionsResponse = await this.relayer.getFeeOptions(chainId) 
+    const feeOptionsAvailable: Array<TokenData> = gasPriceQuotesResponse.data.response;
+    let feeQuotes: Array<FeeQuote> = [];
 
     // 1. If wallet is deployed
-    // 2. If wallet is not deployed (batch wallet deployment on multisend)
+    // 2. If wallet is not deployed (batch wallet deployment on multisend) 
     // actual estimation with dummy sig
     // eth_call to rescue : undeployed /deployed wallet with override bytecode SmartWalletNoAuth
-    const estimatedGasUsed: number = await this.estimateTransactionBatch({
-      transactions,
-      batchId,
-      chainId
-    })
+    const estimatedGasUsed: number = await this.estimateTransactionBatch(transactions, batchId, chainId);
 
     // also relayer should give feeReceiver that becomes part of feeQuote
 
     feeOptionsAvailable.forEach((feeOption) => {
-<<<<<<< HEAD
-      const tokenGasPrice = feeOption.tokenGasPrice || 0
-      const offset = feeOption.offset || 1
-      let payment = (tokenGasPrice * estimatedGasUsed) / offset
-=======
       const feeTokenTransferGas = feeOption.feeTokenTransferGas
       const tokenGasPrice = feeOption.tokenGasPrice || 0;
       const offset = feeOption.offset || 1;
       let payment = tokenGasPrice * (estimatedGasUsed + feeTokenTransferGas) / offset;
->>>>>>> e57b5f89
 
       let feeQuote = {
         symbol: feeOption.symbol,
@@ -577,15 +458,16 @@
         refundReceiver: feeOption.refundReceiver
       }
 
-      feeQuotes.push(feeQuote)
-    })
-
-    return feeQuotes
-  }
-
-  async estimateTransactionBatch( prepareRefundTransactionsDto: PrepareRefundTransactionsDto): Promise<number> {
-
-    const { transactions, batchId = 0, chainId = this.#smartAccountConfig.activeNetworkId } = prepareRefundTransactionsDto
+      feeQuotes.push(feeQuote);
+    });
+
+    return feeQuotes;
+  }
+
+  async estimateTransactionBatch(
+    transactions: Transaction[],
+    batchId: number = 0, // may not be necessary
+    chainId: ChainId = this.#smartAccountConfig.activeNetworkId): Promise<number> {
       let estimatedGasUsed = 0;
       // Check if available from current state
       const isDeployed = await this.isDeployed(chainId);
@@ -606,14 +488,14 @@
         ])
         console.log('encodedEstimate ', encodedEstimateData)
 
-        const deployCostresponse = await this.estimateExternalGas({chainId, encodedData: encodedEstimateData});
+        const deployCostresponse = await this.estimateExternalGas(chainId, encodedEstimateData);
         const estimateWalletDeployment = Number(deployCostresponse.data.gas);
         console.log('estimateWalletDeployment ', estimateWalletDeployment);
 
         estimatedGasUsed += estimateWalletDeployment;
       }
 
-      const tx = await this.createTransactionBatch({ transactions, batchId, chainId});
+      const tx = await this.createTransactionBatch(transactions, batchId);
 
       const txn: ExecTransaction = {
         to: tx.to,
@@ -626,7 +508,7 @@
       // to avoid failing eth_call override with undeployed wallet
       txn.targetTxGas = 500000;
   
-      const refundInfo: FeeRefundV1_0_2 = {
+      const refundInfo: FeeRefund = {
         baseGas: tx.baseGas,
         gasPrice: tx.gasPrice,
         tokenGasPriceFactor: tx.tokenGasPriceFactor,
@@ -634,63 +516,28 @@
         refundReceiver: tx.refundReceiver
       }
 
-<<<<<<< HEAD
-      const estimateUndeployedContractGasDto: EstimateUndeployedContractGasDto = {
-        chainId,
-        transaction: txn,
-        walletAddress: this.address,
-        feeRefund: refundInfo,
-        signature: FAKE_SIGNATURE
-      }
-
-      const ethCallOverrideResponse = await this.estimateUndeployedContractGas(estimateUndeployedContractGasDto);
-      let noAuthEstimate = Number(ethCallOverrideResponse.data.gas);
-=======
       const ethCallOverrideResponse = await this.estimateUndeployedContractGas(chainId, this.address, txn, refundInfo, FAKE_SIGNATURE);
       let noAuthEstimate = Number(ethCallOverrideResponse.data.gas) + Number(ethCallOverrideResponse.data.txBaseGas);
->>>>>>> e57b5f89
       console.log('no auth no refund estimate', noAuthEstimate);
 
       estimatedGasUsed += noAuthEstimate;
       return estimatedGasUsed;
     }
 
-  async estimateTransaction(prepareTransactionDto: PrepareRefundTransactionDto): Promise<number> {
-    const {
-      transaction,
-      batchId = 0,
-      chainId = this.#smartAccountConfig.activeNetworkId
-    } = prepareTransactionDto
-
-    let estimatedGasUsed = 0;
+  async estimateTransaction(transaction: Transaction,
+    batchId: number = 0, // may not be necessary
+    chainId: ChainId = this.#smartAccountConfig.activeNetworkId): Promise<number> {
+      let estimatedGasUsed = 0;
       // Check if available from current state
       const isDeployed = await this.isDeployed(chainId);
       if (!isDeployed) {
 
-<<<<<<< HEAD
-
-        const encodedEstimateData = estimatorInterface.encodeFunctionData('estimate', [
-          this.factory().getAddress(),
-          walletFactoryInterface.encodeFunctionData('deployCounterFactualWallet', [
-            state.owner,
-            state.entryPointAddress,
-            state.fallbackHandlerAddress,
-            0
-          ])
-        ])
-        console.log('encodedEstimate ', encodedEstimateData)
-
-        const deployCostresponse = await this.estimateExternalGas({chainId, encodedData: encodedEstimateData});
-        const estimateWalletDeployment = Number(deployCostresponse.data.gas);
-        console.log('estimateWalletDeployment ', estimateWalletDeployment);
-=======
         const estimateWalletDeployment = await this.estimateSmartAccountDeployment(chainId);
->>>>>>> e57b5f89
 
         estimatedGasUsed += estimateWalletDeployment;
       }
 
-      const tx = await this.createTransaction({ transaction, batchId, chainId });
+      const tx = await this.createTransaction(transaction, batchId);
 
       const txn: ExecTransaction = {
         to: tx.to,
@@ -703,7 +550,7 @@
       // to avoid failing eth_call override with undeployed wallet
       txn.targetTxGas = 500000;
   
-      const refundInfo: FeeRefundV1_0_2 = {
+      const refundInfo: FeeRefund = {
         baseGas: tx.baseGas,
         gasPrice: tx.gasPrice,
         tokenGasPriceFactor: tx.tokenGasPriceFactor,
@@ -711,28 +558,15 @@
         refundReceiver: tx.refundReceiver
       }
 
-<<<<<<< HEAD
-      const estimateUndeployedContractGasDto: EstimateUndeployedContractGasDto = {
-        chainId,
-        transaction: txn,
-        walletAddress: this.address,
-        feeRefund: refundInfo,
-        signature: FAKE_SIGNATURE
-      }
-
-      const ethCallOverrideResponse = await this.estimateUndeployedContractGas(estimateUndeployedContractGasDto);
-      let noAuthEstimate = Number(ethCallOverrideResponse.data.gas);
-=======
       const ethCallOverrideResponse = await this.estimateUndeployedContractGas(chainId, this.address, txn, refundInfo, FAKE_SIGNATURE);
       let noAuthEstimate = Number(ethCallOverrideResponse.data.gas) + Number(ethCallOverrideResponse.data.txBaseGas);
->>>>>>> e57b5f89
       console.log('no auth no refund estimate', noAuthEstimate);
 
       estimatedGasUsed += noAuthEstimate;
       return estimatedGasUsed;
     }
 
-  // Other helpers go here for pre build (feeOptions and quotes from relayer) , build and execution of refund type transactions
+  // Other helpers go here for pre build (feeOptions and quotes from relayer) , build and execution of refund type transactions 
 
   /**
    * Prepares compatible WalletTransaction object based on Transaction Request
@@ -740,29 +574,18 @@
    * @notice This transaction is with fee refund (smart account pays using it's own assets accepted by relayers)
    * @param transaction
    * @param feeToken choice to token to refund the relayer with
-   * @param tokenGasPrice selected fee quote details
+   * @param tokenGasPrice selected fee quote details 
    * @param batchId
    * @param chainId
    * @returns
    */
-<<<<<<< HEAD
-  async createRefundTransaction(
-    refundTransactionDto: RefundTransactionDto
-=======
   // Could be passed on  estimateWalletDeploymentGas: number,
    async createRefundTransaction(
     transaction: Transaction,
     feeQuote: FeeQuote,
     batchId: number = 0,
     chainId: ChainId = this.#smartAccountConfig.activeNetworkId
->>>>>>> e57b5f89
   ): Promise<WalletTransaction> {
-    const {
-      transaction,
-      feeQuote,
-      batchId = 0,
-      chainId = this.#smartAccountConfig.activeNetworkId
-    } = refundTransactionDto
     let walletContract = this.smartAccount(chainId).getContract()
     walletContract = walletContract.attach(this.address)
 
@@ -780,7 +603,7 @@
     }
     console.log('nonce: ', nonce)
 
-    // in terms of calculating baseGas we should know if wallet is deployed or not otherwise it needs to consider deployment cost
+    // in terms of calculating baseGas we should know if wallet is deployed or not otherwise it needs to consider deployment cost 
     // (will get batched by relayer)
 
     const internalTx: MetaTransactionData = {
@@ -789,51 +612,10 @@
       data: transaction.data || '0x',
       operation: OperationType.Call
     }
-<<<<<<< HEAD
-    console.log(internalTx)
-    const connectedWallet = this.address
-    const estimateRequiredTxGas: EstimateRequiredTxGasDto = {
-      chainId,
-      walletAddress: connectedWallet,
-      transaction: internalTx
-    }
-    const response = await this.estimateRequiredTxGas(estimateRequiredTxGas)
-    const gasEstimate1 = Number(response.data.gas) + 50000 // review // check safeServiceClient
-    console.log('required txgas estimate ', gasEstimate1)
-=======
     console.log(internalTx);
->>>>>>> e57b5f89
 
     let targetTxGas, baseGas, handlePaymentEstimate;
 
-<<<<<<< HEAD
-    const refundDetails: FeeRefundV1_0_0 | FeeRefundV1_0_2 = {
-      baseGas: gasEstimate1,
-      gasPrice: feeQuote.tokenGasPrice,
-      tokenGasPriceFactor: feeQuote.offset || 1,
-      gasToken: feeQuote.address,
-      refundReceiver: ZERO_ADDRESS
-    }
-
-    const estimateHandlePaymentGas: EstimateHandlePaymentTxGasDto = {
-      chainId,
-      walletAddress: connectedWallet,
-      feeRefund: refundDetails
-    }
-
-    const handlePaymentResponse = await this.estimateHandlePaymentGas(estimateHandlePaymentGas)
-    let handlePaymentEstimate = Number(handlePaymentResponse.data.gas)
-
-    console.log('handle payment estimate ', handlePaymentEstimate)
-
-    // If the wallet deployment has to be appended then baseGas would change
-    if (handlePaymentEstimate === 0) {
-      handlePaymentEstimate = 22900
-    }
-    console.log('handlePaymentEstimate ', handlePaymentEstimate);
-    const baseGas = handlePaymentEstimate + 4928 + 2360; // delegate call + event emission + state updates
-  
-=======
       const regularOffSet = GAS_USAGE_OFFSET
 
       if(!isDeployed){
@@ -892,7 +674,6 @@
         baseGas = handlePaymentEstimate + regularOffSet + additionalBaseGas; // delegate call + event emission + state updates + potential deployment
       }
 
->>>>>>> e57b5f89
     const walletTx: WalletTransaction = buildSmartAccountTransaction({
       to: transaction.to,
       value: transaction.value,
@@ -912,89 +693,15 @@
   /**
    * Prepares compatible WalletTransaction object based on Transaction Request
    * @todo Rename based on other variations to prepare transaction
-   * @notice This transaction is without fee refund (gasless)
-   * @param transaction
+   * @notice This transaction is with fee refund (smart account pays using it's own assets accepted by relayers)
+   * @param transactions
+   * @param feeToken choice to token to refund the relayer with
+   * @param tokenGasPrice selected fee quote details 
    * @param batchId
    * @param chainId
    * @returns
    */
-  async createTransaction(transactionDto: TransactionDto): Promise<WalletTransaction> {
-    const {
-      transaction,
-      batchId = 0,
-      chainId = this.#smartAccountConfig.activeNetworkId
-    } = transactionDto
-    let walletContract = this.smartAccount(chainId).getContract()
-    walletContract = walletContract.attach(this.address)
-
-    // NOTE : If the wallet is not deployed yet then nonce would be zero
-    let nonce = 0
-    if (await this.isDeployed(chainId)) {
-      nonce = (await walletContract.getNonce(batchId)).toNumber()
-    }
-    console.log('nonce: ', nonce)
-
-    const walletTx: WalletTransaction = buildSmartAccountTransaction({
-      to: transaction.to,
-      value: transaction.value,
-      data: transaction.data, // for token transfers use encodeTransfer
-      nonce
-    })
-
-    return walletTx
-  }
-
-  /**
-   * Prepares compatible WalletTransaction object based on Transaction Request
-   * @todo Rename based on other variations to prepare transaction
-   * @notice This transaction is with fee refund (smart account pays using it's own assets accepted by relayers)
-   * @param transactions
-   * @param feeToken choice to token to refund the relayer with
-   * @param tokenGasPrice selected fee quote details
-   * @param batchId
-   * @param chainId
-   * @returns
-   */
   async createRefundTransactionBatch(
-<<<<<<< HEAD
-    refundTransactionBatchDto: RefundTransactionBatchDto
-  ): Promise<WalletTransaction> {
-    const {
-      transactions,
-      feeQuote,
-      batchId = 0,
-      chainId = this.#smartAccountConfig.activeNetworkId
-    } = refundTransactionBatchDto
-    let walletContract = this.smartAccount(chainId).getContract()
-    const connectedWallet = this.address
-    walletContract = walletContract.attach(connectedWallet)
-
-    let additionalBaseGas = 0
-
-    // NOTE : If the wallet is not deployed yet then nonce would be zero
-    let nonce = 0
-    if (await this.isDeployed(chainId)) {
-      nonce = (await walletContract.getNonce(batchId)).toNumber()
-    } else {
-      const estimatorInterface = new ethers.utils.Interface(GasEstimator.abi)
-      const walletFactoryInterface = this.factory().getInterface()
-      const state = await this.getSmartAccountState()
-
-      const encodedEstimateData = estimatorInterface.encodeFunctionData('estimate', [
-        this.factory().getAddress(),
-        walletFactoryInterface.encodeFunctionData('deployCounterFactualWallet', [
-          state.owner,
-          state.entryPointAddress,
-          state.fallbackHandlerAddress,
-          0
-        ])
-      ])
-      console.log('encodedEstimate ', encodedEstimateData)
-
-      const estimateExternalGas: EstimateExternalGasDto = {
-        chainId,
-        encodedData: encodedEstimateData
-=======
   transactions: Transaction[], 
   feeQuote: FeeQuote,
   batchId:number = 0,
@@ -1013,43 +720,29 @@
         const estimateWalletDeployment = await this.estimateSmartAccountDeployment(chainId);
         // We know it's going to get deployed by Relayer but we handle refund cost here..
         additionalBaseGas += estimateWalletDeployment; // wallet deployment gas 
->>>>>>> e57b5f89
-      }
-
-      const deployCostresponse = await this.estimateExternalGas(estimateExternalGas)
-      const estimateWalletDeployment = Number(deployCostresponse.data.gas)
-      console.log('estimateWalletDeployment ', estimateWalletDeployment)
-
-      // We know it's going to get deployed by Relayer
-      // but we handle refund cost here..
-      additionalBaseGas += estimateWalletDeployment // wallet deployment gas
-      additionalBaseGas -= 21000 // cause it would be pretty much accounted in internal txn on wallet
-      // could be done using external call (gasEstimatorv api)
-    }
-    console.log('nonce: ', nonce)
-
-    const txs: MetaTransaction[] = []
-
-    for (let i = 0; i < transactions.length; i++) {
-      const innerTx: WalletTransaction = buildSmartAccountTransaction({
-        to: transactions[i].to,
-        value: transactions[i].value,
-        data: transactions[i].data, // for token transfers use encodeTransfer
-        nonce: 0
-      })
-
-      txs.push(innerTx)
-    }
-      // If we get this reponse zero, there has to be a way to estimate this fror undeployed wallet
-      // i. use really high value 
-      // ii. estimate using different wallet bytecode using eth_call [ not guaranteed as might depend on wallet state !]
-
-      // considerable offset ref gnosis safe service client safeTxGas
+      }
+      console.log('nonce: ', nonce);
+
+      const txs: MetaTransaction[] = [];
+
+      for(let i=0; i < transactions.length; i++) {
+
+        const innerTx: WalletTransaction = buildSmartAccountTransaction({
+          to: transactions[i].to,
+          value: transactions[i].value,
+          data: transactions[i].data, // for token transfers use encodeTransfer
+          nonce: 0
+        })
+
+        txs.push(innerTx);
+      }
+
       const walletTx: WalletTransaction = buildMultiSendSmartAccountTx(
         this.multiSend(chainId).getContract(),
         txs,
         nonce
       );
+
       console.log('wallet txn with refund ', walletTx);
 
       const internalTx: MetaTransactionData = {
@@ -1059,32 +752,6 @@
         operation: walletTx.operation
       }
       console.log(internalTx);
-<<<<<<< HEAD
-      // TODO
-      // Currently we can't do these estimations without wallet being deployed...
-      const response = await this.estimateRequiredTxGas({chainId, walletAddress: this.address, transaction: internalTx})
-
-      const gasEstimate1 = Number(response.data.gas) + 50000
-      console.log('required txgas estimate ', gasEstimate1);
-  
-      // Depending on feeToken provide baseGas!
-
-      console.log('feeQuote.offset ', feeQuote.offset);
-  
-      const refundDetails: FeeRefundHandlePayment = {
-        gasUsed: gasEstimate1,
-        baseGas: gasEstimate1,
-        gasPrice: feeQuote.tokenGasPrice, // this would be token gas price // review
-        tokenGasPriceFactor: feeQuote.offset || 1,
-        gasToken: feeQuote.address,
-        refundReceiver: ZERO_ADDRESS
-      }
-  
-      const handlePaymentResponse = await this.estimateHandlePaymentGas({chainId, walletAddress: this.address, feeRefund: refundDetails});
-      // If we get this reponse zero, there has to be a way to estimate this for undeployed wallet
-      // We could use constant value provided by the relayer
-      let handlePaymentEstimate = Number(handlePaymentResponse.data.gas)
-=======
 
       let targetTxGas, baseGas, handlePaymentEstimate;
 
@@ -1122,7 +789,6 @@
         handlePaymentEstimate = Number(handlePaymentResponse.data.gas)
 
         console.log('handlePaymentEstimate (with override) ', handlePaymentEstimate);
->>>>>>> e57b5f89
 
         baseGas = handlePaymentEstimate + regularOffSet + additionalBaseGas;
 
@@ -1163,20 +829,6 @@
         gasToken: feeQuote.address,
         nonce
       })
-<<<<<<< HEAD
-
-      // If wallet is not deployed revise targetTxGas and baseGas
-      // Temp...
-      if(!(await this.isDeployed(chainId))) {
-        finalWalletTx.targetTxGas = 500000
-        finalWalletTx.baseGas = baseGas + 22900
-    }
-    return finalWalletTx
-
-  }
-
-  /**
-=======
   
       return finalWalletTx
   }
@@ -1206,55 +858,83 @@
   }
   
     /**
->>>>>>> e57b5f89
    * Prepares compatible WalletTransaction object based on Transaction Request
-   * @todo Write test case and limit batch size based on test results in scw-contracts
+   * @todo Rename based on other variations to prepare transaction
    * @notice This transaction is without fee refund (gasless)
    * @param transaction
    * @param batchId
    * @param chainId
    * @returns
    */
-  async createTransactionBatch(
-    transactionBatchDto: TransactionBatchDto
-  ): Promise<WalletTransaction> {
-    const {
-      transactions,
-      batchId = 0,
-      chainId = this.#smartAccountConfig.activeNetworkId
-    } = transactionBatchDto
-    let walletContract = this.smartWalletContract[chainId][this.DEFAULT_VERSION].getContract()
-    walletContract = walletContract.attach(this.address)
-
-    // NOTE : If the wallet is not deployed yet then nonce would be zero
-    let nonce = 0
-    if (await this.isDeployed(chainId)) {
-      nonce = (await walletContract.getNonce(batchId)).toNumber()
-    }
-    console.log('nonce: ', nonce)
-
-    const txs: MetaTransaction[] = []
-
-    for (let i = 0; i < transactions.length; i++) {
-      const innerTx: WalletTransaction = buildSmartAccountTransaction({
-        to: transactions[i].to,
-        value: transactions[i].value,
-        data: transactions[i].data, // for token transfers use encodeTransfer
-        nonce: 0
+     async createTransaction(
+      transaction: Transaction,
+      batchId: number = 0,
+      chainId: ChainId = this.#smartAccountConfig.activeNetworkId
+    ): Promise<WalletTransaction> {
+      let walletContract = this.smartAccount(chainId).getContract()
+      walletContract = walletContract.attach(this.address)
+  
+      // NOTE : If the wallet is not deployed yet then nonce would be zero
+      let nonce = 0
+      if (await this.isDeployed(chainId)) {
+        nonce = (await walletContract.getNonce(batchId)).toNumber()
+      }
+      console.log('nonce: ', nonce)
+  
+      const walletTx: WalletTransaction = buildSmartAccountTransaction({
+        to: transaction.to,
+        value: transaction.value,
+        data: transaction.data, // for token transfers use encodeTransfer
+        nonce
       })
-
-      txs.push(innerTx)
-    }
-
-    const walletTx: WalletTransaction = buildMultiSendSmartAccountTx(
-      this.multiSend(chainId).getContract(),
-      txs,
-      nonce
-    )
-    console.log('wallet txn without refund ', walletTx)
-
-    return walletTx
-  }
+      
+      return walletTx
+    }
+
+    /**
+   * Prepares compatible WalletTransaction object based on Transaction Request
+   * @todo Write test case and limit batch size based on test results in scw-contracts
+   * @notice This transaction is without fee refund (gasless)
+   * @param transaction 
+   * @param batchId 
+   * @param chainId 
+   * @returns 
+   */
+     async createTransactionBatch(transactions: Transaction[], batchId:number = 0,chainId: ChainId = this.#smartAccountConfig.activeNetworkId): Promise<WalletTransaction> {
+      let walletContract = this.smartAccount(chainId).getContract();
+      walletContract = walletContract.attach(this.address);
+      
+      // NOTE : If the wallet is not deployed yet then nonce would be zero
+      let nonce = 0;
+      if(await this.isDeployed(chainId)) {
+        nonce = (await walletContract.getNonce(batchId)).toNumber();
+      } 
+      console.log('nonce: ', nonce);
+  
+      
+      const txs: MetaTransaction[] = [];
+
+      for(let i=0; i < transactions.length; i++) {
+
+        const innerTx: WalletTransaction = buildSmartAccountTransaction({
+          to: transactions[i].to,
+          value: transactions[i].value,
+          data: transactions[i].data, // for token transfers use encodeTransfer
+          nonce: 0
+        })
+
+        txs.push(innerTx);
+      }
+
+      const walletTx: WalletTransaction = buildMultiSendSmartAccountTx(
+        this.multiSend(chainId).getContract(),
+        txs,
+        nonce
+      );
+      console.log('wallet txn without refund ', walletTx);
+  
+      return walletTx
+    }
 
   async prepareDeployAndPayFees(chainId: ChainId = this.#smartAccountConfig.activeNetworkId) {
     const gasPriceQuotesResponse:FeeOptionsResponse = await this.relayer.getFeeOptions(chainId) 
@@ -1320,7 +1000,7 @@
    * @returns Smart Wallet Contract instance attached with current smart account address (proxy)
    */
   smartAccount(chainId: ChainId = this.#smartAccountConfig.activeNetworkId): SmartWalletContract {
-    const smartWallet = this.smartWalletContract[chainId][this.DEFAULT_VERSION]
+    const smartWallet = this.smartWalletContract[chainId]
     // Review @talha
     const address = this.address
     smartWallet.getContract().attach(address)
@@ -1332,11 +1012,8 @@
    * @param chainId optional chainId
    * @returns Smart Wallet Factory instance for requested chainId
    */
-  factory(
-    // smartAccountVersion: SmartAccountVersion = this.DEFAULT_VERSION,
-    chainId: ChainId = this.#smartAccountConfig.activeNetworkId
-  ): SmartWalletFactoryContract {
-    return this.smartWalletFactoryContract[chainId][this.DEFAULT_VERSION]
+  factory(chainId: ChainId = this.#smartAccountConfig.activeNetworkId): SmartWalletFactoryContract {
+    return this.smartWalletFactoryContract[chainId]
   }
 
   /**
@@ -1344,11 +1021,8 @@
    * @param chainId optional chainId
    * @returns MultiSend contract instance for requested chainId
    */
-  multiSend(
-    // smartAccountVersion: SmartAccountVersion = this.DEFAULT_VERSION,
-    chainId: ChainId = this.#smartAccountConfig.activeNetworkId
-  ): MultiSendContract {
-    return this.multiSendContract[chainId][this.DEFAULT_VERSION]
+  multiSend(chainId: ChainId = this.#smartAccountConfig.activeNetworkId): MultiSendContract {
+    return this.multiSendContract[chainId]
   }
 
   /**
@@ -1359,10 +1033,9 @@
    * @returns MultiSend Call Only contract instance for requested chainId
    */
   multiSendCall(
-    // smartAccountVersion: SmartAccountVersion = this.DEFAULT_VERSION,
     chainId: ChainId = this.#smartAccountConfig.activeNetworkId
   ): MultiSendCallOnlyContract {
-    return this.multiSendCallOnlyContract[chainId][this.DEFAULT_VERSION]
+    return this.multiSendCallOnlyContract[chainId]
   }
 
   /**
@@ -1373,14 +1046,11 @@
    * @param chainId optional chainId
    * @returns Address of the Smart Account
    */
-
   async getAddress(
-    // smartAccountVersion: SmartAccountVersion = this.DEFAULT_VERSION,
     index: number = 0,
     chainId: ChainId = this.#smartAccountConfig.activeNetworkId
   ): Promise<string> {
-    // we will hit smart account endpoint to fetch deployed smart account info
-    const address = await this.getAddressForCounterfactualWallet({ index, chainId })
+    const address = await this.getAddressForCounterfactualWallet(index, chainId)
     this.address = address
     return address
     // return await this.getAddressForCounterfactualWallet(index,chainId);
@@ -1409,21 +1079,18 @@
    * @returns object containing infromation (owner, relevant contract addresses, isDeployed) about Smart Account for requested chain
    */
   async getSmartAccountState(
-    // smartAccountVersion: SmartAccountVersion = this.DEFAULT_VERSION,
     chainId: ChainId = this.#smartAccountConfig.activeNetworkId
   ): Promise<SmartAccountState> {
-    const contractsByVersion = findContractAddressesByVersion(
-      this.DEFAULT_VERSION,
-      chainId,
-      this.chainConfig
-    )
-
+    const entryPoint = this.chainConfig.find((n) => n.chainId === chainId)?.entryPoint
+    const fallbackHandlerAddress = this.chainConfig.find(
+      (n) => n.chainId === chainId
+    )?.fallBackHandler
     const state: SmartAccountState = {
       address: this.address,
       owner: this.owner,
       isDeployed: await this.isDeployed(chainId), // could be set as state in init
-      entryPointAddress: contractsByVersion.entryPointAddress || '',
-      fallbackHandlerAddress: contractsByVersion.fallBackHandlerAddress || ''
+      entryPointAddress: entryPoint || '',
+      fallbackHandlerAddress: fallbackHandlerAddress || ''
     }
     return state
   }
@@ -1436,7 +1103,6 @@
    * @returns object containing relevant contract instances
    */
   getSmartAccountContext(
-    // smartAccountVersion: SmartAccountVersion = this.DEFAULT_VERSION,
     chainId: ChainId = this.#smartAccountConfig.activeNetworkId
   ): SmartAccountContext {
     const context: SmartAccountContext = {
@@ -1448,6 +1114,30 @@
     }
     return context
   }
+
+  // Review :  more / other potential methods
+  // sendSignedTransaction
+  // signMessage
+
+  // Discuss about multichain aspect of relayer node url and clients
+  // TODO: get details from backend config
+  // NOTE: Discuss about multichain aspect of relayer node url and clients
+
+  /**
+   * @param address Owner aka {EOA} address
+   * @param index number of smart account deploy i.e {0, 1 ,2 ...}
+   * @description return address for Smart account
+   * @returns
+   */
+  private async getAddressForCounterfactualWallet(
+    index: number = 0,
+    chainId: ChainId = this.#smartAccountConfig.activeNetworkId
+  ): Promise<string> {
+    return await this.smartWalletFactoryContract[chainId].getAddressForCounterfactualWallet(
+      this.owner,
+      index
+    )
+  }
 }
 
 // Temporary default config
