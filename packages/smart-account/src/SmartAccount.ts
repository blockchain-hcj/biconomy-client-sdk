import { SmartAccountConfig, Transaction } from './types'
import EthersAdapter from '@biconomy-sdk/ethers-lib'
import { ethers } from 'ethers'
import {
  getSmartWalletFactoryContract,
  getMultiSendContract,
  getMultiSendCallOnlyContract,
  getSmartWalletContract
} from './utils/FetchContractsInfo'
import {
  ChainId,
  SmartAccountContext,
  SmartWalletFactoryContract,
  SmartWalletContract,
  MultiSendContract,
  MultiSendCallOnlyContract,
  RawTransactionType,
  SmartAccountState
} from '@biconomy-sdk/core-types'
import { JsonRpcSigner, TransactionResponse } from '@ethersproject/providers'
import NodeClient, { ChainConfig, SupportedChainsResponse } from '@biconomy-sdk/node-client'
import { Web3Provider } from '@ethersproject/providers'
import { Relayer } from '@biconomy-sdk/relayer'
import {
  WalletTransaction,
  ExecTransaction,
  FeeRefund,
<<<<<<< HEAD
  buildSmartAccountTransaction,
  smartAccountSignMessage
=======
  SmartAccountTransaction, 
  getSignatureParameters, 
  EIP712_WALLET_TX_TYPE, 
  buildSmartAccountTransaction, 
  smartAccountSignMessage,
  MetaTransaction, 
  buildMultiSendSmartAccountTx
>>>>>>> fa0912b9
} from '@biconomy-sdk/transactions'
import { BalancesDto } from '@biconomy-sdk/node-client'
import { BalancesRespose, UsdBalanceResponse } from '@biconomy-sdk/node-client'

// Create an instance of Smart Account with multi-chain support.
class SmartAccount {
  // { ethAdapter } is a window that gives access to all the implemented functions of it
  // requires signer and read-only provider
  ethAdapter!: { [chainId: number]: EthersAdapter }

  // Smart Account Context provies relevant contract instances for chainId asked (default is current active chain)
  context!: { [chainId: number]: SmartAccountContext }

  // Optional config to initialise instance of Smart Account. One can provide main active chain and only limited chains they need to be on.
  #smartAccountConfig!: SmartAccountConfig

  // Array of chain ids that current multi-chain instance supports
  supportedNetworkIds!: ChainId[]

  // Chain configurations fetched from backend
  chainConfig!: ChainConfig[]

  // providers!:  Web3Provider[]
  provider!: Web3Provider

  signer!: JsonRpcSigner

  nodeClient!: NodeClient

  // Instance of relayer (Relayer Service Client) connected with this Smart Account and always ready to dispatch transactions
  // relayer.relay => dispatch to blockchain
  // other methods are useful for the widget
  relayer!: Relayer

  // Owner of the Smart Account common between all chains
  // Could be part of Smart Account state / config
  // @review with Sachin
  owner!: string

  // Address of the smart contract wallet common between all chains
  // @review
  address!: string

  // contract instances
  smartWalletContract!: { [chainId: number]: SmartWalletContract }
  multiSendContract!: { [chainId: number]: MultiSendContract }
  multiSendCallOnlyContract!: { [chainId: number]: MultiSendCallOnlyContract }
  smartWalletFactoryContract!: { [chainId: number]: SmartWalletFactoryContract }

  // TODO
  // Review provider type WalletProviderLike / ExternalProvider
  // Can expose recommended provider classes through the SDK

  /**Constrcutor for the Smart Account. If config is not provided it makes Smart Contract available using default configuration
   * If you wish to use your own backend server and relayer service, pass the URLs here
   */
  constructor(walletProvider: Web3Provider, config?: Partial<SmartAccountConfig>) {
    this.#smartAccountConfig = { ...DefaultSmartAccountConfig }
    if (config) {
      this.#smartAccountConfig = { ...this.#smartAccountConfig, ...config }
    }

    this.ethAdapter = {}
    this.smartWalletContract = {}
    this.multiSendContract = {}
    this.multiSendCallOnlyContract = {}
    this.smartWalletFactoryContract = {}
    this.supportedNetworkIds = this.#smartAccountConfig.supportedNetworksIds
    this.provider = walletProvider
    this.signer = walletProvider.getSigner()

    this.nodeClient = new NodeClient({ txServiceUrl: this.#smartAccountConfig.backend_url })
    // upcoming
    // this.relayer
  }

  // TODO
  // add a flag initialised which gets checked before calling other functions

  /**
   *
   * @returns this/self - instance of SmartAccount
   */
  public async init(): Promise<SmartAccount> {
    const chainConfig = (await this.getSupportedChainsInfo()).data
    this.chainConfig = chainConfig
    // console.log("chain config: ", chainConfig);

    const signer = this.signer
    // (check usage of getsignerByAddress from mexa/sdk and playground)

    for (let i = 0; i < this.supportedNetworkIds.length; i++) {
      const network = this.supportedNetworkIds[i]
      const providerUrl = chainConfig.find((n) => n.chainId === network)?.providerUrl
      // To keep it network agnostic
      // Note: think about events when signer needs to pay gas
      const readProvider = new ethers.providers.JsonRpcProvider(providerUrl)
      // Instantiating EthersAdapter instance and maintain it as above mentioned class level variable
      this.ethAdapter[network] = new EthersAdapter({
        ethers,
        signer,
        provider: readProvider
      })

      this.initializeContracts(network)
    }

    // We set the common owner by quering default active chainId ethAdapter
    this.owner = await this.ethersAdapter().getSignerAddress()
    // @review
    // Smart Account addresses gets set by querying active chain's wallet factory (along with owner and index = 0)
    this.address = await this.getAddress()
    return this
  }

  // Intialize contracts to be used throughout this class
  private initializeContracts(chainId: ChainId) {
    // We get the addresses using chainConfig fetched from backend node
    const smartWalletAddress =
      this.chainConfig.find((n) => n.chainId === chainId)?.walletAddress || ''
    const smartWalletFactoryAddress =
      this.chainConfig.find((n) => n.chainId === chainId)?.walletFactoryAddress || ''
    const multiSendAddress =
      this.chainConfig.find((n) => n.chainId === chainId)?.multiSendAddress || ''
    const multiSendCallAddress =
      this.chainConfig.find((n) => n.chainId === chainId)?.multiSendCallAddress || ''

    this.smartWalletFactoryContract[chainId] = getSmartWalletFactoryContract(
      this.ethAdapter[chainId],
      smartWalletFactoryAddress
    )

    // NOTE/TODO : attached address is not wallet address yet
    this.smartWalletContract[chainId] = getSmartWalletContract(
      this.ethAdapter[chainId],
      smartWalletAddress
    )

    this.multiSendContract[chainId] = getMultiSendContract(
      this.ethAdapter[chainId],
      multiSendAddress
    )

    this.multiSendCallOnlyContract[chainId] = getMultiSendCallOnlyContract(
      this.ethAdapter[chainId],
      multiSendCallAddress
    )
  }

  /**
   * Fetch supported chainInfo from backend node : used in init
   * @returns ChainConfig response received from backend node
   */
  private async getSupportedChainsInfo(): Promise<SupportedChainsResponse> {
    return this.nodeClient.getAllSupportedChains()
  }

  private async getAlltokenBalances(balancesDto: BalancesDto): Promise<BalancesRespose> {
    return this.nodeClient.getAlltokenBalances(balancesDto)
  }

  private async getTotalBalanceInUsd(balancesDto: BalancesDto): Promise<UsdBalanceResponse> {
    return this.nodeClient.getTotalBalanceInUsd(balancesDto)
  }

  // return adapter instance to be used for blockchain interactions
  /**
   * adapter instance to be used for some blockchain interactions
   * @param chainId requested chainId : default is current active chain
   * @returns EthersAdapter
   */
  ethersAdapter(chainId: ChainId = this.#smartAccountConfig.activeNetworkId): EthersAdapter {
    return this.ethAdapter[chainId]
  }

  // Assigns transaction relayer to this smart wallet instance
  /**
   * Assigns transaction relayer to this smart wallet instance
   * @notice Assumption is that relayer will accept calls for all supported chains
   * @param relayer Relayer client to be associated with this smart account
   * @returns this/self
   */
  setRelayer(relayer: Relayer): SmartAccount {
    if (relayer === undefined) return this
    this.relayer = relayer
    return this
  }

  /**
   * Allows to change default active chain of the Smart Account
   * @todo make a check if chain is supported in config
   * @param chainId
   * @returns self/this
   */
  setActiveChain(chainId: ChainId): SmartAccount {
    this.#smartAccountConfig.activeNetworkId = chainId
    return this
  }

  // Can also add := sendSignedTransaction

  /**
   *
   * @notice personal sign is used currently (// @todo Signer should be able to use _typedSignData)
   * @param tx WalletTransaction Smart Account Transaction object prepared
   * @param chainId optional chainId
   * @returns:string Signature
   */
  async signTransaction(
    tx: WalletTransaction,
    chainId: ChainId = this.#smartAccountConfig.activeNetworkId
  ): Promise<string> {
    let walletContract = this.smartAccount(chainId).getContract()
    walletContract = walletContract.attach(this.address)

    // TODO - rename and organize utils
    const { signer, data } = await smartAccountSignMessage(this.signer, walletContract, tx, chainId)

    let signature = '0x'
    signature += data.slice(2)
    return signature
  }

  /**
   * Prepares encoded wallet transaction, gets signature from the signer and dispatches to the blockchain using relayer
   * @param tx WalletTransaction Smart Account Transaction object prepared
   * @param batchId optional nonce space for parallel processing
   * @param chainId optional chainId
   * @returns
   */
  async sendTransaction(
    tx: WalletTransaction,
    batchId: number = 0,
    chainId: ChainId = this.#smartAccountConfig.activeNetworkId
  ): Promise<TransactionResponse> {
    let rawTx: RawTransactionType = {
      to: tx.to,
      data: tx.data,
      value: 0,
      chainId: chainId
    }

    const transaction: ExecTransaction = {
      to: tx.to,
      value: tx.value,
      data: tx.data,
      operation: tx.operation,
      targetTxGas: tx.targetTxGas
    }

    const refundInfo: FeeRefund = {
      baseGas: tx.baseGas,
      gasPrice: tx.gasPrice,
      gasToken: tx.gasToken,
      refundReceiver: tx.refundReceiver
    }

    let walletContract = this.smartAccount(chainId).getContract()
    walletContract = walletContract.attach(this.address)

    let signature = await this.signTransaction(tx)

    let execTransaction = await walletContract.populateTransaction.execTransaction(
      transaction,
      batchId,
      refundInfo,
      signature
    )

    rawTx.to = this.address
    rawTx.data = execTransaction.data

    const state = await this.getSmartAccountState(chainId)

    const signedTx = {
      rawTx,
      tx
    }

    const txn = await this.relayer.relay(signedTx, state, this.getSmartAccountContext(chainId))
    return txn
  }

  /**
   * Prepares compatible WalletTransaction object based on Transaction Request
   * @todo Rename based on other variations to prepare transaction
   * @notice This transaction is without fee refund (gasless)
   * @param transaction
   * @param batchId
   * @param chainId
   * @returns
   */
  async createSmartAccountTransaction(
    transaction: Transaction,
    batchId: number = 0,
    chainId: ChainId = this.#smartAccountConfig.activeNetworkId
  ): Promise<WalletTransaction> {
    let walletContract = this.smartAccount(chainId).getContract()
    walletContract = walletContract.attach(this.address)

    // NOTE : If the wallet is not deployed yet then nonce would be zero
    let nonce = 0
    if (await this.isDeployed(chainId)) {
      nonce = (await walletContract.getNonce(batchId)).toNumber()
    }
    console.log('nonce: ', nonce)

    const walletTx: WalletTransaction = buildSmartAccountTransaction({
      to: transaction.to,
      value: transaction.value,
      data: transaction.data, // for token transfers use encodeTransfer
      nonce
    })

    return walletTx
  }

    /**
   * Prepares compatible WalletTransaction object based on Transaction Request
   * @todo Write test case and limit batch size based on test results in scw-contracts
   * @notice This transaction is without fee refund (gasless)
   * @param transaction 
   * @param batchId 
   * @param chainId 
   * @returns 
   */
     async createSmartAccountTransactionBatch(transactions: Transaction[], batchId:number = 0,chainId: ChainId = this.#smartAccountConfig.activeNetworkId): Promise<WalletTransaction> {
      let walletContract = this.smartAccount(chainId).getContract();
      walletContract = walletContract.attach(this.address);
      
      // NOTE : If the wallet is not deployed yet then nonce would be zero
      let nonce = 0;
      if(await this.isDeployed(chainId)) {
        nonce = (await walletContract.getNonce(batchId)).toNumber();
      } 
      console.log('nonce: ', nonce);
  
      
      const txs: MetaTransaction[] = [];

      for(let i=0; i < transactions.length; i++) {

        const innerTx: WalletTransaction = buildSmartAccountTransaction({
          to: transactions[i].to,
          value: transactions[i].value,
          data: transactions[i].data, // for token transfers use encodeTransfer
          nonce: 0
        })

        txs.push(innerTx);
      }

      const walletTx: WalletTransaction = buildMultiSendSmartAccountTx(
        this.multiSend(chainId).getContract(),
        txs,
        nonce
      );
  
      return walletTx
    }

  /**
   *
   * @param chainId optional chainId
   * @returns Smart Wallet Contract instance attached with current smart account address (proxy)
   */
  smartAccount(chainId: ChainId = this.#smartAccountConfig.activeNetworkId): SmartWalletContract {
    const smartWallet = this.smartWalletContract[chainId]
    // Review @talha
    const address = this.address
    smartWallet.getContract().attach(address)
    return smartWallet
  }

  /**
   *
   * @param chainId optional chainId
   * @returns Smart Wallet Factory instance for requested chainId
   */
  factory(chainId: ChainId = this.#smartAccountConfig.activeNetworkId): SmartWalletFactoryContract {
    return this.smartWalletFactoryContract[chainId]
  }

  /**
   *
   * @param chainId optional chainId
   * @returns MultiSend contract instance for requested chainId
   */
  multiSend(chainId: ChainId = this.#smartAccountConfig.activeNetworkId): MultiSendContract {
    return this.multiSendContract[chainId]
  }

  /**
   * @notice the difference between multiSend and multiSendCall
   * Multisend is only used for delegateCalls (i.e. sending off a batch of transaction from Smart account)
   * MultiSendCall is only used for calls (i.e batching Smart Account transaction with another transaction not on Smart Account)
   * @param chainId optional chainId
   * @returns MultiSend Call Only contract instance for requested chainId
   */
  multiSendCall(
    chainId: ChainId = this.#smartAccountConfig.activeNetworkId
  ): MultiSendCallOnlyContract {
    return this.multiSendCallOnlyContract[chainId]
  }

  /**
   * @review
   * returns address of Smart account by actually calling appropriate Wallet Factory contract
   * This method is used in init
   * @param index optional index : Indexes are relevant if the owner/signatory EOA deployed/wants to deploy multiple Smart Accounts
   * @param chainId optional chainId
   * @returns Address of the Smart Account
   */
  async getAddress(
    index: number = 0,
    chainId: ChainId = this.#smartAccountConfig.activeNetworkId
  ): Promise<string> {
    const address = await this.getAddressForCounterfactualWallet(index, chainId)
    this.address = address
    return address
    // return await this.getAddressForCounterfactualWallet(index,chainId);
  }

  /**
   * Allows one to check if the smart account is already deployed on requested chainOd
   * @review
   * @notice the check is made on Wallet Factory state with current address in Smart Account state
   * @param chainId optional chainId : Default is current active
   * @returns
   */
  async isDeployed(chainId: ChainId = this.#smartAccountConfig.activeNetworkId): Promise<boolean> {
    // Other approach : needs review and might be coming wrong
    // const readProvider = new ethers.providers.JsonRpcProvider(networks[chainId].providerUrl);
    // const walletCode = await readProvider.getCode(await this.getAddress(chainId));
    // return !!walletCode && walletCode !== '0x'

    // but below works
    return await this.factory(chainId).isWalletExist(this.address)
  }

  /**
   * @review for owner
   * @param chainId requested chain : default is active chain
   * @returns object containing infromation (owner, relevant contract addresses, isDeployed) about Smart Account for requested chain
   */
  async getSmartAccountState(
    chainId: ChainId = this.#smartAccountConfig.activeNetworkId
  ): Promise<SmartAccountState> {
    const entryPoint = this.chainConfig.find((n) => n.chainId === chainId)?.entryPoint
    const fallbackHandlerAddress = this.chainConfig.find(
      (n) => n.chainId === chainId
    )?.fallBackHandler
    const state: SmartAccountState = {
      address: this.address,
      owner: this.owner,
      isDeployed: await this.isDeployed(chainId), // could be set as state in init
      entryPointAddress: entryPoint || '',
      fallbackHandlerAddress: fallbackHandlerAddress || ''
    }
    return state
  }

  //
  /**
   * Serves smart contract instances associated with Smart Account for requested ChainId
   * Context is useful when relayer is deploying a wallet
   * @param chainId requested chain : default is active chain
   * @returns object containing relevant contract instances
   */
  getSmartAccountContext(
    chainId: ChainId = this.#smartAccountConfig.activeNetworkId
  ): SmartAccountContext {
    const context: SmartAccountContext = {
      baseWallet: this.smartAccount(chainId), //might as well do getContract and attach and return contract
      walletFactory: this.factory(chainId),
      multiSend: this.multiSend(chainId),
      multiSendCall: this.multiSendCall(chainId)
      // Could be added dex router for chain in the future
    }
    return context
  }

  // Review :  more / other potential methods
  // sendSignedTransaction
  // signMessage

  // Discuss about multichain aspect of relayer node url and clients
  // TODO: get details from backend config
  // NOTE: Discuss about multichain aspect of relayer node url and clients

  // more methods to fetch balance via backend -> indexer node
  // getTokenBalances() @Talha

  /**
   * @param address Owner aka {EOA} address
   * @param index number of smart account deploy i.e {0, 1 ,2 ...}
   * @description return address for Smart account
   * @returns
   */
  private async getAddressForCounterfactualWallet(
    index: number = 0,
    chainId: ChainId = this.#smartAccountConfig.activeNetworkId
  ): Promise<string> {
    return await this.smartWalletFactoryContract[chainId].getAddressForCounterfactualWallet(
      this.owner,
      index
    )
  }
}

// Temporary default config
// TODO/NOTE : make Goerli and Mumbai as test networks and remove others
export const DefaultSmartAccountConfig: SmartAccountConfig = {
  activeNetworkId: ChainId.RINKEBY, //Update later
  supportedNetworksIds: [ChainId.GOERLI, ChainId.RINKEBY, ChainId.MUMBAI],
  backend_url: 'http://localhost:3000/v1'
}

export default SmartAccount<|MERGE_RESOLUTION|>--- conflicted
+++ resolved
@@ -25,10 +25,6 @@
   WalletTransaction,
   ExecTransaction,
   FeeRefund,
-<<<<<<< HEAD
-  buildSmartAccountTransaction,
-  smartAccountSignMessage
-=======
   SmartAccountTransaction, 
   getSignatureParameters, 
   EIP712_WALLET_TX_TYPE, 
@@ -36,10 +32,9 @@
   smartAccountSignMessage,
   MetaTransaction, 
   buildMultiSendSmartAccountTx
->>>>>>> fa0912b9
 } from '@biconomy-sdk/transactions'
 import { BalancesDto } from '@biconomy-sdk/node-client'
-import { BalancesRespose, UsdBalanceResponse } from '@biconomy-sdk/node-client'
+import { BalancesResponse, UsdBalanceResponse } from '@biconomy-sdk/node-client'
 
 // Create an instance of Smart Account with multi-chain support.
 class SmartAccount {
@@ -194,7 +189,7 @@
     return this.nodeClient.getAllSupportedChains()
   }
 
-  private async getAlltokenBalances(balancesDto: BalancesDto): Promise<BalancesRespose> {
+  private async getAlltokenBalances(balancesDto: BalancesDto): Promise<BalancesResponse> {
     return this.nodeClient.getAlltokenBalances(balancesDto)
   }
 
