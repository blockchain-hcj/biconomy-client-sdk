import EthersAdapter from '@biconomy-sdk/ethers-lib'
import {
  findContractAddressesByVersion
} from './utils/FetchContractsInfo'
import {
  SignTransactionDto,
  SendTransactionDto,
  PrepareRefundTransactionDto,
  PrepareRefundTransactionsDto,
  RefundTransactionDto,
  RefundTransactionBatchDto,
  TransactionDto,
  TransactionBatchDto,
  ExecTransaction,
  RelayTransaction,
  IFeeRefundV1_0_0,
  IFeeRefundV1_0_1,
  IWalletTransaction,
  SmartAccountVersion,
  SignedTransaction,
  ChainId,
  SmartAccountContext,
  SmartWalletFactoryContract,
  MultiSendContract,
  SmartWalletContract,
  AddressForCounterFactualWalletDto,
  RawTransactionType,
  SmartAccountState,
  FeeQuote,
  RelayResponse,
  SmartAccountConfig
} from '@biconomy-sdk/core-types'
import { JsonRpcSigner } from '@ethersproject/providers'
import NodeClient, {
  ProviderUrlConfig,
  ChainConfig,
  SmartAccountsResponse,
  SmartAccountByOwnerDto,
} from '@biconomy-sdk/node-client'
import { Web3Provider } from '@ethersproject/providers'
import { Relayer, RestRelayer } from '@biconomy-sdk/relayer'
import TransactionManager, { ContractUtils, smartAccountSignMessage, smartAccountSignTypedData } from '@biconomy-sdk/transactions'
import { BalancesDto } from '@biconomy-sdk/node-client'
import {
  TransactionResponse,
  BalancesResponse,
  UsdBalanceResponse,
} from '@biconomy-sdk/node-client'

// SmartAccount User Refund
import { JsonRpcSender } from '@0xsequence/network'
import { JsonRpcProvider } from '@ethersproject/providers'

// AA
<<<<<<< HEAD
import { newProvider, ERC4337EthersProvider } from '@biconomy-sdk/account-abstraction'
import { ethers } from 'ethers'
=======
import {
  newProvider, 
  ERC4337EthersProvider, 
  ClientConfig, 
  ERC4337EthersSigner } from '@biconomy-sdk/account-abstraction'
import { Signer } from 'ethers'
>>>>>>> 14f1466a

// Create an instance of Smart Account with multi-chain support.
class SmartAccount {
  // By default latest version
  DEFAULT_VERSION: SmartAccountVersion = '1.0.1'

  // { ethAdapter } is a window that gives access to all the implemented functions of it
  // requires signer and read-only provider
  ethAdapter!: { [chainId: number]: EthersAdapter }

  // Smart Account Context provies relevant contract instances for chainId asked (default is current active chain)
  context!: { [chainId: number]: SmartAccountContext }

  // Optional config to initialise instance of Smart Account. One can provide main active chain and only limited chains they need to be on.
  #smartAccountConfig!: SmartAccountConfig

  // Array of chain ids that current multi-chain instance supports
  supportedNetworkIds!: ChainId[]

  // Chain configurations fetched from backend
  chainConfig!: ChainConfig[]

  providerUrlConfig!: ProviderUrlConfig[]

  provider!: Web3Provider

  jsonProvider!: JsonRpcProvider

  // 4337Provider
  aaProvider!: ERC4337EthersProvider
  
  // Ideally not JsonRpcSigner but extended signer // Also the original EOA signer
  signer!: Signer
  // We may have different signer for ERC4337

  nodeClient!: NodeClient

  contractUtils!: ContractUtils

  // TBD : Do we keep manager for both SCW(forward) and Account Abstraction?
  transactionManager!: TransactionManager
  // aaTransactionManager

  // Instance of relayer (Relayer Service Client) connected with this Smart Account and always ready to dispatch transactions
  // relayer.relay => dispatch to blockchain
  // other methods are useful for the widget
  relayer!: Relayer

  // Owner of the Smart Account common between all chains
  // Could be part of Smart Account state / config
  // @review with Sachin
  owner!: string

  // Address of the smart contract wallet common between all chains
  // @review
  address!: string

  dappAPIKey!: string

  // TODO
  // Review provider type WalletProviderLike / ExternalProvider
  // Can expose recommended provider classes through the SDK

  /**
   * Constrcutor for the Smart Account. If config is not provided it makes Smart Account available using default configuration
   * If you wish to use your own backend server and relayer service, pass the URLs here
   */
  // review SmartAccountConfig
  // TODO : EOA signer instead of { walletProvider }
  // TODO : We Need to take EntryPoint | Paymaster | bundlerUrl address as optional ?
  // TODO: May be need to manage separate config for Forward and gasless Flow


  /**
    Scw-Refund-Flow -- config
  prepareRefundTransactionBatch
  createRefundTransactionBatch
  sendTransaction
   */

  /**
   GassLess Flow -- config
   sendGaslessTransaction
   */
  constructor(walletProvider: Web3Provider, config?: Partial<SmartAccountConfig>) {
    this.#smartAccountConfig = { ...DefaultSmartAccountConfig }
    if (config) {
      this.#smartAccountConfig = { ...this.#smartAccountConfig, ...config }
    }
    // Useful for AA flow. Check if it is valid key
    this.dappAPIKey = this.#smartAccountConfig.dappAPIKey || ''
    // Useful if Dapp needs custom RPC Urls. Check if valid. Fallback to public Urls
    this.providerUrlConfig = this.#smartAccountConfig.providerUrlConfig || []
    this.ethAdapter = {}
    this.supportedNetworkIds = this.#smartAccountConfig.supportedNetworksIds
    
    // Should not break if we make this wallet connected provider optional (We'd have JsonRpcProvider / JsonRpcSender)
    this.provider = walletProvider
    // find by activ / corresponding eNetworkId
    console.log('this.providerUrlConfig[0].providerUrl ', this.providerUrlConfig[0].providerUrl)
    this.jsonProvider = new ethers.providers.JsonRpcProvider(this.providerUrlConfig[0].providerUrl)

    // TODO:: Allow original signer to be passed and preserve
    this.signer = walletProvider.getSigner()
    // Meaning : EOASigner? / SmartAccountSigner?

    this.contractUtils = new ContractUtils(this.DEFAULT_VERSION)
    this.nodeClient = new NodeClient({ txServiceUrl: this.#smartAccountConfig.backend_url })
    this.relayer = new RestRelayer({url: this.#smartAccountConfig.relayer_url});
  }


  async init(){

    this.setActiveChain(this.#smartAccountConfig.activeNetworkId)

    this.owner = await this.signer.getAddress()
    
    const chainConfig = (await this.nodeClient.getAllSupportedChains()).data
    this.chainConfig = chainConfig

    await this.contractUtils.initialize(chainConfig, this.signer)

    this.address = await this.getAddress({index: 0, chainId: this.#smartAccountConfig.activeNetworkId, version: this.DEFAULT_VERSION})

    this.transactionManager = new TransactionManager()

    const state = await this.getSmartAccountState(this.#smartAccountConfig.activeNetworkId)

    await this.transactionManager.initialize(this.relayer, this.nodeClient, this.contractUtils, state)

    // TODO : Init aaProvider
    const clientConfig: ClientConfig = {
      bundlerUrl: '', // merge with default config
      entryPointAddress: '', // merge with default config
    }
    this.aaProvider = await newProvider(this.provider, clientConfig, this.signer)

    // TODO: Define and init SmartAccountProvider
    const entryPointAddress = this.#smartAccountConfig.entryPointAddress ? this.#smartAccountConfig.entryPointAddress: state.entryPointAddress
    const factoryAddress = this.contractUtils.smartWalletFactoryContract[this.#smartAccountConfig.activeNetworkId][this.DEFAULT_VERSION].getAddress()
    this.aaProvider = await newProvider(this.jsonProvider, this.contractUtils, {
      paymasterAddress: this.#smartAccountConfig.paymasterAddress,
      entryPointAddress,
      bundlerUrl: this.#smartAccountConfig.bundlerUrl || '',
      chainId: this.#smartAccountConfig.activeNetworkId
    }, this.signer, this.address, state.fallbackHandlerAddress, factoryAddress)

    console.log('aa provider ', this.aaProvider)

    return this
  }

  public async sendGasLessTransaction(transactionDto: TransactionDto){
     let {
       version,
       transaction,
       chainId
    } = transactionDto
   
     chainId = chainId ? chainId : this.#smartAccountConfig.activeNetworkId
     version = version ? version : this.DEFAULT_VERSION
     const aaSigner = this.aaProvider.getSigner()
    
     const response = await aaSigner.sendTransaction(transaction)
  }

  /**
   *
   * @param smartAccountVersion
   * @description // set wallet version to be able to interact with different deployed versions
   */
  // TODO //@review @Talha
  async setSmartAccountVersion(smartAccountVersion: SmartAccountVersion) {
    this.DEFAULT_VERSION = smartAccountVersion
    this.address = await this.getAddress({index: 0, chainId: this.#smartAccountConfig.activeNetworkId, version: this.DEFAULT_VERSION})
  }

  public async getAlltokenBalances(
    balancesDto: BalancesDto,
    chainId: ChainId = this.#smartAccountConfig.activeNetworkId
  ): Promise<BalancesResponse> {
    if (!balancesDto.chainId) balancesDto.chainId = chainId
    return this.nodeClient.getAlltokenBalances(balancesDto)
  }

  public async getTotalBalanceInUsd(
    balancesDto: BalancesDto,
    chainId: ChainId = this.#smartAccountConfig.activeNetworkId
  ): Promise<UsdBalanceResponse> {
    if (!balancesDto.chainId) balancesDto.chainId = chainId
    return this.nodeClient.getTotalBalanceInUsd(balancesDto)
  }

  public async getSmartAccountsByOwner(
    smartAccountByOwnerDto: SmartAccountByOwnerDto
  ): Promise<SmartAccountsResponse> {
    return this.nodeClient.getSmartAccountsByOwner(smartAccountByOwnerDto)
  }
  
  public async getTransactionByAddress(
    chainId: number,
    address: string  ): Promise<TransactionResponse[]> {
    return this.nodeClient.getTransactionByAddress(chainId, address)
  }
  
  public async getTransactionByHash(
    txHash: string ): Promise<TransactionResponse> {
    return this.nodeClient.getTransactionByHash(txHash)
  }



  // return adapter instance to be used for blockchain interactions
  /**
   * adapter instance to be used for some blockchain interactions
   * @param chainId requested chainId : default is current active chain
   * @returns EthersAdapter
   */
  ethersAdapter(chainId: ChainId = this.#smartAccountConfig.activeNetworkId): EthersAdapter {
    return this.ethAdapter[chainId]
  }

  // Assigns transaction relayer to this smart wallet instance
  /**
   * Assigns transaction relayer to this smart wallet instance
   * @notice Assumption is that relayer will accept calls for all supported chains
   * @param relayer Relayer client to be associated with this smart account
   * @returns this/self
   */
  async setRelayer(relayer: Relayer): Promise<SmartAccount> {
    if (relayer === undefined) return this
    this.relayer = relayer
    //If we end up maintaining relayer instance on this then it should update all transaction managers
    //await this.transactionManager.setRelayer(relayer)
    return this
  }

  /**
   * Allows to change default active chain of the Smart Account
   * @todo make a check if chain is supported in config
   * @param chainId
   * @returns self/this
   */
  setActiveChain(chainId: ChainId): SmartAccount {
    this.#smartAccountConfig.activeNetworkId = chainId
    return this
  }


  /**
   *
   * @notice personal sign is used currently (// @todo Signer should be able to use _typedSignData)
   * @param tx IWalletTransaction Smart Account Transaction object prepared
   * @param chainId optional chainId
   * @returns:string Signature
   */
   async signTransaction(signTransactionDto: SignTransactionDto): Promise<string> {
    const { chainId = this.#smartAccountConfig.activeNetworkId, tx } = signTransactionDto
    let walletContract = this.smartAccount(chainId).getContract()
    walletContract = walletContract.attach(this.address)
    // TODO - rename and organize utils
    const { signer, data } = await smartAccountSignMessage(this.signer, walletContract, tx, chainId)
    let signature = '0x'
    signature += data.slice(2)
    return signature
    // return this.signer.signTransaction(signTransactionDto)
  }

  // This would be a implementation on user sponsorship provider
  /**
   * Prepares encoded wallet transaction, gets signature from the signer and dispatches to the blockchain using relayer
   * @param tx IWalletTransaction Smart Account Transaction object prepared
   * @param batchId optional nonce space for parallel processing
   * @param chainId optional chainId
   * @returns
   */
   async sendTransaction(sendTransactionDto: SendTransactionDto): Promise<string> {
    const {
      tx,
      batchId = 0,
      chainId = this.#smartAccountConfig.activeNetworkId
    } = sendTransactionDto
    let  { gasLimit } = sendTransactionDto
    const isDeployed = await this.isDeployed(chainId);
    let rawTx: RawTransactionType = {
      to: tx.to,
      data: tx.data,
      value: 0,
      chainId: chainId
    }

    const transaction: ExecTransaction = {
      to: tx.to,
      value: tx.value,
      data: tx.data,
      operation: tx.operation,
      targetTxGas: tx.targetTxGas
    }

    const refundInfo: IFeeRefundV1_0_0 | IFeeRefundV1_0_1 = {
      baseGas: tx.baseGas,
      gasPrice: tx.gasPrice,
      tokenGasPriceFactor: tx.tokenGasPriceFactor,
      gasToken: tx.gasToken,
      refundReceiver: tx.refundReceiver
    }

    let walletContract = this.contractUtils.smartWalletContract[chainId][this.DEFAULT_VERSION].getContract()
    walletContract = walletContract.attach(this.address)

    let signature = await this.signTransaction({ version: this.DEFAULT_VERSION, tx, chainId, signer: this.signer })

    let execTransaction = await walletContract.populateTransaction.execTransaction(
      transaction,
      batchId,
      refundInfo,
      signature
    )

    rawTx.to = this.address
    rawTx.data = execTransaction.data

    const state = await this.getSmartAccountState(chainId)

    const signedTx: SignedTransaction = {
      rawTx,
      tx
    }
    const relayTrx: RelayTransaction = {
      signedTx,
      config: state,
      context: this.getSmartAccountContext(chainId)
    }
    // Must be in specified format
    if(gasLimit) {
      relayTrx.gasLimit = gasLimit;
    }
    if(!isDeployed) {
      gasLimit = {
        hex: '0x1E8480',
        type: 'hex'
      }
    relayTrx.gasLimit = gasLimit;
    }
    const txn: RelayResponse = await this.relayer.relay(relayTrx)
    return txn.hash
  }

  // Get Fee Options from relayer and make it available for display
  // We can also show list of transactions to be processed (decodeContractCall)
  /**
   *
   * @param prepareRefundTransactionDto
   */
  async prepareRefundTransaction(
    prepareRefundTransactionDto: PrepareRefundTransactionDto
  ): Promise<FeeQuote[]> {
    let {
      version,
      transaction,
      batchId,
      chainId
    } = prepareRefundTransactionDto
    chainId = chainId ? chainId : this.#smartAccountConfig.activeNetworkId
    version = version ? version : this.DEFAULT_VERSION
    batchId = batchId ? batchId: 0
    return this.transactionManager.prepareRefundTransaction({chainId, version, transaction, batchId})
  }

  // Get Fee Options from relayer and make it available for display
  // We can also show list of transactions to be processed (decodeContractCall)
  /**
   *
   * @param prepareRefundTransactionsDto
   */
  // TODO: Rename method to getFeeOptionsForBatch
  async prepareRefundTransactionBatch(
    prepareRefundTransactionsDto: PrepareRefundTransactionsDto
  ): Promise<FeeQuote[]> {
    let {
      version,
      transactions,
      batchId,
      chainId
    } = prepareRefundTransactionsDto

    chainId = chainId ? chainId : this.#smartAccountConfig.activeNetworkId
    version = version ? version : this.DEFAULT_VERSION
    batchId = batchId ? batchId: 0
   return this.transactionManager.prepareRefundTransactionBatch({version, chainId, batchId, transactions})
  }

  // Other helpers go here for pre build (feeOptions and quotes from relayer) , build and execution of refund type transactions

  /**
   * Prepares compatible IWalletTransaction object based on Transaction Request
   * @todo Rename based on other variations to prepare transaction
   * @notice This transaction is with fee refund (smart account pays using it's own assets accepted by relayers)
   * @param refundTransactionDto
   * @returns
   */
  async createRefundTransaction(
    refundTransactionDto: RefundTransactionDto
  ): Promise<IWalletTransaction> {
    let {
      version,
      transaction,
      batchId,
      feeQuote,
      chainId
    } = refundTransactionDto
    chainId = chainId ? chainId : this.#smartAccountConfig.activeNetworkId
    version = version ? version : this.DEFAULT_VERSION
    batchId = batchId ? batchId: 0
    return this.transactionManager.createRefundTransaction({version, transaction, batchId, chainId, feeQuote})
  }

  /**
   * Prepares compatible IWalletTransaction object based on Transaction Request
   * @todo Rename based on other variations to prepare transaction
   * @notice This transaction is without fee refund (gasless)
   * @param transactionDto
   * @returns
   */
  async createTransaction(transactionDto: TransactionDto): Promise<IWalletTransaction> {
    let {
      version,
      transaction,
      batchId,
      chainId
    } = transactionDto
   
    chainId = chainId ? chainId : this.#smartAccountConfig.activeNetworkId
    version = version ? version : this.DEFAULT_VERSION
    batchId = batchId ? batchId: 0
    return this.transactionManager.createTransaction({chainId, version, batchId, transaction})
  }

    /**
   * Prepares compatible IWalletTransaction object based on Transaction Request
   * @todo Write test case and limit batch size based on test results in scw-contracts
   * @notice This transaction is without fee refund (gasless)
   * @param transaction
   * @param batchId
   * @param chainId
   * @returns
   */
     async createTransactionBatch(
      transactionBatchDto: TransactionBatchDto
    ): Promise<IWalletTransaction> {
      let {
        version,
        transactions,
        batchId,
        chainId
      } = transactionBatchDto
      
      chainId = chainId ? chainId : this.#smartAccountConfig.activeNetworkId
      version = version ? version : this.DEFAULT_VERSION
      batchId = batchId ? batchId: 0
      return this.transactionManager.createTransactionBatch({version, transactions, chainId, batchId})
    }

  /**
   * Prepares compatible IWalletTransaction object based on Transaction Request
   * @todo Rename based on other variations to prepare transaction
   * @notice This transaction is with fee refund (smart account pays using it's own assets accepted by relayers)
   * @param refundTransactionBatchDto
   * @returns
   */
  async createRefundTransactionBatch(
    refundTransactionBatchDto: RefundTransactionBatchDto
  ): Promise<IWalletTransaction> {
    let {
      version,
      transactions,
      batchId,
      feeQuote,
      chainId
    } = refundTransactionBatchDto
    chainId = chainId ? chainId : this.#smartAccountConfig.activeNetworkId
    version = version ? version : this.DEFAULT_VERSION
    batchId = batchId ? batchId: 0
    return this.transactionManager.createRefundTransactionBatch({version, transactions, chainId, batchId, feeQuote})
  }

  async prepareDeployAndPayFees(chainId: ChainId = this.#smartAccountConfig.activeNetworkId) {
    return this.transactionManager.prepareDeployAndPayFees(chainId, this.DEFAULT_VERSION)
  }
 
  // Onboarding scenario where assets inside counterfactual smart account pays for it's deployment
  async deployAndPayFees(chainId: ChainId = this.#smartAccountConfig.activeNetworkId, feeQuote: FeeQuote): Promise<string> {
    const transaction = await this.transactionManager.deployAndPayFees(chainId, this.DEFAULT_VERSION, feeQuote)
    const txHash = await this.sendTransaction({tx:transaction});
    return txHash;    
  }

  /**
   *
   * @param chainId optional chainId
   * @returns Smart Wallet Contract instance attached with current smart account address (proxy)
   */
  smartAccount(chainId: ChainId = this.#smartAccountConfig.activeNetworkId): SmartWalletContract {
    const smartWallet = this.contractUtils.smartWalletContract[chainId][this.DEFAULT_VERSION]
    const address = this.address
    smartWallet.getContract().attach(address)
    return smartWallet
  }

  /**
   *
   * @param chainId optional chainId
   * @returns Smart Wallet Factory instance for requested chainId
   */
  factory(chainId: ChainId = this.#smartAccountConfig.activeNetworkId): SmartWalletFactoryContract {
    return this.contractUtils.smartWalletFactoryContract[chainId][this.DEFAULT_VERSION]
  }

  multiSend(chainId: ChainId = this.#smartAccountConfig.activeNetworkId): MultiSendContract {
    return this.contractUtils.multiSendContract[chainId][this.DEFAULT_VERSION]
  }

  // Note: expose getMultiSend(), getMultiSendCall() 
  

  // TODO  
  // Note: get Address method should not be here as we are passing smart account state
  // Marked for deletion
  async getAddress(
    addressForCounterFactualWalletDto: AddressForCounterFactualWalletDto
  ): Promise<string> {
    // TODO: Get from node client first from cache, if not found then query smart contract
    const { index, chainId, version } = addressForCounterFactualWalletDto
    this.contractUtils.smartWalletFactoryContract[chainId][
      version
    ].getAddressForCounterfactualWallet(this.owner, index)
    const address = await this.contractUtils.smartWalletFactoryContract[chainId][version].getAddressForCounterfactualWallet(this.owner, index)
    this.address = address
    return address
  }

    // Could be part of SmartAccountAPI for AA 
    /*async getAddressForCounterfactualWallet(
      addressForCounterFactualWalletDto: AddressForCounterFactualWalletDto
    ): Promise<string> {
      const { index, chainId, version } = addressForCounterFactualWalletDto
      console.log('index and ChainId ', index, chainId, version)
      return this.contractUtils.smartWalletFactoryContract[chainId][
        version
      ].getAddressForCounterfactualWallet(this.owner, index)
    }*/


  /**
   * Allows one to check if the smart account is already deployed on requested chainOd
   * @review
   * @notice the check is made on Wallet Factory state with current address in Smart Account state
   * @param chainId optional chainId : Default is current active
   * @returns
   */
  async isDeployed(chainId: ChainId = this.#smartAccountConfig.activeNetworkId): Promise<boolean> {
    // Other approach : needs review
    /*let isPhantom = false
    // could be readProvider.getCode
    const walletAddressCode = await this.provider.getCode(this.address)
    if (walletAddressCode.length > 2) {
      isPhantom = true
    } 
    return isPhantom;*/

    //Below works
    return await this.contractUtils.smartWalletFactoryContract[chainId][this.DEFAULT_VERSION].isWalletExist(this.address)
  }

  /**
   * @review for owner
   * @param chainId requested chain : default is active chain
   * @returns object containing infromation (owner, relevant contract addresses, isDeployed) about Smart Account for requested chain
   */
  async getSmartAccountState(
    // smartAccountVersion: SmartAccountVersion = this.DEFAULT_VERSION,
    chainId: ChainId = this.#smartAccountConfig.activeNetworkId
  ): Promise<SmartAccountState> {
    const contractsByVersion = findContractAddressesByVersion(
      this.DEFAULT_VERSION,
      chainId,
      this.chainConfig
    )

    const state: SmartAccountState = {
      address: this.address,
      owner: this.owner,
      isDeployed: await this.isDeployed(chainId), // could be set as state in init
      entryPointAddress: contractsByVersion.entryPointAddress || '',
      fallbackHandlerAddress: contractsByVersion.fallBackHandlerAddress || ''
    }
    return state
  }

  //
  /**
   * Serves smart contract instances associated with Smart Account for requested ChainId
   * Context is useful when relayer is deploying a wallet
   * @param chainId requested chain : default is active chain
   * @returns object containing relevant contract instances
   */
  getSmartAccountContext(
    // smartAccountVersion: SmartAccountVersion = this.DEFAULT_VERSION,
    chainId: ChainId = this.#smartAccountConfig.activeNetworkId
  ): SmartAccountContext {
    const context: SmartAccountContext = this.contractUtils.getSmartAccountContext(chainId, this.DEFAULT_VERSION)
    return context
  }
}

// Temporary default config
// TODO/NOTE : make Goerli and Mumbai as test networks and remove others
export const DefaultSmartAccountConfig: SmartAccountConfig = {
  activeNetworkId: ChainId.GOERLI, //Update later
  supportedNetworksIds: [ChainId.GOERLI, ChainId.POLYGON_MUMBAI],
  backend_url: 'https://sdk-backend.staging.biconomy.io/v1',
  relayer_url: 'https://sdk-relayer.staging.biconomy.io/api/v1/relay',
  dappAPIKey: 'PMO3rOHIu.5eabcc5d-df35-4d37-93ff-502d6ce7a5d6',
  bundlerUrl: 'http://localhost:3000/rpc',
  providerUrlConfig: [
    { chainId: ChainId.GOERLI, 
      providerUrl: "https://eth-goerli.alchemyapi.io/v2/lmW2og_aq-OXWKYRoRu-X6Yl6wDQYt_2"
    },
    { chainId: ChainId.POLYGON_MUMBAI, 
      providerUrl: "https://polygon-mumbai.g.alchemy.com/v2/Q4WqQVxhEEmBYREX22xfsS2-s5EXWD31"
    }
  ]
}

export default SmartAccount<|MERGE_RESOLUTION|>--- conflicted
+++ resolved
@@ -52,17 +52,8 @@
 import { JsonRpcProvider } from '@ethersproject/providers'
 
 // AA
-<<<<<<< HEAD
 import { newProvider, ERC4337EthersProvider } from '@biconomy-sdk/account-abstraction'
 import { ethers } from 'ethers'
-=======
-import {
-  newProvider, 
-  ERC4337EthersProvider, 
-  ClientConfig, 
-  ERC4337EthersSigner } from '@biconomy-sdk/account-abstraction'
-import { Signer } from 'ethers'
->>>>>>> 14f1466a
 
 // Create an instance of Smart Account with multi-chain support.
 class SmartAccount {
