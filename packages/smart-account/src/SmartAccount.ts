--- conflicted
+++ resolved
@@ -37,14 +37,12 @@
 } from '@biconomy-sdk/node-client'
 import { Web3Provider } from '@ethersproject/providers'
 import { Relayer, RestRelayer } from '@biconomy-sdk/relayer'
-<<<<<<< HEAD
+
 import TransactionManager, {
   ContractUtils,
   smartAccountSignMessage
 } from '@biconomy-sdk/transactions'
-=======
-import TransactionManager, { ContractUtils, smartAccountSignMessage, smartAccountSignTypedData } from '@biconomy-sdk/transactions'
->>>>>>> dacc5752
+
 import { BalancesDto } from '@biconomy-sdk/node-client'
 import {
   TransactionResponse,
