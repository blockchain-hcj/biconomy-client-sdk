--- conflicted
+++ resolved
@@ -67,15 +67,10 @@
 
   // Chain configurations fetched from backend
   chainConfig!: ChainConfig[]
-<<<<<<< HEAD
-  
-  // Can maintain it's own version of provider / providers
-=======
 
   providerUrlConfig!: ProviderUrlConfig[]
 
   // providers!:  Web3Provider[]
->>>>>>> 91a22509
   provider!: Web3Provider
 
   // Ideally not JsonRpcSigner but extended signer // Also the original EOA signer
@@ -103,22 +98,9 @@
   // @review
   address!: string
 
-<<<<<<< HEAD
-=======
   dappAPIKey!: string
 
-  // contract instances
-  smartWalletContract!: { [chainId: number]: { [version: string]: SmartWalletContract } }
-  multiSendContract!: { [chainId: number]: { [version: string]: MultiSendContract } }
-  multiSendCallOnlyContract!: {
-    [chainId: number]: { [version: string]: MultiSendCallOnlyContract }
-  }
-  smartWalletFactoryContract!: {
-    [chainId: number]: { [version: string]: SmartWalletFactoryContract }
-  }
-
   // TODO
->>>>>>> 91a22509
   // Review provider type WalletProviderLike / ExternalProvider
   // Can expose recommended provider classes through the SDK
 
@@ -147,19 +129,8 @@
     this.relayer = new RestRelayer({url: this.#smartAccountConfig.relayer_url});
   }
 
-<<<<<<< HEAD
+
   async init(){
-=======
-  /**
-   *
-   * @param smartAccountVersion
-   * @description set Smart wallet contracts version to be able to interact with different deployed versions
-   */
-  async setSmartAccountVersion(smartAccountVersion: SmartAccountVersion) {
-    this.DEFAULT_VERSION = smartAccountVersion
-    this.address = await this.getAddress()
-  }
->>>>>>> 91a22509
 
     this.setActiveChain(this.#smartAccountConfig.activeNetworkId)
 
@@ -167,44 +138,6 @@
     
     const chainConfig = (await this.nodeClient.getAllSupportedChains()).data
     this.chainConfig = chainConfig
-<<<<<<< HEAD
-=======
-    // console.log("chain config: ", chainConfig);
-
-    const providerUrlConfig = this.providerUrlConfig
-
-    const signer = this.signer
-    // (check usage of getsignerByAddress from mexa/sdk and playground)
-
-    for (let i = 0; i < this.supportedNetworkIds.length; i++) {
-      const network = this.supportedNetworkIds[i]
-      const providerUrlFromConfig = providerUrlConfig.find((m) => m.chainId === network)?.providerUrl
-      const providerUrl = chainConfig.find((n) => n.chainId === network)?.providerUrl
-      // To keep it network agnostic
-      // Note: think about events when signer needs to pay gas
-
-      const readProvider = new ethers.providers.JsonRpcProvider(providerUrlFromConfig && providerUrlFromConfig!== '' ? providerUrlFromConfig : providerUrl)
-      // Instantiating EthersAdapter instance and maintain it as above mentioned class level variable
-      this.ethAdapter[network] = new EthersAdapter({
-        ethers,
-        signer,
-        provider: readProvider
-      })
-
-      this.smartWalletFactoryContract[network] = {}
-      this.smartWalletContract[network] = {}
-      this.multiSendContract[network] = {}
-      this.multiSendCallOnlyContract[network] = {}
-      this.initializeContracts(network)
-    }
-    // We set the common owner by quering default active chainId ethAdapter
-    this.owner = await this.ethersAdapter().getSignerAddress()
-    // @review
-    // Smart Account addresses gets set by querying active chain's wallet factory (along with owner and index = 0)
-    this.address = await this.getAddress()
-    return this
-  }
->>>>>>> 91a22509
 
     await this.contractUtils.initialize(chainConfig, this.signer)
 
@@ -437,155 +370,11 @@
   async createRefundTransaction(
     refundTransactionDto: RefundTransactionDto
   ): Promise<WalletTransaction> {
-<<<<<<< HEAD
     const chainId = this.#smartAccountConfig.activeNetworkId
     refundTransactionDto.chainId = chainId
     refundTransactionDto.version = this.DEFAULT_VERSION
     refundTransactionDto.batchId = 0
     return this.transactionManager.createRefundTransaction(refundTransactionDto)
-=======
-    const {
-      transaction,
-      feeQuote,
-      batchId = 0,
-      chainId = this.#smartAccountConfig.activeNetworkId
-    } = refundTransactionDto
-    let walletContract = this.smartAccount(chainId).getContract()
-    walletContract = walletContract.attach(this.address)
-
-    let additionalBaseGas = 0;
-
-    // NOTE : If the wallet is not deployed yet then nonce would be zero
-    let nonce = 0
-    const isDeployed = await this.isDeployed(chainId);
-    if (isDeployed) {
-      nonce = (await walletContract.getNonce(batchId)).toNumber()
-    } else {
-      const estimateWalletDeployment = await this.estimateSmartAccountDeployment(chainId);
-      // We know it's going to get deployed by Relayer but we handle refund cost here..
-      additionalBaseGas += estimateWalletDeployment; // wallet deployment gas 
-    }
-    console.log('nonce: ', nonce)
-
-    // in terms of calculating baseGas we should know if wallet is deployed or not otherwise it needs to consider deployment cost
-    // (will get batched by relayer)
-
-    const internalTx: MetaTransactionData = {
-      to: transaction.to,
-      value: transaction.value || 0,
-      data: transaction.data || '0x',
-      operation: OperationType.Call
-    }
-    console.log(internalTx)
-
-    let targetTxGas, baseGas, handlePaymentEstimate;
-    const regularOffSet = GAS_USAGE_OFFSET
-
-    if(!isDeployed){
-      // Regular APIs will return 0 for handlePayment and requiredTxGas for undeployed wallet
-      // targetTxGas?
-      // i. use really high value 
-      // ii. estimate using different wallet bytecode using eth_call [ not guaranteed as might depend on wallet state !] 
-
-      const estimateRequiredTxGas: EstimateRequiredTxGasDto = {	
-        chainId,	
-        walletAddress: this.address,	
-        transaction: internalTx	
-      }	
-      const response = await this.estimateRequiredTxGasOverride(estimateRequiredTxGas)
-      // TODO
-      // Review
-      const requiredTxGasEstimate = Number(response.data.gas) + 700000
-      console.log('required txgas estimate (with override) ', requiredTxGasEstimate);
-      targetTxGas = requiredTxGasEstimate;
-
-      // baseGas?
-      // Depending on feeToken provide baseGas! We could use constant value provided by the relayer
-      
-
-      const refundDetails: FeeRefundHandlePayment = {	
-        gasUsed: requiredTxGasEstimate,
-        baseGas: requiredTxGasEstimate,
-        gasPrice: feeQuote.tokenGasPrice,	
-        tokenGasPriceFactor: feeQuote.offset || 1,	
-        gasToken: feeQuote.address,	
-        refundReceiver: feeQuote.refundReceiver || ZERO_ADDRESS
-      }	
-      const estimateHandlePaymentGas: EstimateHandlePaymentTxGasDto = {	
-        chainId,
-        version: this.DEFAULT_VERSION,
-        walletAddress: this.address,	
-        feeRefund: refundDetails	
-      }	
-      const handlePaymentResponse = await this.estimateHandlePaymentGasOverride(estimateHandlePaymentGas)	
-      let handlePaymentEstimate = Number(handlePaymentResponse.data.gas)
-      
-      console.log('handlePaymentEstimate (with override) ', handlePaymentEstimate);
-      baseGas = handlePaymentEstimate + regularOffSet + additionalBaseGas;
-    } else {
-
-      const estimateRequiredTxGas: EstimateRequiredTxGasDto = {	
-        chainId,	
-        walletAddress: this.address,	
-        transaction: internalTx	
-      }	
-
-      let response, gas;
-      try {
-      response = await this.estimateRequiredTxGas(estimateRequiredTxGas);
-      gas = response.data.gas;
-      } catch(error: any) {
-      console.log('error in gas estimation ', stringify(error))
-      gas = 0
-      throw new Error('Failed gas estimation. Check assets in smart account for this transaction to go through')
-      }
-      // considerable offset ref gnosis safe service client safeTxGas
-      // @Talha
-      // TODO
-      // handle exception responses and when gas returned is 0 
-      // We could stop the further flow
-      const requiredTxGasEstimate = Number(gas) + 30000
-      console.log('required txgas estimate ', requiredTxGasEstimate);
-      targetTxGas = requiredTxGasEstimate;
-
-      const refundDetails: FeeRefundHandlePayment = {	
-        gasUsed: requiredTxGasEstimate,
-        baseGas: requiredTxGasEstimate,
-        gasPrice: feeQuote.tokenGasPrice,	
-        tokenGasPriceFactor: feeQuote.offset || 1,	
-        gasToken: feeQuote.address,	
-        refundReceiver: feeQuote.refundReceiver || ZERO_ADDRESS
-      }	
-
-      const estimateHandlePaymentGas: EstimateHandlePaymentTxGasDto = {	
-        chainId,
-        version: this.DEFAULT_VERSION,
-        walletAddress: this.address,	
-        feeRefund: refundDetails	
-      }	
-      const handlePaymentResponse = await this.estimateHandlePaymentGas(estimateHandlePaymentGas)	
-      let handlePaymentEstimate = Number(handlePaymentResponse.data.gas)
-
-      console.log('handlePaymentEstimate ', handlePaymentEstimate);
-
-      baseGas = handlePaymentEstimate + regularOffSet + additionalBaseGas; // delegate call + event emission + state updates + potential deployment
-    }
-      
-    const walletTx: WalletTransaction = buildSmartAccountTransaction({
-      to: transaction.to,
-      value: transaction.value,
-      data: transaction.data, // for token transfers use encodeTransfer
-      targetTxGas: targetTxGas,
-      baseGas,
-      refundReceiver: feeQuote.refundReceiver || ZERO_ADDRESS,
-      gasPrice: feeQuote.tokenGasPrice.toString(), //review
-      tokenGasPriceFactor: feeQuote.offset || 1,
-      gasToken: feeQuote.address,
-      nonce
-    })
-
-    return walletTx
->>>>>>> 91a22509
   }
 
   /**
@@ -631,226 +420,11 @@
   async createRefundTransactionBatch(
     refundTransactionBatchDto: RefundTransactionBatchDto
   ): Promise<WalletTransaction> {
-<<<<<<< HEAD
     const chainId = this.#smartAccountConfig.activeNetworkId
     refundTransactionBatchDto.chainId = chainId
     refundTransactionBatchDto.version = this.DEFAULT_VERSION
     refundTransactionBatchDto.batchId = 0
     return this.transactionManager.createRefundTransactionBatch(refundTransactionBatchDto)
-=======
-    const {
-      transactions,
-      feeQuote,
-      batchId = 0,
-      chainId = this.#smartAccountConfig.activeNetworkId
-    } = refundTransactionBatchDto
-    let walletContract = this.smartAccount(chainId).getContract()
-    const connectedWallet = this.address
-    walletContract = walletContract.attach(connectedWallet)
-
-    const isDeployed = await this.isDeployed(chainId);
-    let additionalBaseGas = 0;
-
-    // NOTE : If the wallet is not deployed yet then nonce would be zero
-    let nonce = 0
-    if (isDeployed) {
-      nonce = (await walletContract.getNonce(batchId)).toNumber()
-    } else {
-      // TODO : estimation cost can be passed
-
-      const estimateWalletDeployment = await this.estimateSmartAccountDeployment(chainId);
-      // We know it's going to get deployed by Relayer but we handle refund cost here..
-      console.log('estimateWalletDeployment ', estimateWalletDeployment)
-
-      // We know it's going to get deployed by Relayer
-      // but we handle refund cost here..
-      additionalBaseGas += estimateWalletDeployment // wallet deployment gas
-    }
-    console.log('nonce: ', nonce)
-
-    const txs: MetaTransaction[] = []
-
-    for (let i = 0; i < transactions.length; i++) {
-      const innerTx: WalletTransaction = buildSmartAccountTransaction({
-        to: transactions[i].to,
-        value: transactions[i].value,
-        data: transactions[i].data, // for token transfers use encodeTransfer
-        nonce: 0
-      })
-
-      txs.push(innerTx)
-    }
-
-    const walletTx: WalletTransaction = buildMultiSendSmartAccountTx(
-      this.multiSend(chainId).getContract(),
-      txs,
-      nonce
-    );
-    console.log('wallet txn with refund ', walletTx);
-
-    const internalTx: MetaTransactionData = {
-      to: walletTx.to,
-      value: walletTx.value || 0,
-      data: walletTx.data || '0x',
-      operation: walletTx.operation
-    }
-    console.log(internalTx);
-    
-    let targetTxGas, baseGas, handlePaymentEstimate;
-    const regularOffSet = GAS_USAGE_OFFSET;
-
-    if(!isDeployed){
-      // Regular APIs will return 0 for handlePayment and requiredTxGas for undeployed wallet
-      // targetTxGas?
-      // i. use really high value 
-      // ii. estimate using different wallet bytecode using eth_call [ not guaranteed as might depend on wallet state !]
-
-      const response = await this.estimateRequiredTxGasOverride({chainId, walletAddress: this.address, transaction: internalTx})	
-
-      // not getting accurate value for undeployed wallet
-      // TODO
-      // Review
-      const requiredTxGasEstimate = Number(response.data.gas) + 700000
-      console.log('required txgas estimate (with override) ', requiredTxGasEstimate);
-      targetTxGas = requiredTxGasEstimate;
-
-      // baseGas?
-      // Depending on feeToken provide baseGas! We could use constant value provided by the relayer
-
-      const refundDetails: FeeRefundHandlePayment = {	
-        gasUsed: requiredTxGasEstimate,
-        baseGas: requiredTxGasEstimate,
-        gasPrice: feeQuote.tokenGasPrice, // this would be token gas price // review	
-        tokenGasPriceFactor: feeQuote.offset || 1,	
-        gasToken: feeQuote.address,	
-        refundReceiver: feeQuote.refundReceiver || ZERO_ADDRESS
-      }
-
-      const handlePaymentResponse = await this.estimateHandlePaymentGasOverride({chainId, version: this.DEFAULT_VERSION, walletAddress: this.address, feeRefund: refundDetails});
-      handlePaymentEstimate = Number(handlePaymentResponse.data.gas)
-      console.log('handlePaymentEstimate (with override) ', handlePaymentEstimate);
-      baseGas = handlePaymentEstimate + regularOffSet + additionalBaseGas;
-    } else {
-
-      let response, gas;
-      try {
-      response = await this.estimateRequiredTxGas({chainId, walletAddress: this.address, transaction: internalTx})	
-      gas = response.data.gas;
-      } catch(error: any) {
-      console.log('error in gas estimation ', stringify(error))
-      gas = 0
-      throw new Error('Failed gas estimation. Check assets in smart account for this transaction to go through')
-      }
-      // considerable offset ref gnosis safe service client safeTxGas
-      // @Talha
-      // TODO
-      // handle exception responses and when gas returned is 0 
-      // We could stop the further flow
-      const requiredTxGasEstimate = Number(gas) + 30000
-      console.log('required txgas estimate ', requiredTxGasEstimate);
-      targetTxGas = requiredTxGasEstimate;
-
-      const refundDetails: FeeRefundHandlePayment = {	
-        gasUsed: requiredTxGasEstimate,
-        baseGas: requiredTxGasEstimate,
-        gasPrice: feeQuote.tokenGasPrice, // this would be token gas price // review	
-        tokenGasPriceFactor: feeQuote.offset || 1,	
-        gasToken: feeQuote.address,	
-        refundReceiver: feeQuote.refundReceiver || ZERO_ADDRESS
-      }
-
-      const handlePaymentResponse = await this.estimateHandlePaymentGas({chainId, version: this.DEFAULT_VERSION, walletAddress: this.address, feeRefund: refundDetails});
-      handlePaymentEstimate = Number(handlePaymentResponse.data.gas)
-      console.log('handlePaymentEstimate ', handlePaymentEstimate);
-      baseGas = handlePaymentEstimate + regularOffSet + additionalBaseGas; // delegate call + event emission + state updates + potential deployment
-    }
-
-    const finalWalletTx: WalletTransaction = buildSmartAccountTransaction({
-      to: walletTx.to,
-      value: walletTx.value,
-      data: walletTx.data, // for token transfers use encodeTransfer
-      operation: walletTx.operation,
-      targetTxGas: targetTxGas,
-      baseGas: baseGas,
-      refundReceiver: feeQuote.refundReceiver || ZERO_ADDRESS,
-      gasPrice: feeQuote.tokenGasPrice.toString(), //review
-      tokenGasPriceFactor: feeQuote.offset || 1,
-      gasToken: feeQuote.address,
-      nonce
-    })
-
-    return finalWalletTx
-  }
-
-  async estimateSmartAccountDeployment(chainId: ChainId = this.#smartAccountConfig.activeNetworkId): Promise<number> {
-    const estimatorInterface = new ethers.utils.Interface(GasEstimator.abi);
-        const walletFactoryInterface = this.factory().getInterface();
-        const state = await this.getSmartAccountState();
-        const encodedEstimateData = estimatorInterface.encodeFunctionData('estimate', [
-          this.factory().getAddress(),
-          walletFactoryInterface.encodeFunctionData('deployCounterFactualWallet', [
-            state.owner,
-            state.entryPointAddress,
-            state.fallbackHandlerAddress,
-            0
-          ])
-        ])
-        console.log('encodedEstimate ', encodedEstimateData)
-        const deployCostresponse = await this.estimateExternalGas({chainId, encodedData:encodedEstimateData});
-        const estimateWalletDeployment = Number(deployCostresponse.data.gas);
-        console.log('estimateWalletDeployment ', estimateWalletDeployment);
-        return estimateWalletDeployment;
-  }
-
-  /**
-   * Prepares compatible WalletTransaction object based on Transaction Request
-   * @todo Write test case and limit batch size based on test results in scw-contracts
-   * @notice This transaction is without fee refund (gasless)
-   * @param transaction
-   * @param batchId
-   * @param chainId
-   * @returns
-   */
-  async createTransactionBatch(
-    transactionBatchDto: TransactionBatchDto
-  ): Promise<WalletTransaction> {
-    const {
-      transactions,
-      batchId = 0,
-      chainId = this.#smartAccountConfig.activeNetworkId
-    } = transactionBatchDto
-    let walletContract = this.smartWalletContract[chainId][this.DEFAULT_VERSION].getContract()
-    walletContract = walletContract.attach(this.address)
-
-    // NOTE : If the wallet is not deployed yet then nonce would be zero
-    let nonce = 0
-    if (await this.isDeployed(chainId)) {
-      nonce = (await walletContract.getNonce(batchId)).toNumber()
-    }
-    console.log('nonce: ', nonce)
-
-    const txs: MetaTransaction[] = []
-
-    for (let i = 0; i < transactions.length; i++) {
-      const innerTx: WalletTransaction = buildSmartAccountTransaction({
-        to: transactions[i].to,
-        value: transactions[i].value,
-        data: transactions[i].data, // for token transfers use encodeTransfer
-        nonce: 0
-      })
-
-      txs.push(innerTx)
-    }
-
-    const walletTx: WalletTransaction = buildMultiSendSmartAccountTx(
-      this.multiSend(chainId).getContract(),
-      txs,
-      nonce
-    )
-    console.log('wallet txn without refund ', walletTx)
-
-    return walletTx
->>>>>>> 91a22509
   }
 
   async prepareDeployAndPayFees(chainId: ChainId = this.#smartAccountConfig.activeNetworkId) {
@@ -984,9 +558,7 @@
   activeNetworkId: ChainId.GOERLI, //Update later
   supportedNetworksIds: [ChainId.GOERLI, ChainId.POLYGON_MUMBAI],
   backend_url: 'https://sdk-backend.staging.biconomy.io/v1',
-<<<<<<< HEAD
   relayer_url: 'https://sdk-relayer.staging.biconomy.io/api/v1/relay'
-=======
   // dappAPIKey: 'PMO3rOHIu.5eabcc5d-df35-4d37-93ff-502d6ce7a5d6',
   /*providerUrlConfig: [
     { chainId: ChainId.GOERLI, 
@@ -996,7 +568,6 @@
       providerUrl: "https://polygon-mumbai.g.alchemy.com/v2/Q4WqQVxhEEmBYREX22xfsS2-s5EXWD31"
     }
   ]*/
->>>>>>> 91a22509
 }
 
 export default SmartAccount