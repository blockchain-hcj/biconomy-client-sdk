--- conflicted
+++ resolved
@@ -133,10 +133,6 @@
   // Note: Could remove WalletProvider later on
   constructor(signerOrProvider: Web3Provider | Signer, config?: Partial<SmartAccountConfig>) {
     super()
-<<<<<<< HEAD
-    if (config && config.debug === true) {
-      isLogsEnabled = true
-    }
     const env = config?.environment ?? Environments.STAGING
 
     console.log('env ', env);
@@ -154,15 +150,6 @@
       console.log('Client connected to STAGING');
       this.#smartAccountConfig = { ...StagingConfig }
     }
-
-
-    this._logMessage('stage 1 : default config')
-    this._logMessage(this.#smartAccountConfig)
-    this._logMessage(this.#smartAccountConfig.networkConfig)
-=======
-    this.#smartAccountConfig = { ...DefaultSmartAccountConfig }
->>>>>>> 2542e9fa
-
     if (!this.#smartAccountConfig.activeNetworkId) {
       throw Error('active chain needs to be specified')
     }
@@ -1138,45 +1125,5 @@
 }
 
 // Current default config
-<<<<<<< HEAD
-
-=======
-// TODO/NOTE : Goerli and Mumbai as test networks and remove others
-export const DefaultSmartAccountConfig: SmartAccountConfig = {
-  activeNetworkId: ChainId.POLYGON_MUMBAI, //Update later
-  supportedNetworksIds: [
-    ChainId.GOERLI,
-    ChainId.POLYGON_MUMBAI,
-    ChainId.POLYGON_MAINNET,
-    ChainId.BSC_TESTNET
-  ],
-  signType: SignTypeMethod.EIP712_SIGN,
-  backendUrl: 'https://sdk-backend.staging.biconomy.io/v1',
-  relayerUrl: 'https://sdk-relayer.staging.biconomy.io/api/v1/relay',
-  socketServerUrl: 'wss://sdk-testing-ws.staging.biconomy.io/connection/websocket',
-  bundlerUrl: 'https://sdk-relayer.staging.biconomy.io/api/v1/relay',
-  biconomySigningServiceUrl: 'https://paymaster-signing-service.staging.biconomy.io/api/v1/sign',
-  // TODO : has to be public provider urls (local config / backend node)
-  networkConfig: [
-    {
-      chainId: ChainId.GOERLI,
-      providerUrl: 'https://eth-goerli.alchemyapi.io/v2/lmW2og_aq-OXWKYRoRu-X6Yl6wDQYt_2'
-    },
-    {
-      chainId: ChainId.POLYGON_MUMBAI,
-      providerUrl: 'https://polygon-mumbai.g.alchemy.com/v2/Q4WqQVxhEEmBYREX22xfsS2-s5EXWD31'
-    },
-    {
-      chainId: ChainId.BSC_TESTNET,
-      providerUrl:
-        'https://wandering-broken-tree.bsc-testnet.quiknode.pro/7992da20f9e4f97c2a117bea9af37c1c266f63ec/'
-    },
-    {
-      chainId: ChainId.POLYGON_MAINNET,
-      providerUrl: 'https://polygon-mainnet.g.alchemy.com/v2/6Tn--QDkp1vRBXzRV3Cc8fLXayr5Yoij'
-    }
-  ],
-}
->>>>>>> 2542e9fa
 
 export default SmartAccount