--- conflicted
+++ resolved
@@ -85,20 +85,10 @@
   // Review provider type WalletProviderLike / ExternalProvider
   // Can expose recommended provider classes through the SDK
 
-<<<<<<< HEAD
-  // Review :: ToDo
-  // To be able to passs provider : WalletProviderLike 
-  // in mexa sdk we have ExternalProvider
-
-  //TODO : Discuss regarding provider urls
-  constructor(walletProvider:Web3Provider ,config?: Partial<SmartAccountConfig>) {
-
-=======
   /**Constrcutor for the Smart Account. If config is not provided it makes Smart Contract available using default configuration
    * If you wish to use your own backend server and relayer service, pass the URLs here
    */
   constructor(walletProvider: Web3Provider, config?: Partial<SmartAccountConfig>) {
->>>>>>> a90def00
     this.#smartAccountConfig = { ...DefaultSmartAccountConfig }
     if (config) {
       this.#smartAccountConfig = { ...this.#smartAccountConfig, ...config }
@@ -111,32 +101,6 @@
     this.smartWalletFactoryContract = {}
     this.supportedNetworkIds = this.#smartAccountConfig.supportedNetworksIds
     this.provider = walletProvider
-<<<<<<< HEAD
-    this.signer = walletProvider.getSigner();
-    
-    this.nodeClient = new SafeServiceClient({txServiceUrl: this.#smartAccountConfig.backend_url});
-    // Use this.relayer with relayer service URL
-  }
-
-  // for testing
-  // providers and contracts initialization
-  // TODO: Error handling with proper message and docs hint if some function is called without init
-  public async init(): Promise<SmartAccount> {
-    const chainConfig = (await this.getSupportedChainsInfo()).data; 
-    this.chainConfig = chainConfig;
-    console.log("chain config: ", chainConfig);
-    // instead of getting from networks, get details from chainConfig
-
-    const signer = this.signer;
-    // Review
-    // check usage of getsignerByAddress from mexa/sdk and playground
-
-    for(let i=0; i < this.supportedNetworkIds.length; i++) {
-      const network = this.supportedNetworkIds[i];
-      const providerUrl = chainConfig.find(n => n.chainId === network)?.providerUrl;
-      const readProvider = new ethers.providers.JsonRpcProvider(providerUrl);
-      // instantiating EthersAdapter instance and maintain it as class level variable
-=======
     this.signer = walletProvider.getSigner()
 
     this.nodeClient = new NodeClient({ txServiceUrl: this.#smartAccountConfig.backend_url })
@@ -166,7 +130,6 @@
       // Note: think about events when signer needs to pay gas
       const readProvider = new ethers.providers.JsonRpcProvider(providerUrl)
       // Instantiating EthersAdapter instance and maintain it as above mentioned class level variable
->>>>>>> a90def00
       this.ethAdapter[network] = new EthersAdapter({
         ethers,
         signer,
@@ -270,18 +233,7 @@
     return this
   }
 
-<<<<<<< HEAD
-  // Transaction methods might move into different module/package
-
-  // async sendSignedTransaction : must expect signature!
-  // async sign 
-  async signTransaction(tx: WalletTransaction, chainId: ChainId = this.#smartAccountConfig.activeNetworkId): Promise<string> {
-
-    let walletContract = this.smartAccount(chainId).getContract();
-    walletContract = walletContract.attach(this.address);
-=======
   // Can also add := sendSignedTransaction
->>>>>>> a90def00
 
   /**
    *
@@ -305,20 +257,6 @@
     return signature
   }
 
-<<<<<<< HEAD
-
-  // will get signer's signature
-  // TODO:
-  // Signer should be able to use _typedSignData
-  /**
-   * 
-   * @param tx 
-   * @param batchId 
-   * @param chainId 
-   * @returns 
-   */
-  async sendTransaction(tx:WalletTransaction, batchId:number = 0, chainId: ChainId = this.#smartAccountConfig.activeNetworkId): Promise<TransactionResponse> {
-=======
   /**
    * Prepares encoded wallet transaction, gets signature from the signer and dispatches to the blockchain using relayer
    * @param tx WalletTransaction Smart Account Transaction object prepared
@@ -331,7 +269,6 @@
     batchId: number = 0,
     chainId: ChainId = this.#smartAccountConfig.activeNetworkId
   ): Promise<TransactionResponse> {
->>>>>>> a90def00
     let rawTx: RawTransactionType = {
       to: tx.to,
       data: tx.data,
@@ -380,31 +317,6 @@
     return txn
   }
 
-<<<<<<< HEAD
-  // Todo : rename 
-  // This transaction is without fee refund (gasless)
-  // We need to have identifiers for these txns
-  /**
-   * 
-   * @param transaction 
-   * @param batchId 
-   * @param chainId 
-   * @returns 
-   */
-  async createSmartAccountTransaction(transaction: Transaction, batchId:number = 0,chainId: ChainId = this.#smartAccountConfig.activeNetworkId): Promise<WalletTransaction> {
-    let walletContract = this.smartAccount(chainId).getContract();
-    walletContract = walletContract.attach(this.address);
-    
-    // If the wallet is not deployed yet then nonce would be zero
-    // Review
-    let nonce = 0;
-    if(await this.isDeployed(chainId)) {
-      nonce = (await walletContract.getNonce(batchId)).toNumber();
-    } 
-    console.log('nonce: ', nonce);
-
-    const walletTx: WalletTransaction = buildWalletTransaction({
-=======
   /**
    * Prepares compatible WalletTransaction object based on Transaction Request
    * @todo Rename based on other variations to prepare transaction
@@ -430,7 +342,6 @@
     console.log('nonce: ', nonce)
 
     const walletTx: WalletTransaction = buildSmartAccountTransaction({
->>>>>>> a90def00
       to: transaction.to,
       value: transaction.value,
       data: transaction.data, // for token transfers use encodeTransfer
@@ -516,26 +427,6 @@
   }
 
   /**
-<<<<<<< HEAD
-   * 
-   * @param chainId 
-   * @returns 
-   */
-  multiSendCall(chainId: ChainId = this.#smartAccountConfig.activeNetworkId): MultiSendCallOnlyContract {
-    return this.multiSendCallOnlyContract[chainId]
-  }
-
-  // Optional index allowed
-  /**
-   * @description
-   * @notice
-   * @param index 
-   * @param chainId 
-   * @returns 
-   */
-  async getAddress(index: number = 0, chainId: ChainId = this.#smartAccountConfig.activeNetworkId) : Promise<string> {
-    return await this.getAddressForCounterfactualWallet(index,chainId);
-=======
    * @notice the difference between multiSend and multiSendCall
    * Multisend is only used for delegateCalls (i.e. sending off a batch of transaction from Smart account)
    * MultiSendCall is only used for calls (i.e batching Smart Account transaction with another transaction not on Smart Account)
@@ -564,7 +455,6 @@
     this.address = address
     return address
     // return await this.getAddressForCounterfactualWallet(index,chainId);
->>>>>>> a90def00
   }
 
   /**
@@ -606,15 +496,6 @@
     return state
   }
 
-<<<<<<< HEAD
-  // Instead of addresses should return contract instances
-  /**
-   * 
-   * @param chainId 
-   * @returns 
-   */
-  getSmartAccountContext(chainId: ChainId = this.#smartAccountConfig.activeNetworkId): SmartAccountContext {
-=======
   //
   /**
    * Serves smart contract instances associated with Smart Account for requested ChainId
@@ -625,7 +506,6 @@
   getSmartAccountContext(
     chainId: ChainId = this.#smartAccountConfig.activeNetworkId
   ): SmartAccountContext {
->>>>>>> a90def00
     const context: SmartAccountContext = {
       baseWallet: this.smartAccount(chainId), //might as well do getContract and attach and return contract
       walletFactory: this.factory(chainId),
