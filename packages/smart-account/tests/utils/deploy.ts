import { Contract, ethers } from 'ethers'

// import { SmartWalletContract } from '@biconomy-sdk/core-types'
const SmartWalletArtifact = require('@biconomy-sdk/ethers-lib/artifacts/scw-contracts/smart-contract-wallet/Smartwallet.sol/SmartWallet.json')
const WalletFactoryArtifact = require('@biconomy-sdk/ethers-lib/artifacts/scw-contracts/smart-contract-wallet/WalletFactory.sol/WalletFactory.json')
const MultiSendArtifact = require('@biconomy-sdk/ethers-lib/artifacts/scw-contracts/smart-contract-wallet/libs/MultiSend.sol/MultiSend.json')
const MultiSendCallOnlyArtifact = require('@biconomy-sdk/ethers-lib/artifacts/scw-contracts/smart-contract-wallet/libs/MultiSendCallOnly.sol/MultiSendCallOnly.json')

export async function deployWalletContracts(
<<<<<<< HEAD
  signer: ethers.Signer
): Promise<[Contract, Contract, Contract]> {
  // could get these from type chain

  const smartWallet = (await new ethers.ContractFactory(
    SmartWalletArtifact.abi,
    SmartWalletArtifact.bytecode,
    signer
  ).deploy()) as unknown as Contract

  const walletFactory = (await new ethers.ContractFactory(
    WalletFactoryArtifact.abi,
    WalletFactoryArtifact.bytecode,
    signer
  ).deploy(smartWallet.address)) as unknown as Contract

  const multiSend = (await new ethers.ContractFactory(
    MultiSendArtifact.abi,
    MultiSendArtifact.bytecode,
    signer
  ).deploy()) as unknown as Contract

  /*const multiSendCallOnly = (await new ethers.ContractFactory(MultiSendCallOnlyArtifact.abi, MultiSendCallOnlyArtifact.bytecode, signer).deploy(
    )) as unknown as Contract*/

  return [smartWallet, walletFactory, multiSend]
=======
    signer: ethers.Signer
): Promise<[Contract, Contract, Contract, Contract]> {
    // could get these from type chain

    const smartWallet = (await new ethers.ContractFactory(SmartWalletArtifact.abi, SmartWalletArtifact.bytecode, signer).deploy(
    )) as unknown as Contract

    const walletFactory = (await new ethers.ContractFactory(WalletFactoryArtifact.abi, WalletFactoryArtifact.bytecode, signer).deploy(smartWallet.address
    )) as unknown as Contract

    const multiSend = (await new ethers.ContractFactory(MultiSendArtifact.abi, MultiSendArtifact.bytecode, signer).deploy(
    )) as unknown as Contract

    const multiSendCallOnly = (await new ethers.ContractFactory(MultiSendCallOnlyArtifact.abi, MultiSendCallOnlyArtifact.bytecode, signer).deploy(
    )) as unknown as Contract

    return [smartWallet, walletFactory, multiSend, multiSendCallOnly]

>>>>>>> c1a35672
}<|MERGE_RESOLUTION|>--- conflicted
+++ resolved
@@ -7,34 +7,6 @@
 const MultiSendCallOnlyArtifact = require('@biconomy-sdk/ethers-lib/artifacts/scw-contracts/smart-contract-wallet/libs/MultiSendCallOnly.sol/MultiSendCallOnly.json')
 
 export async function deployWalletContracts(
-<<<<<<< HEAD
-  signer: ethers.Signer
-): Promise<[Contract, Contract, Contract]> {
-  // could get these from type chain
-
-  const smartWallet = (await new ethers.ContractFactory(
-    SmartWalletArtifact.abi,
-    SmartWalletArtifact.bytecode,
-    signer
-  ).deploy()) as unknown as Contract
-
-  const walletFactory = (await new ethers.ContractFactory(
-    WalletFactoryArtifact.abi,
-    WalletFactoryArtifact.bytecode,
-    signer
-  ).deploy(smartWallet.address)) as unknown as Contract
-
-  const multiSend = (await new ethers.ContractFactory(
-    MultiSendArtifact.abi,
-    MultiSendArtifact.bytecode,
-    signer
-  ).deploy()) as unknown as Contract
-
-  /*const multiSendCallOnly = (await new ethers.ContractFactory(MultiSendCallOnlyArtifact.abi, MultiSendCallOnlyArtifact.bytecode, signer).deploy(
-    )) as unknown as Contract*/
-
-  return [smartWallet, walletFactory, multiSend]
-=======
     signer: ethers.Signer
 ): Promise<[Contract, Contract, Contract, Contract]> {
     // could get these from type chain
@@ -53,5 +25,4 @@
 
     return [smartWallet, walletFactory, multiSend, multiSendCallOnly]
 
->>>>>>> c1a35672
 }