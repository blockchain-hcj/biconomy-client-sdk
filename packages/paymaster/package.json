--- conflicted
+++ resolved
@@ -34,15 +34,7 @@
     "access": "public"
   },
   "dependencies": {
-<<<<<<< HEAD
     "@alchemy/aa-core": "^1.2.2",
     "viem": "^1.20.3"
-=======
-    "@biconomy/common": "^3.1.2",
-    "@biconomy/core-types": "^3.1.2",
-    "@ethersproject/abstract-provider": "^5.7.0",
-    "@ethersproject/properties": "^5.7.0",
-    "ethers": "^5.7.0"
->>>>>>> 85c6f3b6
   }
 }