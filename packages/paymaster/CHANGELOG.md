--- conflicted
+++ resolved
@@ -3,13 +3,10 @@
 All notable changes to this project will be documented in this file.
 See [Conventional Commits](https://conventionalcommits.org) for commit guidelines.
 
-<<<<<<< HEAD
-## 4.1.0
+## 4.1.0 (2023-04-03)
 
 VERSION Bump Only.
 
-=======
->>>>>>> 5a9c3b0d
 ## 4.0.3 (2023-28-02)
 
 VERSION Bump Only.
