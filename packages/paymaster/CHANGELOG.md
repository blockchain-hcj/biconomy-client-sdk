# Change Log

All notable changes to this project will be documented in this file.
See [Conventional Commits](https://conventionalcommits.org) for commit guidelines.

## 3.0.0 (2023-08-28)

Modular SDK - consists stable version of below updates done in Alphas.

## 3.0.0-alpha.0 (2023-08-02)

### Features

- letting maxFee and maxPriority not be undefined([46b985c](https://github.com/bcnmy/biconomy-client-sdk/commit/46b985c75fd135f151c9ac4380a65438cccc6f39))
- passing on paymasterAndData([ae267f1])(https://github.com/bcnmy/biconomy-client-sdk/commit/ae267f1a103f37856eb233a38db7063bfcc4cb45)
- handle undefined values([e53d4a7])(https://github.com/bcnmy/biconomy-client-sdk/commit/e53d4a78aded8c8802786173daf12b27d445d4a0)
- handling userOp null values([c89ac42])(https://github.com/bcnmy/biconomy-client-sdk/commit/c89ac42ae1d7fd985ef2396d925cc63ec5cf926b)
- using signature provided by userop([0c40641])(https://github.com/bcnmy/biconomy-client-sdk/commit/0c40641e4cd6133f7348bb3e3022f8ab78fe299b)

# 3.1.1-alpha.0 (2023-07-24)

VERSION bump only

<<<<<<< HEAD

## 3.1.1-alpha.0 (2023-07-12)
=======
## 3.0.0-alpha.0 (2023-07-12)
>>>>>>> 6cfb7d22

### Bug Fixes

- linting ([563befe](https://github.com/bcnmy/biconomy-client-sdk/commit/563befedcc37aee4c531e01809b47e559a33f526))
- linting ([d2f5f1a](https://github.com/bcnmy/biconomy-client-sdk/commit/d2f5f1afadc2a561c4ef01c0821a25b9d7fe776e))

### Features

- covert gas limits to numbers for making pm service call ([b1fe96f](https://github.com/bcnmy/biconomy-client-sdk/commit/b1fe96f7a312ceaf7aa689939b7c69718c710dd1))
- get fee quote or data method in biconomy paymaster ([47748a6](https://github.com/bcnmy/biconomy-client-sdk/commit/47748a6384c2b74e1d9be4d570554098e1ac02e7))
- update responses to support calculateGasLimits flag + update interfaces ([55bbd38](https://github.com/bcnmy/biconomy-client-sdk/commit/55bbd38b4ef8acaf8da1d52e36846557b134aba4))
- using hybrid paymaster interface ([5fc56a7](https://github.com/bcnmy/biconomy-client-sdk/commit/5fc56a7db2de4a3f4bb87cd4d75584e79010b206))<|MERGE_RESOLUTION|>--- conflicted
+++ resolved
@@ -21,12 +21,8 @@
 
 VERSION bump only
 
-<<<<<<< HEAD
 
 ## 3.1.1-alpha.0 (2023-07-12)
-=======
-## 3.0.0-alpha.0 (2023-07-12)
->>>>>>> 6cfb7d22
 
 ### Bug Fixes
 
