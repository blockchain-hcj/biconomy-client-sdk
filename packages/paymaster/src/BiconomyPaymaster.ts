import { encodeFunctionData, parseAbi } from "viem";
import type { BigNumberish, UserOperationStruct } from "@alchemy/aa-core";
import {
  PaymasterFeeQuote,
  PaymasterConfig,
  FeeQuotesOrDataResponse,
  FeeQuotesOrDataDto,
  SponsorUserOperationDto,
  JsonRpcResponse,
  BiconomyTokenPaymasterRequest,
  PaymasterMode,
  PaymasterAndDataResponse,
  Transaction,
  Hex,
} from "./utils/Types";
import { IHybridPaymaster } from "./interfaces/IHybridPaymaster";
import { MAX_UINT256, ERC20_ABI, ADDRESS_ZERO } from "./utils/Constants";
import { sendRequest, HttpMethod } from "./utils/HttpRequests";
import { getTimestampInSeconds } from "./utils/Helpers";
import { Logger } from "./utils/Logger";

const defaultPaymasterConfig: PaymasterConfig = {
  paymasterUrl: "",
  strictMode: false, // Set your desired default value for strictMode here
};
/**
 * @dev Hybrid - Generic Gas Abstraction paymaster
 */
export class BiconomyPaymaster implements IHybridPaymaster<SponsorUserOperationDto> {
  paymasterConfig: PaymasterConfig;

  constructor(config: PaymasterConfig) {
    const mergedConfig: PaymasterConfig = {
      ...defaultPaymasterConfig,
      ...config,
    };
    this.paymasterConfig = mergedConfig;
  }

  /**
   * @dev Prepares the user operation by resolving properties and converting certain values to hexadecimal format.
   * @param userOp The partial user operation.
   * @returns A Promise that resolves to the prepared partial user operation.
   */
  private async prepareUserOperation(userOp: Partial<UserOperationStruct>): Promise<Partial<UserOperationStruct>> {
    const userOperation = { ...userOp };
    try {
      const keys1: (keyof UserOperationStruct)[] = ["nonce", "maxFeePerGas", "maxPriorityFeePerGas"];
      for (const key of keys1) {
        if (userOperation[key] && userOperation[key] !== "0x") {
          userOperation[key] = ("0x" + BigInt(userOp[key] as BigNumberish).toString(16)) as `0x${string}`;
        }
      }
      const keys2: (keyof UserOperationStruct)[] = ["callGasLimit", "verificationGasLimit", "preVerificationGas"];
      for (const key of keys2) {
        if (userOperation[key] && userOperation[key] !== "0x") {
          userOperation[key] = BigInt(userOp[key] as BigNumberish).toString() as `0x${string}`;
        }
      }
    } catch (error) {
      throw `Failed to transform user operation: ${error}`;
    }
    userOperation.signature = userOp.signature || "0x";
    userOperation.paymasterAndData = userOp.paymasterAndData || "0x";
    return userOperation;
  }

  /**
   * @dev Builds a token approval transaction for the Biconomy token paymaster.
   * @param tokenPaymasterRequest The token paymaster request data. This will include information about chosen feeQuote, spender address and optional flag to provide maxApproval
   * @param provider Optional provider object.
   * @returns A Promise that resolves to the built transaction object.
   */
  async buildTokenApprovalTransaction(tokenPaymasterRequest: BiconomyTokenPaymasterRequest): Promise<Transaction> {
    const feeTokenAddress: string = tokenPaymasterRequest.feeQuote.tokenAddress;

    const spender = tokenPaymasterRequest.spender;

    // logging provider object isProvider
    // Logger.log("provider object passed - is provider", provider?._isProvider);

    // TODO move below notes to separate method
    // Note: should also check in caller if the approval is already given, if yes return object with address or data 0
    // Note: we would need userOp here to get the account/owner info to check allowance

    let requiredApproval = BigInt(0);

    if (tokenPaymasterRequest.maxApproval && tokenPaymasterRequest.maxApproval == true) {
      requiredApproval = BigInt(MAX_UINT256);
    } else {
      requiredApproval = BigInt(Math.ceil(tokenPaymasterRequest.feeQuote.maxGasFee * Math.pow(10, tokenPaymasterRequest.feeQuote.decimal)));
    }

    try {
      const parsedAbi = parseAbi(ERC20_ABI);
      const data = encodeFunctionData({
        abi: parsedAbi,
        functionName: "approve",
        args: [spender, requiredApproval],
      });

      // TODO?
      // Note: For some tokens we may need to set allowance to 0 first so that would return batch of transactions and changes the return type to Transaction[]
      // In that case we would return two objects in an array, first of them being..
      /*
    {
      to: erc20.address,
      value: ethers.BigNumber.from(0),
      data: erc20.interface.encodeFunctionData('approve', [spender, BigNumber.from("0")])
    }
    */

      // const zeroValue: ethers.BigNumber = ethers.BigNumber.from(0);
      // const value: BigNumberish | undefined = zeroValue as any;
      return {
        to: feeTokenAddress,
        value: "0x00",
        data: data,
      };
    } catch (error) {
      throw new Error("Failed to encode function data");
    }
  }

  /**
   * @dev Retrieves paymaster fee quotes or data based on the provided user operation and paymaster service data.
   * @param userOp The partial user operation.
   * @param paymasterServiceData The paymaster service data containing token information and sponsorship details. Devs can send just the preferred token or array of token addresses in case of mode "ERC20" and sartAccountInfo in case of "sponsored" mode.
   * @returns A Promise that resolves to the fee quotes or data response.
   */
  async getPaymasterFeeQuotesOrData(
    userOp: Partial<UserOperationStruct>,
    paymasterServiceData: FeeQuotesOrDataDto,
  ): Promise<FeeQuotesOrDataResponse> {
    userOp = await this.prepareUserOperation(userOp);

    let mode = null;
    let expiryDuration = null;
    const calculateGasLimits = paymasterServiceData.calculateGasLimits ?? true;
    let preferredToken = null;
    let feeTokensArray: string[] = [];
    // could make below null
    let smartAccountInfo = {
      name: "BICONOMY",
      version: "2.0.0",
    };
    let webhookData = null;

    if (paymasterServiceData.mode) {
      mode = paymasterServiceData.mode;
      // Validation on the mode passed / define allowed enums
    }

    if (paymasterServiceData.expiryDuration) {
      expiryDuration = paymasterServiceData.expiryDuration;
    }

    preferredToken = paymasterServiceData?.preferredToken ? paymasterServiceData?.preferredToken : preferredToken;

    feeTokensArray = (paymasterServiceData?.tokenList?.length !== 0 ? paymasterServiceData?.tokenList : feeTokensArray) as string[];

    webhookData = paymasterServiceData?.webhookData ?? webhookData;

    smartAccountInfo = paymasterServiceData?.smartAccountInfo ?? smartAccountInfo;

    try {
      const response: JsonRpcResponse = await sendRequest({
        url: `${this.paymasterConfig.paymasterUrl}`,
        method: HttpMethod.Post,
        body: {
          method: "pm_getFeeQuoteOrData",
          params: [
            userOp,
            {
              ...(mode !== null && { mode }),
              calculateGasLimits: calculateGasLimits,
              ...(expiryDuration !== null && { expiryDuration }),
              tokenInfo: {
                tokenList: feeTokensArray,
                ...(preferredToken !== null && { preferredToken }),
              },
              sponsorshipInfo: {
                ...(webhookData !== null && { webhookData }),
                smartAccountInfo: smartAccountInfo,
              },
            },
          ], // As per current API
          id: getTimestampInSeconds(),
          jsonrpc: "2.0",
        },
      });

      if (response && response.result) {
        if (response.result.mode == PaymasterMode.ERC20) {
          const feeQuotesResponse: Array<PaymasterFeeQuote> = response.result.feeQuotes;
<<<<<<< HEAD
          const paymasterAddress = response.result.paymasterAddress as `0x${string}`;
=======
          const paymasterAddress: Hex = response.result.paymasterAddress;
>>>>>>> 29ed88d3
          // check all objects iterate and populate below calculation for all tokens
          return { feeQuotes: feeQuotesResponse, tokenPaymasterAddress: paymasterAddress };
        } else if (response.result.mode == PaymasterMode.SPONSORED) {
          const paymasterAndData: Hex = response.result.paymasterAndData;
          const preVerificationGas = response.result.preVerificationGas;
          const verificationGasLimit = response.result.verificationGasLimit;
          const callGasLimit = response.result.callGasLimit;
          return {
            paymasterAndData: paymasterAndData,
            preVerificationGas: preVerificationGas,
            verificationGasLimit: verificationGasLimit,
            callGasLimit: callGasLimit,
          };
        } else {
          const errorObject = {
            code: 417,
            message: "Expectation Failed: Invalid mode in Paymaster service response",
          };
          throw errorObject;
        }
      }
    } catch (error: any) {
      Logger.error("Failed to fetch Fee Quotes or Paymaster data - reason: ", JSON.stringify(error));
      // Note: we may not throw if we include strictMode off and return paymasterData '0x'.
      if (
        !this.paymasterConfig.strictMode &&
        paymasterServiceData.mode == PaymasterMode.SPONSORED &&
        (error?.message.includes("Smart contract data not found") || error?.message.includes("No policies were set"))
        // can also check based on error.code being -32xxx
      ) {
        Logger.warn(`Strict mode is ${this.paymasterConfig.strictMode}. sending paymasterAndData 0x`);
        return {
          paymasterAndData: "0x",
          // send below values same as userOp gasLimits
          preVerificationGas: userOp.preVerificationGas,
          verificationGasLimit: userOp.verificationGasLimit,
          callGasLimit: userOp.callGasLimit,
        };
      }
      throw error;
    }
    throw new Error("Failed to fetch feeQuote or paymaster data");
  }

  /**
   * @dev Retrieves the paymaster and data based on the provided user operation and paymaster service data.
   * @param userOp The partial user operation.
   * @param paymasterServiceData Optional paymaster service data.
   * @returns A Promise that resolves to the paymaster and data string.
   */
  async getPaymasterAndData(
    userOp: Partial<UserOperationStruct>,
    paymasterServiceData?: SponsorUserOperationDto, // mode is necessary. partial context of token paymaster or verifying
  ): Promise<PaymasterAndDataResponse> {
    userOp = await this.prepareUserOperation(userOp);

    if (paymasterServiceData?.mode === undefined) {
      throw new Error("mode is required in paymasterServiceData");
    }

    const mode = paymasterServiceData.mode;

    const calculateGasLimits = paymasterServiceData.calculateGasLimits ?? true;

    let tokenInfo = null;
    let expiryDuration = null;
    // could make below null
    let smartAccountInfo = {
      name: "BICONOMY",
      version: "2.0.0",
    };
    let webhookData = null;

    if (mode === PaymasterMode.ERC20) {
      if (!paymasterServiceData?.feeTokenAddress && paymasterServiceData?.feeTokenAddress === ADDRESS_ZERO) {
        throw new Error("feeTokenAddress is required and should be non-zero");
      }
      tokenInfo = {
        feeTokenAddress: paymasterServiceData.feeTokenAddress,
      };
    }

    webhookData = paymasterServiceData?.webhookData ?? webhookData;
    smartAccountInfo = paymasterServiceData?.smartAccountInfo ?? smartAccountInfo;
    expiryDuration = paymasterServiceData?.expiryDuration ?? expiryDuration;

    // Note: The idea is before calling this below rpc, userOp values presense and types should be in accordance with how we call eth_estimateUseropGas on the bundler

    try {
      const response: JsonRpcResponse = await sendRequest({
        url: `${this.paymasterConfig.paymasterUrl}`,
        method: HttpMethod.Post,
        body: {
          method: "pm_sponsorUserOperation",
          params: [
            userOp,
            {
              mode: mode,
              calculateGasLimits: calculateGasLimits,
              ...(expiryDuration !== null && { expiryDuration }),
              ...(tokenInfo !== null && { tokenInfo }),
              sponsorshipInfo: {
                ...(webhookData !== null && { webhookData }),
                smartAccountInfo: smartAccountInfo,
              },
            },
          ],
          id: getTimestampInSeconds(),
          jsonrpc: "2.0",
        },
      });

      if (response && response.result) {
        const paymasterAndData = response.result.paymasterAndData;
        const preVerificationGas = response.result.preVerificationGas;
        const verificationGasLimit = response.result.verificationGasLimit;
        const callGasLimit = response.result.callGasLimit;
        return {
          paymasterAndData: paymasterAndData,
          preVerificationGas: preVerificationGas,
          verificationGasLimit: verificationGasLimit,
          callGasLimit: callGasLimit,
        };
      }
    } catch (error: any) {
      Logger.error("Error in generating paymasterAndData - reason: ", JSON.stringify(error));
      throw error;
    }
    throw new Error("Error in generating paymasterAndData");
  }

  /**
   *
   * @param userOp user operation
   * @param paymasterServiceData optional extra information to be passed to paymaster service
   * @returns paymasterAndData with valid length but mock signature
   */
  async getDummyPaymasterAndData(
    _userOp: Partial<UserOperationStruct>,
    _paymasterServiceData?: SponsorUserOperationDto, // mode is necessary. partial context of token paymaster or verifying
  ): Promise<string> {
    return "0x";
  }
}<|MERGE_RESOLUTION|>--- conflicted
+++ resolved
@@ -193,11 +193,7 @@
       if (response && response.result) {
         if (response.result.mode == PaymasterMode.ERC20) {
           const feeQuotesResponse: Array<PaymasterFeeQuote> = response.result.feeQuotes;
-<<<<<<< HEAD
-          const paymasterAddress = response.result.paymasterAddress as `0x${string}`;
-=======
           const paymasterAddress: Hex = response.result.paymasterAddress;
->>>>>>> 29ed88d3
           // check all objects iterate and populate below calculation for all tokens
           return { feeQuotes: feeQuotesResponse, tokenPaymasterAddress: paymasterAddress };
         } else if (response.result.mode == PaymasterMode.SPONSORED) {
