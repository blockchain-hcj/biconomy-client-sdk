export * from './interfaces/IPaymaster'
<<<<<<< HEAD
export * from './interfaces/IHybridPaymaster'
export * from './types/Types'
=======
export * from './utils/Types'
>>>>>>> 1d177ec8
export * from './BiconomyPaymaster'<|MERGE_RESOLUTION|>--- conflicted
+++ resolved
@@ -1,8 +1,4 @@
 export * from './interfaces/IPaymaster'
-<<<<<<< HEAD
 export * from './interfaces/IHybridPaymaster'
-export * from './types/Types'
-=======
 export * from './utils/Types'
->>>>>>> 1d177ec8
 export * from './BiconomyPaymaster'