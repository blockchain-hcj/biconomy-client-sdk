--- conflicted
+++ resolved
@@ -9,11 +9,6 @@
     owner: string,
     index: number
   ): Promise<ITransactionResult>
-<<<<<<< HEAD
-  deployWallet(owner: string): Promise<ITransactionResult>
-  getAddressForCounterFactualWallet(owner: string, index: number): Promise<string>
-=======
   deployAccount(owner: string): Promise<ITransactionResult>
   getAddressForCounterFactualAccount(owner: string, index: number): Promise<string>
->>>>>>> 7ed99916
 }