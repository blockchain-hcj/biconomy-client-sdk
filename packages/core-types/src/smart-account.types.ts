--- conflicted
+++ resolved
@@ -11,15 +11,9 @@
 import { JsonRpcSigner } from '@ethersproject/providers'
 
 
-<<<<<<< HEAD
-export type SmartAccountConfig = {
-  owner: string
-  version: string
-=======
 export interface SmartAccountConfig {
   // owner: string
   // version: string
->>>>>>> 29fe5344
   activeNetworkId: ChainId // same
   supportedNetworksIds: ChainId[] // Network[] chainId: CbainId, rpcUrl?: string
   backend_url: string,
