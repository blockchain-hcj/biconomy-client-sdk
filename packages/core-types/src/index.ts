<<<<<<< HEAD
export * from './Types';
export * from './ChainsTypes';
=======
export * from "./Types";
export * from "./ChainsTypes";
>>>>>>> 6cfb7d22
<|MERGE_RESOLUTION|>--- conflicted
+++ resolved
@@ -1,7 +1,2 @@
-<<<<<<< HEAD
-export * from './Types';
-export * from './ChainsTypes';
-=======
 export * from "./Types";
-export * from "./ChainsTypes";
->>>>>>> 6cfb7d22
+export * from "./ChainsTypes";