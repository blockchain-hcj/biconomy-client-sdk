// Smart Account Detail Param Types

import { ChainId } from './ChainsTypes'
import { IWalletTransaction, Transaction } from './TransactionTypes'
import { FeeQuote } from './Types'
import { SmartWalletFactoryContract } from './contracts/SmartWalletFactoryContract'
import { MultiSendContract } from './contracts/MultiSendContract'
import { MultiSendCallOnlyContract } from './contracts/MultiSendCallOnlyContract'
import { SmartWalletContract } from './contracts/SmartWalletContract'
import { GasLimit } from './TransactionTypes'
import { Signer } from 'ethers'
import { IPaymasterAPI } from 'AccountAbstractionTypes'

export enum Environments {
  STAGING = 'STAGING',
  MAINNET = 'MAINNET',
  DEVNET = 'DEVNET'
}

export interface SmartAccountConfig {
  activeNetworkId: ChainId
  supportedNetworksIds: ChainId[]
  backendUrl: string
  relayerUrl: string
  socketServerUrl: string // specific to biconomy messaging sdk
  signType: SignTypeMethod
  networkConfig: NetworkConfig[]
  entryPointAddress?: string
  biconomySigningServiceUrl?: string
  bundlerUrl?: string
<<<<<<< HEAD
  debug?: boolean
  environment?: Environments 
=======
>>>>>>> 2542e9fa
}

export enum SignTypeMethod {
  PERSONAL_SIGN = 'PERSONAL_SIGN',
  EIP712_SIGN = 'EIP712_SIGN'
}

export type NetworkConfig = {
  chainId: ChainId
  providerUrl?: string // review
  bundlerUrl?: string
  customPaymasterAPI?: IPaymasterAPI
  dappAPIKey?: string
}

export type SmartAccountContext = {
  baseWallet: SmartWalletContract
  walletFactory: SmartWalletFactoryContract
  multiSend: MultiSendContract
  multiSendCall: MultiSendCallOnlyContract
}

export type EstimateSmartAccountDeploymentDto = {
  chainId: ChainId
  version: string
  owner: string
}

export type SmartAccountState = {
  chainId: ChainId
  version: string
  address: string // multichain (EVM)
  owner: string // multichain (EVM)
  isDeployed: boolean // chain specific
  entryPointAddress: string // chain specific?
  implementationAddress: string
  fallbackHandlerAddress: string // chain specific?
}

// Review for optional
export type AddressForCounterFactualWalletDto = {
  index: number
  chainId: ChainId
  version: string
}

export type InitializerDto = {
  index?: number
  chainId: ChainId
  version?: string
  owner: string
  txServiceUrl: string
}

export type SignTransactionDto = {
  version?: string
  tx: IWalletTransaction
  chainId?: ChainId
  signer: Signer
}

export type SendTransactionDto = {
  tx: IWalletTransaction
  batchId?: number
  chainId?: ChainId
  gasLimit?: GasLimit
}

export type SendSignedTransactionDto = {
  tx: IWalletTransaction
  batchId?: number
  chainId?: ChainId
  gasLimit?: GasLimit
  signature: string
}

export type PrepareRefundTransactionDto = {
  version?: string
  transaction: Transaction
  batchId?: number
  chainId?: ChainId
}

export type PrepareRefundTransactionsDto = {
  version?: string
  transactions: Transaction[]
  batchId?: number
  chainId?: ChainId
}

export type RefundTransactionDto = {
  version?: string
  transaction: Transaction
  feeQuote: FeeQuote
  batchId?: number
  chainId?: ChainId
}
export type RefundTransactionBatchDto = {
  version?: string
  transactions: Transaction[]
  feeQuote: FeeQuote
  batchId?: number
  chainId?: ChainId
}

export type TransactionDto = {
  version?: string
  transaction: Transaction
  batchId?: number
  chainId?: ChainId
}

export type TransactionBatchDto = {
  version?: string
  transactions: Transaction[]
  batchId?: number
  chainId?: ChainId
}<|MERGE_RESOLUTION|>--- conflicted
+++ resolved
@@ -28,11 +28,7 @@
   entryPointAddress?: string
   biconomySigningServiceUrl?: string
   bundlerUrl?: string
-<<<<<<< HEAD
-  debug?: boolean
   environment?: Environments 
-=======
->>>>>>> 2542e9fa
 }
 
 export enum SignTypeMethod {
