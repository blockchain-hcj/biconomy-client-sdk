import { SmartWalletFactoryContract } from './contracts/SmartWalletFactoryContract'
import { MultiSendContract } from './contracts/MultiSendContract'
import { MultiSendCallOnlyContract } from './contracts/MultiSendCallOnlyContract'
import { SmartWalletContract } from './contracts/SmartWalletContract'

export type SmartAccountVersion = '1.0.2' | '1.0.1' | '1.0.0'

export enum OperationType {
  Call, // 0
  DelegateCall // 1
}

export interface SmartAccountContext {
  baseWallet: SmartWalletContract
  walletFactory: SmartWalletFactoryContract
  multiSend: MultiSendContract
  multiSendCall: MultiSendCallOnlyContract
}

export interface SmartAccountState {
  address: string
  owner: string
  isDeployed: boolean
  entryPointAddress: string
  fallbackHandlerAddress: string
}
export interface Eip3770Address {
  prefix: string
  address: string
}

export interface RelayResponse {
  code?: number
  message?: string
  transactionId?: string
  hash: string
  error?: string
  connectionUrl?: string
}

export interface UserOperation {
  sender: string
  nonce: number
  initCode: string
  callData: string
  callGas: number
  verificationGas: number
  preVerificationGas: number
  maxFeePerGas: number
  maxPriorityFeePerGas: number
  paymaster: string
  paymasterData: string
  signature: string
}

export const ZERO_ADDRESS = '0x0000000000000000000000000000000000000000'

// Review
export const DEFAULT_FEE_RECEIVER = "0x7306aC7A32eb690232De81a9FFB44Bb346026faB"

export const GAS_USAGE_OFFSET = 4928 + 2360

// Few more constants can be added regarding token transfer / handle payments 

export const FAKE_SIGNATURE = "0x39f5032f1cd30005aa1e35f04394cabfe7de3b6ae6d95b27edd8556064c287bf61f321fead0cf48ca4405d497cc8fc47fc7ff0b7f5c45baa14090a44f2307d8230"

export interface RestRelayerOptions {
  url: string
}

export interface TokenData {
  tokenGasPrice: number // review
  offset?: number // review
  symbol: string
  address: string
  decimal: number
  logoUrl: string
  feeTokenTransferGas: number;
  refundReceiver?: string
}

export interface FeeQuote {
<<<<<<< HEAD
  symbol: string
  address: string
  decimal: number
  logoUrl: string
  payment: number
  tokenGasPrice: number //review
  offset?: number
=======
  symbol: string,
  address: string, 
  decimal: number,
  logoUrl: string,
  payment: number,
  tokenGasPrice: number, //review
  offset?: number,
  refundReceiver?: string;
>>>>>>> e57b5f89
}

export interface FeeOptionsResponse {
  msg: string
  data: {
    chainId: number
    response: Array<TokenData>
  }
}
export interface FeeOption {
  feeToken: string
  tokenGasPrice: number | string //review
  offset: number | string // review
}<|MERGE_RESOLUTION|>--- conflicted
+++ resolved
@@ -80,15 +80,6 @@
 }
 
 export interface FeeQuote {
-<<<<<<< HEAD
-  symbol: string
-  address: string
-  decimal: number
-  logoUrl: string
-  payment: number
-  tokenGasPrice: number //review
-  offset?: number
-=======
   symbol: string,
   address: string, 
   decimal: number,
@@ -97,7 +88,6 @@
   tokenGasPrice: number, //review
   offset?: number,
   refundReceiver?: string;
->>>>>>> e57b5f89
 }
 
 export interface FeeOptionsResponse {
