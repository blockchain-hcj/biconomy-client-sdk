--- conflicted
+++ resolved
@@ -2,6 +2,7 @@
 import { MultiSendContract } from './contracts/MultiSendContract'
 import { MultiSendCallOnlyContract } from './contracts/MultiSendCallOnlyContract'
 import { SmartWalletContract } from './contracts/SmartWalletContract'
+import { BigNumber, BigNumberish } from 'ethers'
 
 export type SmartAccountVersion = '1.3.0' | '1.2.0' | '1.1.1'
 
@@ -26,12 +27,10 @@
   fallbackHandlerAddress: string
 }
 
-<<<<<<< HEAD
-=======
 // TODO
 // Review location , names and usage of all types
 
-export interface RawTransactionType {
+/*export interface RawTransactionType {
   from?: string
   gasPrice?: string | BigNumber
   maxFeePerGas?: string | BigNumber
@@ -44,36 +43,36 @@
   nonce?: number | string
   // accessList?: AccessListItem[];
   type?: number
-}
+}*/
 
-export interface SignedTransaction {
+/*export interface SignedTransaction {
   rawTx: RawTransactionType
   tx: WalletTransaction
-}
+}*/
 
-export interface ExecTransaction {
+/*export interface ExecTransaction {
   to: string
   value: BigNumberish
   data: string
   operation: number
   targetTxGas: string | number
-}
+}*/
 
-export interface FeeRefund {
+/*export interface FeeRefund {
   baseGas: string | number
   gasPrice: string | number
   gasToken: string
   refundReceiver: string
-}
+}*/
 
-export interface MetaTransactionData {
+/*export interface MetaTransactionData {
   readonly to: string
   readonly value: string
   readonly data: string
   readonly operation?: OperationType
-}
+}*/
 
-export interface SmartAccountTrxData extends MetaTransactionData {
+/*export interface SmartAccountTrxData extends MetaTransactionData {
   readonly operation: OperationType
   readonly targetTxGas: number
   readonly baseGas: number
@@ -81,54 +80,54 @@
   readonly gasToken: string
   readonly refundReceiver: string
   readonly nonce: number
-}
+}*/
 
-export interface SmartAccountTrxDataPartial extends MetaTransactionData {
+/*export interface SmartAccountTrxDataPartial extends MetaTransactionData {
   readonly targetTxGas?: number
   readonly baseGas?: number
   readonly gasPrice?: number
   readonly gasToken?: string
   readonly refundReceiver?: string
   readonly nonce?: number
-}
+}*/
 
-export interface MetaTransaction {
+/*export interface MetaTransaction {
   to: string
   value: BigNumberish
   data: string
   operation: number
-}
+}*/
 
-export interface WalletTransaction extends MetaTransaction{
+/*export interface WalletTransaction extends MetaTransaction{
   targetTxGas: string | number
   baseGas: string | number
   gasPrice: string | number
   gasToken: string
   refundReceiver: string
   nonce: number
-}
+}*/
 
-export interface Signature {
+/*export interface Signature {
   readonly signer: string
   readonly data: string
   staticPart(): string
   dynamicPart(): string
-}
+}*/
 
-export interface SmartAccountTrx {
+/*export interface SmartAccountTrx {
   readonly data: Transaction
   readonly signatures: Map<string, Signature>
   addSignature(signature: Signature): void
   encodedSignatures(): string
-}
+}*/
 
-export interface Transaction {
+/*export interface Transaction {
   readonly to: string
   readonly value: string
   readonly data: string
   readonly operation: OperationType
   readonly targetTxGas: number
-}
+}*/
 
 export interface FeeRefundData {
   readonly baseGas: number
@@ -137,24 +136,23 @@
   readonly refundReceiver: string
 }
 
-export interface TransactionOptions {
+/*export interface TransactionOptions {
   from?: string
   gas?: number | string
   gasLimit?: number | string
   gasPrice?: number | string
-}
+}*/
 
-export interface BaseTransactionResult {
+/*export interface BaseTransactionResult {
   hash: string
-}
+}*/
 
-export interface TransactionResult extends BaseTransactionResult {
+/*export interface TransactionResult extends BaseTransactionResult {
   promiEvent?: PromiEvent<TransactionReceipt>
   transactionResponse?: ContractTransaction
   options?: TransactionOptions
-}
+}*/
 
->>>>>>> fa0912b9
 export interface Eip3770Address {
   prefix: string
   address: string
