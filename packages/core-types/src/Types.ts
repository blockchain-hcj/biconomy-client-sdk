--- conflicted
+++ resolved
@@ -1,12 +1,6 @@
-<<<<<<< HEAD
-import { BigNumberish, BytesLike } from 'ethers';
-
-export type SmartAccountVersion = '1.0.1' | '1.0.0' | '1.0.2';
-=======
 import { BigNumberish, BytesLike } from "ethers";
 
 export type SmartAccountVersion = "1.0.1" | "1.0.0" | "1.0.2";
->>>>>>> 6cfb7d22
 
 export type Transaction = {
   to: string;
