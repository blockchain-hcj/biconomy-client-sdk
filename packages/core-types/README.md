# `@biconomy/core-types`

# Biconomy SDK Types

Common types in the [Biconomy SDK](https://github.com/bcnmy/biconomy-client-sdk)

### Usage

for example

```typescript
<<<<<<< HEAD
import { SmartAccountState, SmartAccountVersion, GasLimit, ChainId } from '@biconomy/core-types';
=======
import { SmartAccountState, SmartAccountVersion, GasLimit, ChainId } from "@biconomy/core-types";
>>>>>>> 6cfb7d22
```<|MERGE_RESOLUTION|>--- conflicted
+++ resolved
@@ -9,9 +9,5 @@
 for example
 
 ```typescript
-<<<<<<< HEAD
-import { SmartAccountState, SmartAccountVersion, GasLimit, ChainId } from '@biconomy/core-types';
-=======
 import { SmartAccountState, SmartAccountVersion, GasLimit, ChainId } from "@biconomy/core-types";
->>>>>>> 6cfb7d22
 ```