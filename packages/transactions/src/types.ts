--- conflicted
+++ resolved
@@ -1,19 +1,4 @@
 import {
-<<<<<<< HEAD
-  Contract,
-  Wallet,
-  utils,
-  BigNumber,
-  BigNumberish,
-  Signer,
-  PopulatedTransaction,
-  BytesLike
-} from 'ethers'
-import { TypedDataSigner } from '@ethersproject/abstract-signer'
-import { AddressZero } from '@ethersproject/constants'
-
-/*export interface SafeTransaction extends MetaTransaction {
-=======
     Contract,
     Wallet,
     utils,
@@ -27,7 +12,6 @@
   import { AddressZero } from "@ethersproject/constants";
   
 /*export interface SmartAccountTransaction extends MetaTransaction {
->>>>>>> c1a35672
     targetTxGas: string | number;
     baseGas: string | number;
     gasPrice: string | number;
