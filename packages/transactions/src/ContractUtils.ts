import {
  ChainId,
  SmartWalletContract,
  SmartWalletFactoryContract,
  MultiSendContract,
  MultiSendCallOnlyContract,
  SmartAccountContext,
  SmartAccountState,
  FallbackGasTankContract,
  DefaultCallbackHandlerContract
} from '@biconomy/core-types'
import { ChainConfig } from '@biconomy/node-client'
import {
  getSmartWalletFactoryContract,
  getMultiSendContract,
  getMultiSendCallOnlyContract,
  getSmartWalletContract,
  getFallbackGasTankContract,
  getDefaultCallbackHandlerContract
} from './utils/FetchContractsInfo'
import { ethers, Signer } from 'ethers'
import EvmNetworkManager from '@biconomy/ethers-lib'
import { SmartAccountVersion } from '@biconomy/core-types'
import { ISmartAccount } from '@biconomy/node-client'
import { Logger } from '@biconomy/common'

class ContractUtils {
  ethAdapter!: { [chainId: number]: EvmNetworkManager }

  smartWalletContract!: { [chainId: number]: { [version: string]: SmartWalletContract } }
  multiSendContract!: { [chainId: number]: { [version: string]: MultiSendContract } }
  multiSendCallOnlyContract!: {
    [chainId: number]: { [version: string]: MultiSendCallOnlyContract }
  }
  smartWalletFactoryContract!: {
    [chainId: number]: { [version: string]: SmartWalletFactoryContract }
  }

  fallbackGasTankContract!: { [chainId: number]: { [version: string]: FallbackGasTankContract } }

  // defaultCallbackHandlerContract!: { [chainId: number]: { [version: string]: DefaultCallbackHandlerContract } }

  smartAccountState!: SmartAccountState

  constructor(readonly chainConfig: ChainConfig[]) {
    this.ethAdapter = {}
    this.smartWalletContract = {}
    this.multiSendContract = {}
    this.multiSendCallOnlyContract = {}
    this.smartWalletFactoryContract = {}
    this.fallbackGasTankContract = {}
    //this.defaultCallbackHandlerContract = {}
  }

  initializeContracts( signer: Signer,
    readProvider: ethers.providers.JsonRpcProvider,
    walletInfo: ISmartAccount,
    chaininfo: ChainConfig){
      this.ethAdapter[walletInfo.chainId] = new EvmNetworkManager({
        ethers,
        signer,
        provider: readProvider
      })
    this.smartWalletFactoryContract[walletInfo.chainId] = {}
    this.smartWalletContract[walletInfo.chainId] = {}
    this.multiSendContract[walletInfo.chainId] = {}
    this.multiSendCallOnlyContract[walletInfo.chainId] = {}
    this.fallbackGasTankContract[walletInfo.chainId] = {}
    //this.defaultCallbackHandlerContract[walletInfo.chainId] = {}
    const version = walletInfo.version
    Logger.log('version ', version);
    
    this.smartWalletFactoryContract[walletInfo.chainId][version] = getSmartWalletFactoryContract(
      version,
      this.ethAdapter[walletInfo.chainId],
      walletInfo.factoryAddress
    )
    Logger.log('factoryAddress ', walletInfo.factoryAddress)

    this.smartWalletContract[walletInfo.chainId][version] = getSmartWalletContract(
      version,
      this.ethAdapter[walletInfo.chainId],
      walletInfo.smartAccountAddress
    )
    Logger.log('smartAccountAddress ', walletInfo.smartAccountAddress)


    this.multiSendContract[walletInfo.chainId][version] = getMultiSendContract(
      version,
      this.ethAdapter[walletInfo.chainId],
      chaininfo.multiSend[chaininfo.multiSend.length - 1].address
    )
    // console.log('multiSend ',  chaininfo.multiSend[Number(version)].address);


    this.multiSendCallOnlyContract[walletInfo.chainId][version] = getMultiSendCallOnlyContract(
      version,
      this.ethAdapter[walletInfo.chainId],
      chaininfo.multiSendCall[chaininfo.multiSendCall.length - 1].address
    )
    // console.log('multiSendCall ',  chaininfo.multiSendCall[chaininfo.multiSendCall.length].address);


    this.fallbackGasTankContract[walletInfo.chainId][Number(version)] = getFallbackGasTankContract(
      version,
      this.ethAdapter[walletInfo.chainId],
      chaininfo.fallBackGasTankAddress
    )
<<<<<<< HEAD
    console.log('fallBackGasTankAddress ',  chaininfo.fallBackGasTankAddress);

    /*this.defaultCallbackHandlerContract[walletInfo.chainId][version] = getDefaultCallbackHandlerContract(
      version,
      this.ethAdapter[walletInfo.chainId],
      walletInfo.fallBackHandlerAddress
    )
    console.log('defaultCallbackHandlerAddress ',  walletInfo.fallBackHandlerAddress);*/
    // 

=======
    Logger.log('fallBackGasTankAddress ',  chaininfo.fallBackGasTankAddress);
>>>>>>> 2542e9fa
    }

  // initializeContracts(
  //   signer: Signer,
  //   readProvider: ethers.providers.JsonRpcProvider,
  //   chaininfo: ChainConfig
  // ) {
  //   // We get the addresses using chainConfig fetched from backend node

  //   const smartWallet = chaininfo.wallet
  //   const smartWalletFactoryAddress = chaininfo.walletFactory
  //   const fallbackGasTankAddress = chaininfo.fallBackGasTankAddress
  //   const multiSend = chaininfo.multiSend
  //   const multiSendCall = chaininfo.multiSendCall
  //   this.ethAdapter[chaininfo.chainId] = new EvmNetworkManager({
  //     ethers,
  //     signer,
  //     provider: readProvider
  //   })

  //   this.smartWalletFactoryContract[chaininfo.chainId] = {}
  //   this.smartWalletContract[chaininfo.chainId] = {}
  //   this.multiSendContract[chaininfo.chainId] = {}
  //   this.multiSendCallOnlyContract[chaininfo.chainId] = {}
  //   this.fallbackGasTankContract[chaininfo.chainId] = {}

  //   for (let index = 0; index < smartWallet.length; index++) {
  //     const version = smartWallet[index].version

  //     this.smartWalletFactoryContract[chaininfo.chainId][version] = getSmartWalletFactoryContract(
  //       version,
  //       this.ethAdapter[chaininfo.chainId],
  //       smartWalletFactoryAddress[index].address
  //     )
  //     // NOTE/TODO : attached address is not wallet address yet
  //     this.smartWalletContract[chaininfo.chainId][version] = getSmartWalletContract(
  //       version,
  //       this.ethAdapter[chaininfo.chainId],
  //       smartWallet[index].address
  //     )

  //     this.multiSendContract[chaininfo.chainId][version] = getMultiSendContract(
  //       version,
  //       this.ethAdapter[chaininfo.chainId],
  //       multiSend[index].address
  //     )

  //     this.multiSendCallOnlyContract[chaininfo.chainId][version] = getMultiSendCallOnlyContract(
  //       version,
  //       this.ethAdapter[chaininfo.chainId],
  //       multiSendCall[index].address
  //     )

  //     this.fallbackGasTankContract[chaininfo.chainId][version] = getFallbackGasTankContract(
  //       version,
  //       this.ethAdapter[chaininfo.chainId],
  //       fallbackGasTankAddress
  //     )
  //   }
  // }

  async isDeployed(chainId: ChainId, address: string): Promise<boolean> {
    return await this.ethAdapter[chainId].isContractDeployed(address)
  }

  //
  /**
   * Serves smart contract instances associated with Smart Account for requested ChainId
   * Context is useful when relayer is deploying a wallet
   * @param chainId requested chain : default is active chain
   * @returns object containing relevant contract instances
   */
  getSmartAccountContext(
    // smartAccountVersion: SmartAccountVersion = this.DEFAULT_VERSION,
    chainId: ChainId,
    version: SmartAccountVersion
  ): SmartAccountContext {
    const context: SmartAccountContext = {
      baseWallet: this.smartWalletContract[chainId][version],
      walletFactory: this.smartWalletFactoryContract[chainId][version],
      multiSend: this.multiSendContract[chainId][version],
      multiSendCall: this.multiSendCallOnlyContract[chainId][version]
      // Could be added dex router for chain in the future
    }
    return context
  }

  setSmartAccountState(smartAccountState: SmartAccountState): void{
    this.smartAccountState = smartAccountState
  }

  getSmartAccountState(
  ): SmartAccountState {
    // smartAccountState: SmartAccountState,
    // currentVersion?: string,
    // currentChainId?: ChainId
    // console.log(smartAccountState, currentVersion, currentChainId);
    return this.smartAccountState
    // const { address, owner, chainId, version } = smartAccountState

    // if (!currentVersion) {
    //   currentVersion = version
    // }

    // if (!currentChainId) {
    //   currentChainId = chainId
    // }

    // if (!this.smartAccountState) {
    //   this.smartAccountState = smartAccountState
    // } else if (
    //   this.smartAccountState.version !== currentVersion ||
    //   this.smartAccountState.chainId !== currentChainId
    // ) {
    //   this.smartAccountState.address = await this.smartWalletFactoryContract[chainId][
    //     version
    //   ].getAddressForCounterFactualAccount(owner, 0)
    //   this.smartAccountState.version = currentVersion
    //   this.smartAccountState.chainId = currentChainId

    //   this.smartAccountState.isDeployed = await this.isDeployed(
    //     this.smartAccountState.chainId,
    //     address
    //   ) // could be set as state in init
    //   const contractsByVersion = findContractAddressesByVersion(
    //     this.smartAccountState.version,
    //     this.smartAccountState.chainId,
    //     this.chainConfig
    //   )
    //     ; (this.smartAccountState.entryPointAddress = contractsByVersion.entryPointAddress || ''),
    //       (this.smartAccountState.fallbackHandlerAddress =
    //         contractsByVersion.fallBackHandlerAddress || '')
    // }

    // return this.smartAccountState
  }

  attachWalletContract(
    chainId: ChainId,
    version: SmartAccountVersion,
    address: string
  ) {
    let walletContract = this.smartWalletContract[chainId][version].getContract()
    return walletContract.attach(address)
  }

  /*attachCallbackHandlerContract(
    chainId: ChainId,
    version: SmartAccountVersion,
    address: string
  ) {
    let handlerContract = this.defaultCallbackHandlerContract[chainId][version].getContract()
    return handlerContract.attach(address)
  }*/

}

export default ContractUtils<|MERGE_RESOLUTION|>--- conflicted
+++ resolved
@@ -106,7 +106,6 @@
       this.ethAdapter[walletInfo.chainId],
       chaininfo.fallBackGasTankAddress
     )
-<<<<<<< HEAD
     console.log('fallBackGasTankAddress ',  chaininfo.fallBackGasTankAddress);
 
     /*this.defaultCallbackHandlerContract[walletInfo.chainId][version] = getDefaultCallbackHandlerContract(
@@ -117,9 +116,6 @@
     console.log('defaultCallbackHandlerAddress ',  walletInfo.fallBackHandlerAddress);*/
     // 
 
-=======
-    Logger.log('fallBackGasTankAddress ',  chaininfo.fallBackGasTankAddress);
->>>>>>> 2542e9fa
     }
 
   // initializeContracts(
