--- conflicted
+++ resolved
@@ -44,7 +44,6 @@
     this.smartWalletFactoryContract = {}
   }
 
-<<<<<<< HEAD
   public getSmartWalletContract(chainId: number): SmartWalletContract{
     return this.smartWalletContract[chainId][this.version]
   }
@@ -52,9 +51,6 @@
 
 
   public async initialize(supportedChains: ChainConfig[], signer: JsonRpcSigner) {
-=======
-  public async initialize(supportedChains: ChainConfig[], signer: Signer) {
->>>>>>> 14f1466a
     const chainsInfo = supportedChains;
 
     for (let i = 0; i < chainsInfo.length; i++) {
