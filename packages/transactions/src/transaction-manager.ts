--- conflicted
+++ resolved
@@ -34,13 +34,6 @@
 import { Relayer } from '@biconomy-sdk/relayer'
 import ContractUtils from './contract-utils'
 import { Utils } from './utils'
-
-<<<<<<< HEAD
-=======
-// export class
-class TransactionManager {
->>>>>>> ee21f77e
-
 class TransactionManager {
 
   // chainId: ChainId
@@ -141,7 +134,6 @@
     const offset = feeQuote.offset || 1;
     const feeReceiver = feeQuote.refundReceiver || DEFAULT_FEE_RECEIVER;
 
-    const self = this
     const estimateWalletDeployment = await this.estimateSmartAccountDeployment({
       chainId: chainId,
       version,
@@ -714,8 +706,4 @@
   }
 }
 
-<<<<<<< HEAD
-=======
-// Review
->>>>>>> ee21f77e
 export default TransactionManager