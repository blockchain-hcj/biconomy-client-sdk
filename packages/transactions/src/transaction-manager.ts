import { encodeTransfer } from './account-utils'
import {
  DEFAULT_FEE_RECEIVER,
  IMetaTransaction,
  MetaTransactionData,
  IWalletTransaction,
  OperationType,
  ZERO_ADDRESS,
  ChainId,
  FeeQuote,
  FeeOptionsResponse,
  TokenData,
  GAS_USAGE_OFFSET,
  IFeeRefundHandlePayment,
  EstimateSmartAccountDeploymentDto,
  SmartAccountState
} from '@biconomy-sdk/core-types'
import {
  PrepareRefundTransactionsDto,
  PrepareRefundTransactionDto,
  TransactionDto,
  TransactionBatchDto,
  RefundTransactionBatchDto,
  RefundTransactionDto
} from './types'
<<<<<<< HEAD
import EthersAdapter from '@biconomy-sdk/ethers-lib'
=======
import { ethers } from 'ethers'
import EvmNetworkManager from '@biconomy-sdk/ethers-lib'
import { GasEstimator } from './assets'
>>>>>>> b58f21b6
import { Estimator } from './estimator'

import NodeClient, {
  EstimateRequiredTxGasDto,
  EstimateHandlePaymentTxGasDto
} from '@biconomy-sdk/node-client'

import { Relayer } from '@biconomy-sdk/relayer'
import ContractUtils from './contract-utils'
import { Utils } from './utils'
class TransactionManager {
  // chainId: ChainId

  // Need setters
  // todo chirag // make it INodeClient
  nodeClient!: NodeClient
  estimator!: Estimator
  contractUtils!: ContractUtils
  relayer!: Relayer

  utils!: Utils

  constructor(readonly smartAccountState: SmartAccountState) {
    this.utils = new Utils()
  }

  // smart account config and context
  async initialize(relayer: Relayer, nodeClient: NodeClient, contractUtils: ContractUtils) {
    // Note: smart account is state specific so we may end up using chain specific transaction managers as discussed.

    this.nodeClient = nodeClient
    // this.nodeClient = new NodeClient({ txServiceUrl: config.backend_url })

    this.contractUtils = contractUtils

    this.relayer = relayer

    // estimator init
    this.estimator = new Estimator(this.nodeClient, this.contractUtils)
  }

  setRelayer(relayer: Relayer): TransactionManager {
    this.relayer = relayer
    return this
  }

  getContractUtilInstance(): ContractUtils {
    return this.contractUtils
  }

  getEstimatorInstance(): Estimator {
    return this.estimator
  }

  // review return type
  getNodeClient(): NodeClient {
    return this.nodeClient
  }

  // todo chirag add return type
  async prepareDeployAndPayFees(chainId: ChainId, version: string) {
    const gasPriceQuotesResponse: FeeOptionsResponse = await this.relayer.getFeeOptions(chainId)
    const feeOptionsAvailable: Array<TokenData> = gasPriceQuotesResponse.data.response
    const feeQuotes: Array<FeeQuote> = []

    const smartAccountState = await this.contractUtils.getSmartAccountState(this.smartAccountState)

    const estimateWalletDeployment = await this.estimateSmartAccountDeployment({
      chainId: chainId,
      version,
      owner: smartAccountState.owner,
      entryPointAddress: smartAccountState.entryPointAddress,
      fallbackHandlerAddress: smartAccountState.fallbackHandlerAddress
    })

    feeOptionsAvailable.forEach((feeOption) => {
      // TODO
      // Make it a constant
      const estimatedGasUsed: number = estimateWalletDeployment + 77369

      // const feeTokenTransferGas = feeOption.feeTokenTransferGas
      const tokenGasPrice = feeOption.tokenGasPrice || 0
      const offset = feeOption.offset || 1
      const payment = (tokenGasPrice * estimatedGasUsed) / offset

      const feeQuote = {
        symbol: feeOption.symbol,
        address: feeOption.address,
        decimal: feeOption.decimal,
        logoUrl: feeOption.logoUrl,
        tokenGasPrice: feeOption.tokenGasPrice,
        offset: feeOption.offset,
        payment: payment,
        refundReceiver: feeOption.refundReceiver
      }

      feeQuotes.push(feeQuote)
    })

    return feeQuotes
  }

  // Onboarding scenario where assets inside counterfactual smart account pays for it's deployment
  async deployAndPayFees(
    chainId: ChainId,
    version: string,
    feeQuote: FeeQuote
  ): Promise<IWalletTransaction> {
    const token = feeQuote.address
    const offset = feeQuote.offset || 1
    const feeReceiver = feeQuote.refundReceiver || DEFAULT_FEE_RECEIVER

    const smartAccountState = await this.contractUtils.getSmartAccountState(this.smartAccountState)

    const estimateWalletDeployment = await this.estimateSmartAccountDeployment({
      chainId: chainId,
      version,
      owner: smartAccountState.owner,
      entryPointAddress: smartAccountState.entryPointAddress,
      fallbackHandlerAddress: smartAccountState.fallbackHandlerAddress
    })
    // do estimations here or pass on payment and use feeQuote fully!
    let feesToPay = (feeQuote.tokenGasPrice * (estimateWalletDeployment + 77369)) / offset
    feesToPay = parseInt(feesToPay.toString())

    const tx = {
      to: token,
      data: encodeTransfer(feeReceiver, Number(feesToPay))
    }

    const transaction = await this.createTransaction({
      version,
      transaction: tx,
      batchId: 0,
      chainId: chainId
    })
    return transaction
  }

  /**
   * Prepares compatible IWalletTransaction object based on Transaction Request
   * @todo Rename based on other variations to prepare transaction
   * @notice This transaction is without fee refund (gasless)
   * @param transactionDto
   * @returns
   */
  async createTransaction(transactionDto: TransactionDto): Promise<IWalletTransaction> {
    const { transaction, batchId = 0, chainId, version } = transactionDto

    const smartAccountState = await this.contractUtils.getSmartAccountState(this.smartAccountState)

    // NOTE : If the wallet is not deployed yet then nonce would be zero
    let walletContract = this.contractUtils.smartWalletContract[chainId][version].getContract()
    walletContract = walletContract.attach(smartAccountState.address)

    let nonce = 0
    if (await this.contractUtils.isDeployed(chainId, version, smartAccountState.address)) {
      nonce = (await walletContract.getNonce(batchId)).toNumber()
    }
    console.log('nonce: ', nonce)

    const walletTx: IWalletTransaction = this.utils.buildSmartAccountTransaction({
      to: transaction.to,
      value: transaction.value,
      data: transaction.data, // for token transfers use encodeTransfer
      nonce
    })

    return walletTx
  }

  /**
   * Prepares compatible IWalletTransaction object based on Transaction Request
   * @todo Write test case and limit batch size based on test results in scw-contracts
   * @notice This transaction is without fee refund (gasless)
   * @param transaction
   * @param batchId
   * @param chainId
   * @returns
   */
  // TODO: Merge this method with createTransaction, both batch and single transactions can be batched in same transactions
  async createTransactionBatch(
    transactionBatchDto: TransactionBatchDto
  ): Promise<IWalletTransaction> {
    const { transactions, batchId, chainId, version } = transactionBatchDto
    // NOTE : If the wallet is not deployed yet then nonce would be zero

    const smartAccountState = await this.contractUtils.getSmartAccountState(this.smartAccountState)
    let walletContract = this.contractUtils.smartWalletContract[chainId][version].getContract()
    walletContract = walletContract.attach(smartAccountState.address)

    // NOTE : If the wallet is not deployed yet then nonce would be zero
    let nonce = 0
    if (await this.contractUtils.isDeployed(chainId, version, smartAccountState.address)) {
      nonce = (await walletContract.getNonce(batchId)).toNumber()
    }
    console.log('nonce: ', nonce)

    const txs: IMetaTransaction[] = []

    for (let i = 0; i < transactions.length; i++) {
      const innerTx: IWalletTransaction = this.utils.buildSmartAccountTransaction({
        to: transactions[i].to,
        value: transactions[i].value,
        data: transactions[i].data, // for token transfers use encodeTransfer
        nonce: 0
      })

      txs.push(innerTx)
    }

    const walletTx: IWalletTransaction = this.utils.buildMultiSendSmartAccountTx(
      this.contractUtils.multiSendContract[chainId][version].getContract(),
      txs,
      nonce
    )
    console.log('wallet txn without refund ', walletTx)

    return walletTx
  }

  async estimateTransaction(prepareTransactionDto: PrepareRefundTransactionDto): Promise<number> {
    const { transaction, batchId, chainId, version } = prepareTransactionDto

    const smartAccountState = await this.contractUtils.getSmartAccountState(this.smartAccountState)

    // OR just like contractUtils manages context, this class manages state getState(chainId) method
    // const state = await this.getSmartAccountState(chainId);

    // try catch
    const tx = await this.createTransaction({ version, transaction, batchId, chainId: chainId })

    // try catch
    const estimatedGasUsed = await this.estimator.estimateTransaction(
      prepareTransactionDto,
      tx,
      smartAccountState
    )
    return estimatedGasUsed
  }

  // Get Fee Options from relayer and make it available for display
  // We can also show list of transactions to be processed (decodeContractCall)
  /**
   *
   * @param prepareRefundTransactionDto
   */
  async prepareRefundTransaction(
    prepareRefundTransactionDto: PrepareRefundTransactionDto
  ): Promise<FeeQuote[]> {
    // TODO
    // Review @Talha
    const { transaction, batchId, chainId, version } = prepareRefundTransactionDto

    const gasPriceQuotesResponse: FeeOptionsResponse = await this.relayer.getFeeOptions(chainId)
    const feeOptionsAvailable: Array<TokenData> = gasPriceQuotesResponse.data.response
    const feeQuotes: Array<FeeQuote> = []

    // 1. If wallet is deployed
    // 2. If wallet is not deployed (batch wallet deployment on multisend)
    // actual estimation with dummy sig
    // eth_call to rescue : undeployed /deployed wallet with override bytecode SmartWalletNoAuth
    const estimatedGasUsed: number = await this.estimateTransaction({
      version,
      transaction,
      batchId,
      chainId: chainId
    })

    // also relayer would give feeReceiver that becomes part of feeQuote

    feeOptionsAvailable.forEach((feeOption) => {
      const feeTokenTransferGas = feeOption.feeTokenTransferGas
      const tokenGasPrice = feeOption.tokenGasPrice || 0
      const offset = feeOption.offset || 1
      const payment = (tokenGasPrice * (estimatedGasUsed + feeTokenTransferGas)) / offset

      const feeQuote = {
        symbol: feeOption.symbol,
        address: feeOption.address,
        decimal: feeOption.decimal,
        logoUrl: feeOption.logoUrl,
        tokenGasPrice: feeOption.tokenGasPrice,
        offset: feeOption.offset,
        payment: payment,
        refundReceiver: feeOption.refundReceiver
      }

      feeQuotes.push(feeQuote)
    })

    return feeQuotes
  }

  async estimateTransactionBatch(
    prepareRefundTransactionsDto: PrepareRefundTransactionsDto
  ): Promise<number> {
    const { transactions, batchId, chainId, version } = prepareRefundTransactionsDto

    const smartAccountState = await this.contractUtils.getSmartAccountState(this.smartAccountState)
    const tx = await this.createTransactionBatch({
      version,
      transactions,
      batchId,
      chainId: chainId
    })
    // try catch
    const estimatedGasUsed = await this.estimator.estimateTransactionBatch(
      prepareRefundTransactionsDto,
      tx,
      smartAccountState
    )
    return estimatedGasUsed
  }

  // Get Fee Options from relayer and make it available for display
  // We can also show list of transactions to be processed (decodeContractCall)
  /**
   *
   * @param prepareRefundTransactionsDto
   */
  // TODO: Rename method to getFeeOptionsForBatch
  async prepareRefundTransactionBatch(
    prepareRefundTransactionsDto: PrepareRefundTransactionsDto
  ): Promise<FeeQuote[]> {
    const { transactions, batchId, chainId, version } = prepareRefundTransactionsDto
    const gasPriceQuotesResponse: FeeOptionsResponse = await this.relayer.getFeeOptions(chainId)

    const feeOptionsAvailable: Array<TokenData> = gasPriceQuotesResponse.data.response
    const feeQuotes: Array<FeeQuote> = []

    // 1. If wallet is deployed
    // 2. If wallet is not deployed (batch wallet deployment on multisend)
    // actual estimation with dummy sig
    // eth_call to rescue : undeployed /deployed wallet with override bytecode SmartWalletNoAuth

    // this.createTransaction
    // pass to estimator method
    const estimatedGasUsed: number = await this.estimateTransactionBatch({
      version,
      transactions,
      batchId,
      chainId: chainId
    })

    feeOptionsAvailable.forEach((feeOption) => {
      const feeTokenTransferGas = feeOption.feeTokenTransferGas
      const tokenGasPrice = feeOption.tokenGasPrice || 0
      const offset = feeOption.offset || 1
      const payment = (tokenGasPrice * (estimatedGasUsed + feeTokenTransferGas)) / offset

      const feeQuote = {
        symbol: feeOption.symbol,
        address: feeOption.address,
        decimal: feeOption.decimal,
        logoUrl: feeOption.logoUrl,
        tokenGasPrice: feeOption.tokenGasPrice,
        offset: feeOption.offset,
        payment: payment,
        refundReceiver: feeOption.refundReceiver
      }

      feeQuotes.push(feeQuote)
    })

    return feeQuotes
  }

  async estimateSmartAccountDeployment(
    estimateSmartAccountDeploymentDto: EstimateSmartAccountDeploymentDto
  ): Promise<number> {
    // Try catch
    const estimateWalletDeployment = await this.estimator.estimateSmartAccountDeployment(
      estimateSmartAccountDeploymentDto
    )
    return estimateWalletDeployment
  }

  /**
   * Prepares compatible IWalletTransaction object based on Transaction Request
   * @todo Rename based on other variations to prepare transaction
   * @notice This transaction is with fee refund (smart account pays using it's own assets accepted by relayers)
   * @param refundTransactionDto
   * @returns
   */
  async createRefundTransaction(
    refundTransactionDto: RefundTransactionDto
  ): Promise<IWalletTransaction> {
    const { transaction, feeQuote, batchId, chainId, version } = refundTransactionDto

    const smartAccountState = await this.contractUtils.getSmartAccountState(this.smartAccountState)
    let walletContract = this.contractUtils.smartWalletContract[chainId][version].getContract()
    walletContract = walletContract.attach(smartAccountState.address)

    let additionalBaseGas = 0

    // NOTE : If the wallet is not deployed yet then nonce would be zero
    let nonce = 0
    const isDeployed = await this.contractUtils.isDeployed(
      chainId,
      version,
      smartAccountState.address
    )
    if (isDeployed) {
      nonce = (await walletContract.getNonce(batchId)).toNumber()
    } else {
      const estimateWalletDeployment = await this.estimateSmartAccountDeployment({
        chainId: chainId,
        version,
        owner: smartAccountState.owner,
        entryPointAddress: smartAccountState.entryPointAddress,
        fallbackHandlerAddress: smartAccountState.fallbackHandlerAddress
      })
      // We know it's going to get deployed by Relayer but we handle refund cost here..
      additionalBaseGas += estimateWalletDeployment // wallet deployment gas
    }
    console.log('nonce: ', nonce)

    // in terms of calculating baseGas we should know if wallet is deployed or not otherwise it needs to consider deployment cost
    // (will get batched by relayer)

    const internalTx: MetaTransactionData = {
      to: transaction.to,
      value: transaction.value || 0,
      data: transaction.data || '0x',
      operation: OperationType.Call
    }
    console.log(internalTx)

    let targetTxGas, baseGas, handlePaymentEstimate
    const regularOffSet = GAS_USAGE_OFFSET

    if (!isDeployed) {
      // Regular APIs will return 0 for handlePayment and requiredTxGas for undeployed wallet
      // targetTxGas?
      // i. use really high value
      // ii. estimate using different wallet bytecode using eth_call [ not guaranteed as might depend on wallet state !]

      const estimateRequiredTxGas: EstimateRequiredTxGasDto = {
        chainId: chainId,
        walletAddress: smartAccountState.address,
        transaction: internalTx
      }
      const response = await this.nodeClient.estimateRequiredTxGasOverride(estimateRequiredTxGas)
      // TODO
      // Review
      const requiredTxGasEstimate = Number(response.data.gas) + 700000
      console.log('required txgas estimate (with override) ', requiredTxGasEstimate)
      targetTxGas = requiredTxGasEstimate

      // baseGas?
      // Depending on feeToken provide baseGas! We could use constant value provided by the relayer

      const refundDetails: IFeeRefundHandlePayment = {
        gasUsed: requiredTxGasEstimate,
        baseGas: requiredTxGasEstimate,
        gasPrice: feeQuote.tokenGasPrice,
        tokenGasPriceFactor: feeQuote.offset || 1,
        gasToken: feeQuote.address,
        refundReceiver: feeQuote.refundReceiver || ZERO_ADDRESS
      }
      const estimateHandlePaymentGas: EstimateHandlePaymentTxGasDto = {
        chainId: chainId,
        version: version,
        walletAddress: smartAccountState.address,
        feeRefund: refundDetails
      }
      const handlePaymentResponse = await this.nodeClient.estimateHandlePaymentGasOverride(
        estimateHandlePaymentGas
      )
      handlePaymentEstimate = Number(handlePaymentResponse.data.gas)

      console.log('handlePaymentEstimate (with override) ', handlePaymentEstimate)
      baseGas = handlePaymentEstimate + regularOffSet + additionalBaseGas
    } else {
      const estimateRequiredTxGas: EstimateRequiredTxGasDto = {
        chainId: chainId,
        walletAddress: smartAccountState.address,
        transaction: internalTx
      }

      const response = await this.nodeClient.estimateRequiredTxGas(estimateRequiredTxGas)
      // considerable offset ref gnosis safe service client safeTxGas
      // @Talha
      // TODO
      // handle exception responses and when gas returned is 0
      // We could stop the further flow
      const requiredTxGasEstimate = Number(response.data.gas) + 30000
      console.log('required txgas estimate ', requiredTxGasEstimate)
      targetTxGas = requiredTxGasEstimate

      const refundDetails: IFeeRefundHandlePayment = {
        gasUsed: requiredTxGasEstimate,
        baseGas: requiredTxGasEstimate,
        gasPrice: feeQuote.tokenGasPrice,
        tokenGasPriceFactor: feeQuote.offset || 1,
        gasToken: feeQuote.address,
        refundReceiver: feeQuote.refundReceiver || ZERO_ADDRESS
      }

      const estimateHandlePaymentGas: EstimateHandlePaymentTxGasDto = {
        chainId: chainId,
        version: version,
        walletAddress: smartAccountState.address,
        feeRefund: refundDetails
      }
      const handlePaymentResponse = await this.nodeClient.estimateHandlePaymentGas(
        estimateHandlePaymentGas
      )
      handlePaymentEstimate = Number(handlePaymentResponse.data.gas)

      console.log('handlePaymentEstimate ', handlePaymentEstimate)

      baseGas = handlePaymentEstimate + regularOffSet + additionalBaseGas // delegate call + event emission + state updates + potential deployment
    }

    const walletTx: IWalletTransaction = this.utils.buildSmartAccountTransaction({
      to: transaction.to,
      value: transaction.value,
      data: transaction.data, // for token transfers use encodeTransfer
      targetTxGas: targetTxGas,
      baseGas,
      refundReceiver: feeQuote.refundReceiver || ZERO_ADDRESS,
      gasPrice: feeQuote.tokenGasPrice.toString(), //review
      tokenGasPriceFactor: feeQuote.offset || 1,
      gasToken: feeQuote.address,
      nonce
    })

    return walletTx
  }

  /**
   * Prepares compatible IWalletTransaction object based on Transaction Request
   * @todo Rename based on other variations to prepare transaction
   * @notice This transaction is with fee refund (smart account pays using it's own assets accepted by relayers)
   * @param refundTransactionBatchDto
   * @returns
   */
  async createRefundTransactionBatch(
    refundTransactionBatchDto: RefundTransactionBatchDto
  ): Promise<IWalletTransaction> {
    const { transactions, feeQuote, batchId, chainId, version } = refundTransactionBatchDto
    const smartAccountState = await this.contractUtils.getSmartAccountState(this.smartAccountState)
    let walletContract = this.contractUtils.smartWalletContract[chainId][version].getContract()
    const connectedWallet = smartAccountState.address
    walletContract = walletContract.attach(connectedWallet)

    // TODO
    // Review
    const isDeployed = smartAccountState.isDeployed
    // await this.contractUtils.isDeployed(chainId, version, smartAccountState.address);
    let additionalBaseGas = 0

    // NOTE : If the wallet is not deployed yet then nonce would be zero
    let nonce = 0
    if (isDeployed) {
      nonce = (await walletContract.getNonce(batchId)).toNumber()
    } else {
      // TODO : estimation cost can be passed
      const estimateWalletDeployment = await this.estimateSmartAccountDeployment({
        chainId: chainId,
        version,
        owner: smartAccountState.owner,
        entryPointAddress: smartAccountState.entryPointAddress,
        fallbackHandlerAddress: smartAccountState.fallbackHandlerAddress
      })
      // We know it's going to get deployed by Relayer but we handle refund cost here..
      console.log('estimateWalletDeployment ', estimateWalletDeployment)

      // We know it's going to get deployed by Relayer
      // but we handle refund cost here..
      additionalBaseGas += estimateWalletDeployment // wallet deployment gas
    }
    console.log('nonce: ', nonce)

    const txs: IMetaTransaction[] = this.utils.buildSmartAccountTransactions(transactions)

    const walletTx: IWalletTransaction = this.utils.buildMultiSendSmartAccountTx(
      this.contractUtils.multiSendContract[chainId][version].getContract(),
      txs,
      nonce
    )
    console.log('wallet txn with refund ', walletTx)

    const internalTx: MetaTransactionData = {
      to: walletTx.to,
      value: walletTx.value || 0,
      data: walletTx.data || '0x',
      operation: walletTx.operation
    }
    console.log(internalTx)

    let targetTxGas, baseGas
    const regularOffSet = GAS_USAGE_OFFSET

    if (!isDeployed) {
      // Regular APIs will return 0 for handlePayment and requiredTxGas for undeployed wallet
      // targetTxGas?
      // i. use really high value
      // ii. estimate using different wallet bytecode using eth_call [ not guaranteed as might depend on wallet state !]
      const estimateRequiredTxGas: EstimateRequiredTxGasDto = {
        chainId: chainId,
        walletAddress: smartAccountState.address,
        transaction: internalTx
      }
      const response = await this.nodeClient.estimateRequiredTxGasOverride(estimateRequiredTxGas)

      // not getting accurate value for undeployed wallet
      // TODO
      // Review
      const requiredTxGasEstimate = Number(response.data.gas) + 700000
      console.log('required txgas estimate (with override) ', requiredTxGasEstimate)
      targetTxGas = requiredTxGasEstimate

      // baseGas?
      // Depending on feeToken provide baseGas! We could use constant value provided by the relayer

      const refundDetails: IFeeRefundHandlePayment = {
        gasUsed: requiredTxGasEstimate,
        baseGas: requiredTxGasEstimate,
        gasPrice: feeQuote.tokenGasPrice, // this would be token gas price // review
        tokenGasPriceFactor: feeQuote.offset || 1,
        gasToken: feeQuote.address,
        refundReceiver: feeQuote.refundReceiver || ZERO_ADDRESS
      }

      const estimateHandlePaymentGas: EstimateHandlePaymentTxGasDto = {
        chainId: chainId,
        version: version,
        walletAddress: smartAccountState.address,
        feeRefund: refundDetails
      }

      const handlePaymentResponse = await this.nodeClient.estimateHandlePaymentGasOverride(
        estimateHandlePaymentGas
      )
      const handlePaymentEstimate = Number(handlePaymentResponse.data.gas)
      console.log('handlePaymentEstimate (with override) ', handlePaymentEstimate)
      baseGas = handlePaymentEstimate + regularOffSet + additionalBaseGas
    } else {
      const estimateRequiredTxGas: EstimateRequiredTxGasDto = {
        chainId: chainId,
        walletAddress: smartAccountState.address,
        transaction: internalTx
      }

      const response = await this.nodeClient.estimateRequiredTxGas(estimateRequiredTxGas)
      // considerable offset ref gnosis safe service client safeTxGas
      // @Talha
      // TODO
      // handle exception responses and when gas returned is 0
      // We could stop the further flow
      const requiredTxGasEstimate = Number(response.data.gas) + 30000
      console.log('required txgas estimate ', requiredTxGasEstimate)
      targetTxGas = requiredTxGasEstimate

      const refundDetails: IFeeRefundHandlePayment = {
        gasUsed: requiredTxGasEstimate,
        baseGas: requiredTxGasEstimate,
        gasPrice: feeQuote.tokenGasPrice, // this would be token gas price // review
        tokenGasPriceFactor: feeQuote.offset || 1,
        gasToken: feeQuote.address,
        refundReceiver: feeQuote.refundReceiver || ZERO_ADDRESS
      }

      const estimateHandlePaymentGas: EstimateHandlePaymentTxGasDto = {
        chainId: chainId,
        version: version,
        walletAddress: smartAccountState.address,
        feeRefund: refundDetails
      }
      const handlePaymentResponse = await this.nodeClient.estimateHandlePaymentGas(
        estimateHandlePaymentGas
      )
      const handlePaymentEstimate = Number(handlePaymentResponse.data.gas)
      console.log('handlePaymentEstimate ', handlePaymentEstimate)
      baseGas = handlePaymentEstimate + regularOffSet + additionalBaseGas // delegate call + event emission + state updates + potential deployment
    }

    const finalWalletTx: IWalletTransaction = this.utils.buildSmartAccountTransaction({
      to: walletTx.to,
      value: walletTx.value,
      data: walletTx.data, // for token transfers use encodeTransfer
      operation: walletTx.operation,
      targetTxGas: targetTxGas,
      baseGas: baseGas,
      refundReceiver: feeQuote.refundReceiver || ZERO_ADDRESS,
      gasPrice: feeQuote.tokenGasPrice.toString(), //review
      tokenGasPriceFactor: feeQuote.offset || 1,
      gasToken: feeQuote.address,
      nonce
    })

    return finalWalletTx
  }

  ethersAdapter(chainId: ChainId): EvmNetworkManager {
    return this.contractUtils.ethAdapter[chainId]
  }
}

export default TransactionManager<|MERGE_RESOLUTION|>--- conflicted
+++ resolved
@@ -23,13 +23,7 @@
   RefundTransactionBatchDto,
   RefundTransactionDto
 } from './types'
-<<<<<<< HEAD
-import EthersAdapter from '@biconomy-sdk/ethers-lib'
-=======
-import { ethers } from 'ethers'
 import EvmNetworkManager from '@biconomy-sdk/ethers-lib'
-import { GasEstimator } from './assets'
->>>>>>> b58f21b6
 import { Estimator } from './estimator'
 
 import NodeClient, {
