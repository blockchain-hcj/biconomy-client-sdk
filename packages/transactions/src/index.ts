<<<<<<< HEAD
import TransactionManager from './transaction-manager'
import ContractUtils from './contract-utils'
=======
// Review

import TransactionManager from './transaction-manager'
import ContractUtils from './contract-utils'


export default TransactionManager

>>>>>>> ee21f77e

export * from './account-utils'
export * from './execution'
export * from './multisend'

<<<<<<< HEAD

export default TransactionManager
export { ContractUtils }
=======
export { ContractUtils }
>>>>>>> ee21f77e
<|MERGE_RESOLUTION|>--- conflicted
+++ resolved
@@ -1,7 +1,3 @@
-<<<<<<< HEAD
-import TransactionManager from './transaction-manager'
-import ContractUtils from './contract-utils'
-=======
 // Review
 
 import TransactionManager from './transaction-manager'
@@ -10,16 +6,9 @@
 
 export default TransactionManager
 
->>>>>>> ee21f77e
 
 export * from './account-utils'
 export * from './execution'
 export * from './multisend'
 
-<<<<<<< HEAD
-
-export default TransactionManager
 export { ContractUtils }
-=======
-export { ContractUtils }
->>>>>>> ee21f77e
