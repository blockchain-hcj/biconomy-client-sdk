import { Contract, utils } from 'ethers'
import { buildContractCall } from './execution'
import { IMetaTransaction, IWalletTransaction } from '@biconomy-sdk/core-types'

<<<<<<< HEAD
// TODO
// Review all types
const encodeMetaTransaction = (tx: IMetaTransaction): string => {
=======
const encodeMetaTransaction = (tx: MetaTransaction): string => {
>>>>>>> 29fe5344
  const data = utils.arrayify(tx.data)
  const encoded = utils.solidityPack(
    ['uint8', 'address', 'uint256', 'uint256', 'bytes'],
    [tx.operation, tx.to, tx.value, data.length, data]
  )
  return encoded.slice(2)
}

export const encodeMultiSend = (txs: IMetaTransaction[]): string => {
  return '0x' + txs.map((tx) => encodeMetaTransaction(tx)).join('')
}

export const buildMultiSendSmartAccountTx = (
  multiSend: Contract,
  txs: IMetaTransaction[],
  nonce: number,
  overrides?: Partial<IWalletTransaction>
): IWalletTransaction => {
  return buildContractCall(multiSend, 'multiSend', [encodeMultiSend(txs)], nonce, true, overrides)
}<|MERGE_RESOLUTION|>--- conflicted
+++ resolved
@@ -2,13 +2,7 @@
 import { buildContractCall } from './execution'
 import { IMetaTransaction, IWalletTransaction } from '@biconomy-sdk/core-types'
 
-<<<<<<< HEAD
-// TODO
-// Review all types
 const encodeMetaTransaction = (tx: IMetaTransaction): string => {
-=======
-const encodeMetaTransaction = (tx: MetaTransaction): string => {
->>>>>>> 29fe5344
   const data = utils.arrayify(tx.data)
   const encoded = utils.solidityPack(
     ['uint8', 'address', 'uint256', 'uint256', 'bytes'],
