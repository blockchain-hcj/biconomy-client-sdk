import { Contract, utils } from 'ethers'
import { buildContractCall, MetaTransaction, WalletTransaction } from './execution'

// TODO
// Review all types
const encodeMetaTransaction = (tx: MetaTransaction): string => {
  const data = utils.arrayify(tx.data)
  const encoded = utils.solidityPack(
    ['uint8', 'address', 'uint256', 'uint256', 'bytes'],
    [tx.operation, tx.to, tx.value, data.length, data]
  )
  return encoded.slice(2)
}

export const encodeMultiSend = (txs: MetaTransaction[]): string => {
  return '0x' + txs.map((tx) => encodeMetaTransaction(tx)).join('')
}

<<<<<<< HEAD
export const buildMultiSendSafeTx = (
  multiSend: Contract,
  txs: MetaTransaction[],
  nonce: number,
  overrides?: Partial<WalletTransaction>
=======
export const buildMultiSendSmartAccountTx = (
    multiSend: Contract,
    txs: MetaTransaction[],
    nonce: number,
    overrides?: Partial<WalletTransaction>
>>>>>>> c1a35672
): WalletTransaction => {
  return buildContractCall(multiSend, 'multiSend', [encodeMultiSend(txs)], nonce, true, overrides)
}<|MERGE_RESOLUTION|>--- conflicted
+++ resolved
@@ -16,19 +16,11 @@
   return '0x' + txs.map((tx) => encodeMetaTransaction(tx)).join('')
 }
 
-<<<<<<< HEAD
-export const buildMultiSendSafeTx = (
-  multiSend: Contract,
-  txs: MetaTransaction[],
-  nonce: number,
-  overrides?: Partial<WalletTransaction>
-=======
 export const buildMultiSendSmartAccountTx = (
     multiSend: Contract,
     txs: MetaTransaction[],
     nonce: number,
     overrides?: Partial<WalletTransaction>
->>>>>>> c1a35672
 ): WalletTransaction => {
   return buildContractCall(multiSend, 'multiSend', [encodeMultiSend(txs)], nonce, true, overrides)
 }