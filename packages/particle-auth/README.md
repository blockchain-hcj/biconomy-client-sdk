--- conflicted
+++ resolved
@@ -19,15 +19,6 @@
     //optional: by default, the wallet entry is displayed in the bottom right corner of the webpage.
     displayWalletEntry: true, //show wallet entry when connect particle.
     defaultWalletEntryPosition: WalletEntryPosition.BR, //wallet entry position
-<<<<<<< HEAD
-    uiMode: 'dark', //optional: light or dark, if not set, the default is the same as web auth.
-    supportChains: [
-      { id: 1, name: 'Ethereum' },
-      { id: 5, name: 'Ethereum' }
-    ], // optional: web wallet support chains.
-    customStyle: {} //optional: custom wallet style
-  }
-=======
     uiMode: "dark", //optional: light or dark, if not set, the default is the same as web auth.
     supportChains: [
       { id: 1, name: "Ethereum" },
@@ -35,7 +26,6 @@
     ], // optional: web wallet support chains.
     customStyle: {}, //optional: custom wallet style
   },
->>>>>>> 6cfb7d22
 });
 
 const particleProvider = new ParticleProvider(particle.auth);
