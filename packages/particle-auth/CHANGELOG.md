--- conflicted
+++ resolved
@@ -3,9 +3,10 @@
 All notable changes to this project will be documented in this file.
 See [Conventional Commits](https://conventionalcommits.org) for commit guidelines.
 
-<<<<<<< HEAD
-## 4.1.0
-=======
+## 4.1.0 (2023-04-03)
+
+VERSION Bump Only.
+
 ## 4.0.3 (2023-28-02)
 
 Fix build
@@ -23,41 +24,7 @@
 VERSION Bump Only.
 
 ## 3.1.3 (2023-12-28)
->>>>>>> 5a9c3b0d
 
-VERSION Bump Only.
-
-## 4.0.3 (2023-28-02)
-
-Fix build
-
-<<<<<<< HEAD
-## 4.0.2 (2023-12-28)
-
-Fix build
-
-## 4.0.1 (2023-02-22)
-
-VERSION Bump Only.
-
-## 4.0.0 (2023-12-28)
-
-VERSION Bump Only.
-=======
-## 3.1.1 (2023-11-09)
-
-### Features
-
-- Upgrade package version ([])(https://github.com/bcnmy/biconomy-client-sdk/commit/d467b85)
-
-## 3.1.0 (2023-09-20)
-
-Version Bump Only.
->>>>>>> 5a9c3b0d
-
-## 3.1.3 (2023-12-28)
-
-<<<<<<< HEAD
 VERSION Bump Only.
 
 ## 3.1.2 (2023-12-28)
@@ -71,15 +38,9 @@
 - Upgrade package version ([])(https://github.com/bcnmy/biconomy-client-sdk/commit/d467b85)
 
 ## 3.1.0 (2023-09-20)
-=======
-### Features
-
-- particle auth integration ([7b8fb1d](https://github.com/bcnmy/biconomy-client-sdk/commit/7b8fb1d05e3cc0196bc15806fa48100701af181e))
->>>>>>> 5a9c3b0d
 
 Version Bump Only.
 
-<<<<<<< HEAD
 # 3.0.0 (2023-08-28)
 
 ### Features
@@ -88,8 +49,6 @@
 
 ## 3.0.0-alpha.0 (2023-07-12)
 
-=======
->>>>>>> 5a9c3b0d
 ## 2.0.1 (2023-06-10)
 
 ### Bug Fixes
