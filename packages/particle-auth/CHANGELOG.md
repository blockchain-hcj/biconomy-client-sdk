# Change Log

All notable changes to this project will be documented in this file.
See [Conventional Commits](https://conventionalcommits.org) for commit guidelines.

<<<<<<< HEAD
## 3.1.1-alpha.0 (2023-07-12)

=======
# 3.0.0 (2023-08-28)
>>>>>>> 6cfb7d22

### Features

- particle auth integration ([7b8fb1d](https://github.com/bcnmy/biconomy-client-sdk/commit/7b8fb1d05e3cc0196bc15806fa48100701af181e))

## 3.0.0-alpha.0 (2023-07-12)

## 2.0.1 (2023-06-10)

### Bug Fixes

- typo ([0a63ff1](https://github.com/bcnmy/biconomy-client-sdk/commit/0a63ff17bb38b1bc2fd68669b74c2efd5a959d31))

## 2.0.0 (2023-30-05)

### Features

- particle-auth ([7b8fb1d](https://github.com/bcnmy/biconomy-client-sdk/commit/7b8fb1d05e3cc0196bc15806fa48100701af181e))<|MERGE_RESOLUTION|>--- conflicted
+++ resolved
@@ -3,12 +3,8 @@
 All notable changes to this project will be documented in this file.
 See [Conventional Commits](https://conventionalcommits.org) for commit guidelines.
 
-<<<<<<< HEAD
 ## 3.1.1-alpha.0 (2023-07-12)
 
-=======
-# 3.0.0 (2023-08-28)
->>>>>>> 6cfb7d22
 
 ### Features
 
