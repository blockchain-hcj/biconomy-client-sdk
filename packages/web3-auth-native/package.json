--- conflicted
+++ resolved
@@ -1,10 +1,6 @@
 {
   "name": "@biconomy/web3-auth-native",
-<<<<<<< HEAD
   "version": "3.1.1-alpha.0",
-=======
-  "version": "3.0.0",
->>>>>>> 6cfb7d22
   "description": "web3-auth expo react-native for biconomy sdk.",
   "main": "dist/web3AuthNative.cjs.js",
   "module": "dist/web3AuthNative.esm.js",
@@ -37,11 +33,7 @@
     "url": "git+https://github.com/bcnmy/biconomy-client-sdk.git"
   },
   "dependencies": {
-<<<<<<< HEAD
     "@biconomy/node-client": "^3.1.1-alpha.0",
-=======
-    "@biconomy/node-client": "^3.0.0",
->>>>>>> 6cfb7d22
     "@toruslabs/openlogin-jrpc": "^2.9.0",
     "@toruslabs/openlogin-utils": "^2.1.0",
     "base64url": "^3.0.1",
