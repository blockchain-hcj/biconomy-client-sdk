--- conflicted
+++ resolved
@@ -1,10 +1,5 @@
-<<<<<<< HEAD
-import React, { useState } from 'react';
-import SocialLogin from './SocialLogin';
-=======
 import React, { useState } from "react";
 import SocialLogin from "./SocialLogin";
->>>>>>> 6cfb7d22
 
 interface UIPorops {
   socialLogin: SocialLogin;
@@ -20,21 +15,12 @@
   transition: "opacity 400ms ease-in",
   border: "1px solid #181818",
   borderRadius: 10,
-<<<<<<< HEAD
-  background: 'black',
-  overflow: 'hidden'
-} as React.CSSProperties;
-
-const UI: React.FC<UIPorops> = ({ socialLogin }) => {
-  const [email, setEmail] = useState('');
-=======
   background: "black",
   overflow: "hidden",
 } as React.CSSProperties;
 
 const UI: React.FC<UIPorops> = ({ socialLogin }) => {
   const [email, setEmail] = useState("");
->>>>>>> 6cfb7d22
 
   function handleEmailSubmit(event: React.SyntheticEvent) {
     event.preventDefault();
