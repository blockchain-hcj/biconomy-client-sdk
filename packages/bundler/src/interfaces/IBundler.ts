<<<<<<< HEAD
import {
  UserOpResponse,
  UserOpGasResponse,
  UserOpReceipt,
  UserOpByHashResponse
} from '../utils/Types';
import { UserOperation } from '@biconomy/core-types';
=======
import { UserOpResponse, UserOpGasResponse, UserOpReceipt, UserOpByHashResponse } from "../utils/Types";
import { UserOperation } from "@biconomy/core-types";
>>>>>>> 6cfb7d22

export interface IBundler {
  estimateUserOpGas(userOp: Partial<UserOperation>): Promise<UserOpGasResponse>;
  sendUserOp(userOp: UserOperation): Promise<UserOpResponse>;
  getUserOpReceipt(userOpHash: string): Promise<UserOpReceipt>;
  getUserOpByHash(userOpHash: string): Promise<UserOpByHashResponse>;
}<|MERGE_RESOLUTION|>--- conflicted
+++ resolved
@@ -1,15 +1,5 @@
-<<<<<<< HEAD
-import {
-  UserOpResponse,
-  UserOpGasResponse,
-  UserOpReceipt,
-  UserOpByHashResponse
-} from '../utils/Types';
-import { UserOperation } from '@biconomy/core-types';
-=======
 import { UserOpResponse, UserOpGasResponse, UserOpReceipt, UserOpByHashResponse } from "../utils/Types";
 import { UserOperation } from "@biconomy/core-types";
->>>>>>> 6cfb7d22
 
 export interface IBundler {
   estimateUserOpGas(userOp: Partial<UserOperation>): Promise<UserOpGasResponse>;
