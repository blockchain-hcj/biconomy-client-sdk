<<<<<<< HEAD
import { IBundler } from './interfaces/IBundler';
import { UserOperation, ChainId } from '@biconomy/core-types';
=======
import { IBundler } from "./interfaces/IBundler";
import { UserOperation, ChainId } from "@biconomy/core-types";
>>>>>>> 6cfb7d22
import {
  GetUserOperationResponse,
  GetUserOpByHashResponse,
  Bundlerconfig,
  UserOpResponse,
  EstimateUserOpGasResponse,
  UserOpReceipt,
  SendUserOpResponse,
  UserOpGasResponse,
<<<<<<< HEAD
  UserOpByHashResponse
} from './utils/Types';
import { resolveProperties } from 'ethers/lib/utils';
import {
  deepHexlify,
  sendRequest,
  getTimestampInSeconds,
  HttpMethod,
  Logger,
  RPC_PROVIDER_URLS
} from '@biconomy/common';
import { transformUserOP } from './utils/HelperFunction';
import { UserOpReceiptIntervals } from './utils/Constants';
import { JsonRpcProvider } from '@ethersproject/providers';
=======
  UserOpByHashResponse,
} from "./utils/Types";
import { resolveProperties } from "ethers/lib/utils";
import { deepHexlify, sendRequest, getTimestampInSeconds, HttpMethod, Logger, RPC_PROVIDER_URLS } from "@biconomy/common";
import { transformUserOP } from "./utils/HelperFunction";
import { UserOpReceiptIntervals } from "./utils/Constants";
import { JsonRpcProvider } from "@ethersproject/providers";
>>>>>>> 6cfb7d22

/**
 * This class implements IBundler interface.
 * Implementation sends UserOperation to a bundler URL as per ERC4337 standard.
 * Checkout the proposal for more details on Bundlers.
 */
export class Bundler implements IBundler {
  UserOpReceiptIntervals: { [key in ChainId]?: number };
<<<<<<< HEAD
  constructor(readonly bundlerConfig: Bundlerconfig) {
    this.UserOpReceiptIntervals = {
      ...UserOpReceiptIntervals,
      ...bundlerConfig.userOpReceiptIntervals
=======

  constructor(readonly bundlerConfig: Bundlerconfig) {
    this.UserOpReceiptIntervals = {
      ...UserOpReceiptIntervals,
      ...bundlerConfig.userOpReceiptIntervals,
>>>>>>> 6cfb7d22
    };
  }

  private getBundlerUrl(): string {
    return `${this.bundlerConfig.bundlerUrl}`;
  }

  /**
   *
   * @param chainId
   * @description This function will fetch gasPrices from bundler
   * @returns Promise<UserOpGasPricesResponse>
   */
  async estimateUserOpGas(userOp: UserOperation): Promise<UserOpGasResponse> {
    // expected dummySig and possibly dummmy paymasterAndData should be provided by the caller
    // bundler doesn't know account and paymaster implementation
    userOp = transformUserOP(userOp);
<<<<<<< HEAD
    Logger.log('userOp sending for fee estimate ', userOp);
=======
    Logger.log("userOp sending for fee estimate ", userOp);
>>>>>>> 6cfb7d22

    const bundlerUrl = this.getBundlerUrl();

    const response: EstimateUserOpGasResponse = await sendRequest({
      url: bundlerUrl,
      method: HttpMethod.Post,
      body: {
        method: "eth_estimateUserOperationGas",
        params: [userOp, this.bundlerConfig.entryPointAddress],
        id: getTimestampInSeconds(),
<<<<<<< HEAD
        jsonrpc: '2.0'
      }
=======
        jsonrpc: "2.0",
      },
>>>>>>> 6cfb7d22
    });

    const userOpGasResponse = response.result;
    for (const key in userOpGasResponse) {
<<<<<<< HEAD
      if (key === 'maxFeePerGas' || key === 'maxPriorityFeePerGas') continue;
=======
      if (key === "maxFeePerGas" || key === "maxPriorityFeePerGas") continue;
>>>>>>> 6cfb7d22
      if (!userOpGasResponse[key as keyof UserOpGasResponse]) {
        throw new Error(`Got undefined ${key} from bundler`);
      }
    }
    return userOpGasResponse;
  }

  /**
   *
   * @param userOp
   * @description This function will send signed userOp to bundler to get mined on chain
   * @returns Promise<UserOpResponse>
   */
  async sendUserOp(userOp: UserOperation): Promise<UserOpResponse> {
    const chainId = this.bundlerConfig.chainId;
    // transformUserOP will convert all bigNumber values to string
    userOp = transformUserOP(userOp);
    const hexifiedUserOp = deepHexlify(await resolveProperties(userOp));
    const params = [hexifiedUserOp, this.bundlerConfig.entryPointAddress];
    const bundlerUrl = this.getBundlerUrl();
    const sendUserOperationResponse: SendUserOpResponse = await sendRequest({
      url: bundlerUrl,
      method: HttpMethod.Post,
      body: {
        method: "eth_sendUserOperation",
        params: params,
        id: getTimestampInSeconds(),
<<<<<<< HEAD
        jsonrpc: '2.0'
      }
=======
        jsonrpc: "2.0",
      },
>>>>>>> 6cfb7d22
    });
    const response: UserOpResponse = {
      userOpHash: sendUserOperationResponse.result,
      wait: (confirmations?: number): Promise<UserOpReceipt> => {
        const provider = new JsonRpcProvider(RPC_PROVIDER_URLS[chainId]);
        return new Promise<UserOpReceipt>(async (resolve, reject) => {
          const intervalId = setInterval(async () => {
            try {
              const userOpResponse = await this.getUserOpReceipt(sendUserOperationResponse.result);
              if (userOpResponse && userOpResponse.receipt && userOpResponse.receipt.blockNumber) {
                if (confirmations) {
                  const latestBlock = await provider.getBlockNumber();
                  const confirmedBlocks = latestBlock - userOpResponse.receipt.blockNumber;
                  if (confirmations >= confirmedBlocks) {
                    clearInterval(intervalId);
                    resolve(userOpResponse);
                  }
                }
                clearInterval(intervalId);
                resolve(userOpResponse);
              }
            } catch (error) {
              clearInterval(intervalId);
              reject(error);
            }
          }, this.UserOpReceiptIntervals[chainId]);
        });
<<<<<<< HEAD
      }
=======
      },
>>>>>>> 6cfb7d22
    };
    return response;
  }

  /**
   *
   * @param userOpHash
   * @description This function will return userOpReceipt for a given userOpHash
   * @returns Promise<UserOpReceipt>
   */
  async getUserOpReceipt(userOpHash: string): Promise<UserOpReceipt> {
    const bundlerUrl = this.getBundlerUrl();
    const response: GetUserOperationResponse = await sendRequest({
      url: bundlerUrl,
      method: HttpMethod.Post,
      body: {
        method: "eth_getUserOperationReceipt",
        params: [userOpHash],
        id: getTimestampInSeconds(),
<<<<<<< HEAD
        jsonrpc: '2.0'
      }
=======
        jsonrpc: "2.0",
      },
>>>>>>> 6cfb7d22
    });
    const userOpReceipt: UserOpReceipt = response.result;
    return userOpReceipt;
  }

  /**
   *
   * @param userOpHash
   * @param chainId
   * @description this function will return UserOpByHashResponse for given UserOpHash
   * @returns Promise<UserOpByHashResponse>
   */
  async getUserOpByHash(userOpHash: string): Promise<UserOpByHashResponse> {
    const bundlerUrl = this.getBundlerUrl();
    const response: GetUserOpByHashResponse = await sendRequest({
      url: bundlerUrl,
      method: HttpMethod.Post,
      body: {
        method: "eth_getUserOperationByHash",
        params: [userOpHash],
        id: getTimestampInSeconds(),
<<<<<<< HEAD
        jsonrpc: '2.0'
      }
=======
        jsonrpc: "2.0",
      },
>>>>>>> 6cfb7d22
    });
    const userOpByHashResponse: UserOpByHashResponse = response.result;
    return userOpByHashResponse;
  }
}<|MERGE_RESOLUTION|>--- conflicted
+++ resolved
@@ -1,10 +1,5 @@
-<<<<<<< HEAD
-import { IBundler } from './interfaces/IBundler';
-import { UserOperation, ChainId } from '@biconomy/core-types';
-=======
 import { IBundler } from "./interfaces/IBundler";
 import { UserOperation, ChainId } from "@biconomy/core-types";
->>>>>>> 6cfb7d22
 import {
   GetUserOperationResponse,
   GetUserOpByHashResponse,
@@ -14,22 +9,6 @@
   UserOpReceipt,
   SendUserOpResponse,
   UserOpGasResponse,
-<<<<<<< HEAD
-  UserOpByHashResponse
-} from './utils/Types';
-import { resolveProperties } from 'ethers/lib/utils';
-import {
-  deepHexlify,
-  sendRequest,
-  getTimestampInSeconds,
-  HttpMethod,
-  Logger,
-  RPC_PROVIDER_URLS
-} from '@biconomy/common';
-import { transformUserOP } from './utils/HelperFunction';
-import { UserOpReceiptIntervals } from './utils/Constants';
-import { JsonRpcProvider } from '@ethersproject/providers';
-=======
   UserOpByHashResponse,
 } from "./utils/Types";
 import { resolveProperties } from "ethers/lib/utils";
@@ -37,7 +16,6 @@
 import { transformUserOP } from "./utils/HelperFunction";
 import { UserOpReceiptIntervals } from "./utils/Constants";
 import { JsonRpcProvider } from "@ethersproject/providers";
->>>>>>> 6cfb7d22
 
 /**
  * This class implements IBundler interface.
@@ -46,18 +24,11 @@
  */
 export class Bundler implements IBundler {
   UserOpReceiptIntervals: { [key in ChainId]?: number };
-<<<<<<< HEAD
-  constructor(readonly bundlerConfig: Bundlerconfig) {
-    this.UserOpReceiptIntervals = {
-      ...UserOpReceiptIntervals,
-      ...bundlerConfig.userOpReceiptIntervals
-=======
 
   constructor(readonly bundlerConfig: Bundlerconfig) {
     this.UserOpReceiptIntervals = {
       ...UserOpReceiptIntervals,
       ...bundlerConfig.userOpReceiptIntervals,
->>>>>>> 6cfb7d22
     };
   }
 
@@ -75,11 +46,7 @@
     // expected dummySig and possibly dummmy paymasterAndData should be provided by the caller
     // bundler doesn't know account and paymaster implementation
     userOp = transformUserOP(userOp);
-<<<<<<< HEAD
-    Logger.log('userOp sending for fee estimate ', userOp);
-=======
     Logger.log("userOp sending for fee estimate ", userOp);
->>>>>>> 6cfb7d22
 
     const bundlerUrl = this.getBundlerUrl();
 
@@ -90,22 +57,13 @@
         method: "eth_estimateUserOperationGas",
         params: [userOp, this.bundlerConfig.entryPointAddress],
         id: getTimestampInSeconds(),
-<<<<<<< HEAD
-        jsonrpc: '2.0'
-      }
-=======
         jsonrpc: "2.0",
       },
->>>>>>> 6cfb7d22
     });
 
     const userOpGasResponse = response.result;
     for (const key in userOpGasResponse) {
-<<<<<<< HEAD
-      if (key === 'maxFeePerGas' || key === 'maxPriorityFeePerGas') continue;
-=======
       if (key === "maxFeePerGas" || key === "maxPriorityFeePerGas") continue;
->>>>>>> 6cfb7d22
       if (!userOpGasResponse[key as keyof UserOpGasResponse]) {
         throw new Error(`Got undefined ${key} from bundler`);
       }
@@ -133,13 +91,8 @@
         method: "eth_sendUserOperation",
         params: params,
         id: getTimestampInSeconds(),
-<<<<<<< HEAD
-        jsonrpc: '2.0'
-      }
-=======
         jsonrpc: "2.0",
       },
->>>>>>> 6cfb7d22
     });
     const response: UserOpResponse = {
       userOpHash: sendUserOperationResponse.result,
@@ -167,11 +120,7 @@
             }
           }, this.UserOpReceiptIntervals[chainId]);
         });
-<<<<<<< HEAD
-      }
-=======
       },
->>>>>>> 6cfb7d22
     };
     return response;
   }
@@ -191,13 +140,8 @@
         method: "eth_getUserOperationReceipt",
         params: [userOpHash],
         id: getTimestampInSeconds(),
-<<<<<<< HEAD
-        jsonrpc: '2.0'
-      }
-=======
         jsonrpc: "2.0",
       },
->>>>>>> 6cfb7d22
     });
     const userOpReceipt: UserOpReceipt = response.result;
     return userOpReceipt;
@@ -219,13 +163,8 @@
         method: "eth_getUserOperationByHash",
         params: [userOpHash],
         id: getTimestampInSeconds(),
-<<<<<<< HEAD
-        jsonrpc: '2.0'
-      }
-=======
         jsonrpc: "2.0",
       },
->>>>>>> 6cfb7d22
     });
     const userOpByHashResponse: UserOpByHashResponse = response.result;
     return userOpByHashResponse;
