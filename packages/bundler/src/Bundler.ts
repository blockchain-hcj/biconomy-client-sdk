import { IBundler } from './interfaces/IBundler'
import { UserOperation, ChainId } from '@biconomy/core-types'
import {
  GetUserOperationResponse,
  GetUserOpByHashResponse,
  Bundlerconfig,
  UserOpResponse,
  EstimateUserOpGasResponse,
  UserOpReceipt,
  SendUserOpResponse,
  UserOpGasResponse,
  UserOpByHashResponse
} from './types/Types'
import { resolveProperties } from 'ethers/lib/utils'
import { deepHexlify, getTimestampInSeconds, Logger, RPC_PROVIDER_URLS } from '@biconomy/common'
import { HttpMethod, sendRequest } from './utils/httpRequests'
import { transformUserOP } from './utils/HelperFunction'
import { UserOpReceiptIntervals } from './utils/Constants'
import { JsonRpcProvider } from '@ethersproject/providers'

/**
 * This class implements IBundler interface.
 * Implementation sends UserOperation to a bundler URL as per ERC4337 standard.
 * Checkout the proposal for more details on Bundlers.
 */
export class Bundler implements IBundler {
  UserOpReceiptIntervals: { [key in ChainId]?: number }
  constructor(readonly bundlerConfig: Bundlerconfig) {
    this.UserOpReceiptIntervals = {
      ...UserOpReceiptIntervals,
      ...bundlerConfig.userOpReceiptIntervals
    }
  }

  private getBundlerUrl(): string {
    return `${this.bundlerConfig.bundlerUrl}/${this.bundlerConfig.chainId}/${this.bundlerConfig.apiKey}`
  }

  /**
   *
   * @param chainId
   * @description This function will fetch gasPrices from bundler
   * @returns Promise<UserOpGasPricesResponse>
   */
  async estimateUserOpGas(userOp: UserOperation): Promise<UserOpGasResponse> {
<<<<<<< HEAD
    // TODO: will be removed once full userOp requirement is removed from bundler side
=======
    // bundler require these dummy values for estimation
    // TODO: dapp/dev need to take dummy signature as well that we will pass to bundler. as signature depends on smart contract implementation
>>>>>>> a1681a76
    const dummpyUserop = {
      callGasLimit: '90000',
      verificationGasLimit: '3000000',
      preVerificationGas: '46856',
      maxFeePerGas: '0',
      maxPriorityFeePerGas: '0',
      paymasterAndData: '0x',
      signature:
        '0x73c3ac716c487ca34bb858247b5ccf1dc354fbaabdd089af3b2ac8e78ba85a4959a2d76250325bd67c11771c31fccda87c33ceec17cc0de912690521bb95ffcb1b'
    }
    const userOperation = { ...dummpyUserop, ...userOp }
    userOp = transformUserOP(userOperation)
    Logger.log('userOp sending for fee estimate ', userOp)

    const bundlerUrl = this.getBundlerUrl()

    const response: EstimateUserOpGasResponse = await sendRequest({
      url: bundlerUrl,
      method: HttpMethod.Post,
      body: {
        method: 'eth_estimateUserOperationGas',
        params: [userOp, this.bundlerConfig.entryPointAddress],
        id: getTimestampInSeconds(),
        jsonrpc: '2.0'
      }
    })

    const userOpGasResponse = response.result
    for (const key in userOpGasResponse) {
      if (key === 'maxFeePerGas' || key === 'maxPriorityFeePerGas') continue
      if (!userOpGasResponse[key as keyof UserOpGasResponse]) {
        throw new Error(`Got undefined ${key} from bundler`)
      }
    }
    return userOpGasResponse
  }
  /**
   *
   * @param userOp
   * @description This function will send signed userOp to bundler to get mined on chain
   * @returns Promise<UserOpResponse>
   */
  async sendUserOp(userOp: UserOperation): Promise<UserOpResponse> {
    const chainId = this.bundlerConfig.chainId
    // transformUserOP will convert all bigNumber values to string
    userOp = transformUserOP(userOp)
    const hexifiedUserOp = deepHexlify(await resolveProperties(userOp))
    const params = [hexifiedUserOp, this.bundlerConfig.entryPointAddress]
    const bundlerUrl = this.getBundlerUrl()
    const sendUserOperationResponse: SendUserOpResponse = await sendRequest({
      url: bundlerUrl,
      method: HttpMethod.Post,
      body: {
        method: 'eth_sendUserOperation',
        params: params,
        id: getTimestampInSeconds(),
        jsonrpc: '2.0'
      }
    })
    const response: UserOpResponse = {
      userOpHash: sendUserOperationResponse.result,
      wait: (confirmations?: number): Promise<UserOpReceipt> => {
        const provider = new JsonRpcProvider(RPC_PROVIDER_URLS[chainId])
        return new Promise<UserOpReceipt>(async (resolve, reject) => {
          const intervalId = setInterval(async () => {
            try {
              const userOpResponse = await this.getUserOpReceipt(sendUserOperationResponse.result)
              if (userOpResponse && userOpResponse.receipt && userOpResponse.receipt.blockNumber) {
                if (confirmations) {
                  const latestBlock = await provider.getBlockNumber()
                  const confirmedBlocks = latestBlock - userOpResponse.receipt.blockNumber
                  if (confirmations >= confirmedBlocks) {
                    clearInterval(intervalId)
                    resolve(userOpResponse)
                  }
                }
                clearInterval(intervalId)
                resolve(userOpResponse)
              }
            } catch (error) {
              clearInterval(intervalId)
              reject(error)
            }
          }, this.UserOpReceiptIntervals[chainId])
        })
      }
    }
    return response
  }

  /**
   *
   * @param userOpHash
   * @description This function will return userOpReceipt for a given userOpHash
   * @returns Promise<UserOpReceipt>
   */
  async getUserOpReceipt(userOpHash: string): Promise<UserOpReceipt> {
    const bundlerUrl = this.getBundlerUrl()
    const response: GetUserOperationResponse = await sendRequest({
      url: bundlerUrl,
      method: HttpMethod.Post,
      body: {
        method: 'eth_getUserOperationReceipt',
        params: [userOpHash],
        id: getTimestampInSeconds(),
        jsonrpc: '2.0'
      }
    })
    const userOpReceipt: UserOpReceipt = response.result
    return userOpReceipt
  }
  /**
   *
   * @param userOpHash
   * @param chainId
   * @description this function will return UserOpByHashResponse for given UserOpHash
   * @returns Promise<UserOpByHashResponse>
   */
  async getUserOpByHash(userOpHash: string): Promise<UserOpByHashResponse> {
    const bundlerUrl = this.getBundlerUrl()
    const response: GetUserOpByHashResponse = await sendRequest({
      url: bundlerUrl,
      method: HttpMethod.Post,
      body: {
        method: 'eth_getUserOperationByHash',
        params: [userOpHash],
        id: getTimestampInSeconds(),
        jsonrpc: '2.0'
      }
    })
    const userOpByHashResponse: UserOpByHashResponse = response.result
    return userOpByHashResponse
  }
}<|MERGE_RESOLUTION|>--- conflicted
+++ resolved
@@ -43,12 +43,8 @@
    * @returns Promise<UserOpGasPricesResponse>
    */
   async estimateUserOpGas(userOp: UserOperation): Promise<UserOpGasResponse> {
-<<<<<<< HEAD
-    // TODO: will be removed once full userOp requirement is removed from bundler side
-=======
-    // bundler require these dummy values for estimation
+    // bundler requires these dummy values for estimation
     // TODO: dapp/dev need to take dummy signature as well that we will pass to bundler. as signature depends on smart contract implementation
->>>>>>> a1681a76
     const dummpyUserop = {
       callGasLimit: '90000',
       verificationGasLimit: '3000000',
