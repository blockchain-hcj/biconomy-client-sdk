<<<<<<< HEAD
import { ChainId } from '@biconomy/core-types';
=======
import { ChainId } from "@biconomy/core-types";
>>>>>>> 6cfb7d22

export const UserOpReceiptIntervals: { [key in ChainId]?: number } = {
  [ChainId.MAINNET]: 10000,
  [ChainId.GOERLI]: 5000,
  [ChainId.POLYGON_MUMBAI]: 5000,
  [ChainId.POLYGON_MAINNET]: 5000,
  [ChainId.BSC_TESTNET]: 5000,
  [ChainId.BSC_MAINNET]: 5000,
  [ChainId.POLYGON_ZKEVM_TESTNET]: 5000,
  [ChainId.POLYGON_ZKEVM_MAINNET]: 5000,
  [ChainId.ARBITRUM_GOERLI_TESTNET]: 5000,
  [ChainId.ARBITRUM_ONE_MAINNET]: 5000,
  [ChainId.ARBITRUM_NOVA_MAINNET]: 5000,
  [ChainId.OPTIMISM_MAINNET]: 5000,
  [ChainId.OPTIMISM_GOERLI_TESTNET]: 5000,
  [ChainId.AVALANCHE_MAINNET]: 5000,
  [ChainId.AVALANCHE_TESTNET]: 5000,
  [ChainId.MOONBEAM_MAINNET]: 5000,
  [ChainId.BASE_GOERLI_TESTNET]: 5000,
  [ChainId.BASE_MAINNET]: 5000,
<<<<<<< HEAD
  [ChainId.LINEA_TESTNET]: 5000
=======
  [ChainId.LINEA_TESTNET]: 5000,
>>>>>>> 6cfb7d22
};<|MERGE_RESOLUTION|>--- conflicted
+++ resolved
@@ -1,8 +1,4 @@
-<<<<<<< HEAD
-import { ChainId } from '@biconomy/core-types';
-=======
 import { ChainId } from "@biconomy/core-types";
->>>>>>> 6cfb7d22
 
 export const UserOpReceiptIntervals: { [key in ChainId]?: number } = {
   [ChainId.MAINNET]: 10000,
@@ -23,9 +19,5 @@
   [ChainId.MOONBEAM_MAINNET]: 5000,
   [ChainId.BASE_GOERLI_TESTNET]: 5000,
   [ChainId.BASE_MAINNET]: 5000,
-<<<<<<< HEAD
-  [ChainId.LINEA_TESTNET]: 5000
-=======
   [ChainId.LINEA_TESTNET]: 5000,
->>>>>>> 6cfb7d22
 };