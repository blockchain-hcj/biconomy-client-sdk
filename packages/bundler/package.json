--- conflicted
+++ resolved
@@ -36,16 +36,10 @@
   "publishConfig": {
     "access": "public"
   },
-<<<<<<< HEAD
-  "devDependencies": {
+  "dependencies": {
     "@biconomy/common": "^3.1.1-alpha.0",
-    "@biconomy/core-types": "^3.1.1-alpha.0"
-=======
-  "dependencies": {
-    "@biconomy/common": "^3.0.0",
-    "@biconomy/core-types": "^3.0.0",
+    "@biconomy/core-types": "^3.1.1-alpha.0",
     "@ethersproject/providers": "^5.7.2",
     "ethers": "^5.7.0"
->>>>>>> 4924ff6d
   }
 }