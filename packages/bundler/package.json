--- conflicted
+++ resolved
@@ -37,13 +37,8 @@
     "access": "public"
   },
   "dependencies": {
-<<<<<<< HEAD
     "@alchemy/aa-core": "^1.2.0",
-    "@biconomy/common": "^3.1.0",
-=======
     "@biconomy/common": "^3.1.1",
-    "@biconomy/core-types": "^3.1.1",
->>>>>>> 53cfcaf5
     "@ethersproject/providers": "^5.7.2",
     "ethers": "^5.7.0"
   }
