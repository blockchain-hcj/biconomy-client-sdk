import { Contract, BigNumber, BigNumberish, utils } from 'ethers'
import { TypedDataSigner } from '@ethersproject/abstract-signer'
import { AddressZero } from '@ethersproject/constants'

export interface MetaTransaction {
  to: string
  value: string | number | BigNumber
  data: string
  operation: number
}

export interface WalletTransaction {
  to: string
  value: BigNumberish
  data: string
  operation: number
  targetTxGas: string | number
  baseGas: string | number
  gasPrice: string | number
  gasToken: string
  refundReceiver: string
  nonce: number
}

export const buildContractCall = (
  contract: Contract,
  method: string,
  params: any[],
  nonce: number,
  delegateCall?: boolean,
  overrides?: Partial<WalletTransaction>
): WalletTransaction => {
<<<<<<< HEAD
  const data = contract.interface.encodeFunctionData(method, params)
  return buildWalletTransaction(
    Object.assign(
      {
        to: contract.address,
        data,
        operation: delegateCall ? 1 : 0,
        nonce
      },
      overrides
    )
  )
}

export const buildWalletTransaction = (template: {
  to: string
  value?: BigNumberish
  data?: string
  operation?: number
  targetTxGas?: number | string
  baseGas?: number | string
  gasPrice?: number | string
  gasToken?: string
  refundReceiver?: string
  nonce: number
=======
    const data = contract.interface.encodeFunctionData(method, params);
    return buildSmartAccountTransaction(
        Object.assign(
            {
                to: contract.address,
                data,
                operation: delegateCall ? 1 : 0,
                nonce,
            },
            overrides
        )
    );
};

export const buildSmartAccountTransaction = (template: {
    to: string;
    value?: BigNumberish;
    data?: string;
    operation?: number;
    targetTxGas?: number | string;
    baseGas?: number | string;
    gasPrice?: number | string;
    gasToken?: string;
    refundReceiver?: string;
    nonce: number;
>>>>>>> c1a35672
}): WalletTransaction => {
  return {
    to: template.to,
    value: template.value || 0,
    data: template.data || '0x',
    operation: template.operation || 0,
    targetTxGas: template.targetTxGas || 0,
    baseGas: template.baseGas || 0,
    gasPrice: template.gasPrice || 0,
    gasToken: template.gasToken || AddressZero,
    refundReceiver: template.refundReceiver || AddressZero,
    nonce: template.nonce
  }
}

const encodeMetaTransaction = (tx: MetaTransaction): string => {
  const data = utils.arrayify(tx.data)
  const encoded = utils.solidityPack(
    ['uint8', 'address', 'uint256', 'uint256', 'bytes'],
    [tx.operation, tx.to, tx.value, data.length, data]
  )
  return encoded.slice(2)
}

export const encodeMultiSend = (txs: MetaTransaction[]): string => {
  return '0x' + txs.map((tx) => encodeMetaTransaction(tx)).join('')
}

<<<<<<< HEAD
export const buildMultiSendSafeTx = (
  multiSend: Contract,
  txs: MetaTransaction[],
  nonce: number,
  overrides?: Partial<WalletTransaction>
=======
export const buildMultiSendSmartAccountTx = (
    multiSend: Contract,
    txs: MetaTransaction[],
    nonce: number,
    overrides?: Partial<WalletTransaction>
>>>>>>> c1a35672
): WalletTransaction => {
  return buildContractCall(multiSend, 'multiSend', [encodeMultiSend(txs)], nonce, true, overrides)
}<|MERGE_RESOLUTION|>--- conflicted
+++ resolved
@@ -30,33 +30,6 @@
   delegateCall?: boolean,
   overrides?: Partial<WalletTransaction>
 ): WalletTransaction => {
-<<<<<<< HEAD
-  const data = contract.interface.encodeFunctionData(method, params)
-  return buildWalletTransaction(
-    Object.assign(
-      {
-        to: contract.address,
-        data,
-        operation: delegateCall ? 1 : 0,
-        nonce
-      },
-      overrides
-    )
-  )
-}
-
-export const buildWalletTransaction = (template: {
-  to: string
-  value?: BigNumberish
-  data?: string
-  operation?: number
-  targetTxGas?: number | string
-  baseGas?: number | string
-  gasPrice?: number | string
-  gasToken?: string
-  refundReceiver?: string
-  nonce: number
-=======
     const data = contract.interface.encodeFunctionData(method, params);
     return buildSmartAccountTransaction(
         Object.assign(
@@ -82,7 +55,6 @@
     gasToken?: string;
     refundReceiver?: string;
     nonce: number;
->>>>>>> c1a35672
 }): WalletTransaction => {
   return {
     to: template.to,
@@ -111,19 +83,11 @@
   return '0x' + txs.map((tx) => encodeMetaTransaction(tx)).join('')
 }
 
-<<<<<<< HEAD
-export const buildMultiSendSafeTx = (
-  multiSend: Contract,
-  txs: MetaTransaction[],
-  nonce: number,
-  overrides?: Partial<WalletTransaction>
-=======
 export const buildMultiSendSmartAccountTx = (
     multiSend: Contract,
     txs: MetaTransaction[],
     nonce: number,
     overrides?: Partial<WalletTransaction>
->>>>>>> c1a35672
 ): WalletTransaction => {
   return buildContractCall(multiSend, 'multiSend', [encodeMultiSend(txs)], nonce, true, overrides)
 }