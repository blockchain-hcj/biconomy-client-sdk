import { TransactionRequest, TransactionResponse } from '@ethersproject/providers'
import { Signer as AbstractSigner, ethers } from 'ethers'
import { Relayer } from '.';

import {
  SmartWalletFactoryContract,
  SmartWalletContract,
  MultiSendContract,
  MultiSendCallOnlyContract,
  TransactionResult,
  SmartAccountContext,
  SmartAccountState, 
  SignedTransaction,
  WalletTransaction,
  RawTransactionType,
  RestRelayerOptions,
  FeeOptionsResponse
} from '@biconomy-sdk/core-types'
import { MetaTransaction, encodeMultiSend } from './utils/multisend';
import { HttpMethod, sendRequest } from './utils/httpRequests';

/**
 * Relayer class that would be used via REST API to execute transactions
 */
export class RestRelayer implements Relayer {    
    #relayServiceBaseUrl: string

    constructor(options: RestRelayerOptions) {
        const { url } = options;
        this.#relayServiceBaseUrl = url;
    }

    // TODO
    // Review function arguments and return values
    // Could get smartAccount instance 
    // Defines a type that takes config, context for SCW in play along with other details
    async deployWallet(config: SmartAccountState, context: SmartAccountContext, index:number = 0): Promise<TransactionResponse> {
      // Should check if already deployed
      //Review for index and ownership transfer case
      const {address} = config;
      const {walletFactory} = context;
      const isExist = await walletFactory.isWalletExist(address);
      if(isExist) {
        throw new Error("Smart Account is Already Deployed")
      }
      const walletDeployTxn = this.prepareWalletDeploy(config, context, index);
      // REST API call to relayer
      return sendRequest({
        url: `${this.#relayServiceBaseUrl}`,
        method: HttpMethod.Post,
        body: { ...walletDeployTxn, gasLimit: ethers.constants.Two.pow(24) }
      })
    }

    prepareWalletDeploy( // owner, entryPoint, handler, index
      config:SmartAccountState,
      context: SmartAccountContext,
      index: number = 0,
      // context: WalletContext
    ): { to: string, data: string} {
      const {walletFactory} = context;
      const {owner, entryPointAddress, fallbackHandlerAddress} = config;
      const factoryInterface = walletFactory.getInterface();
  
      return {
        to: walletFactory.getAddress(), // from context
        data: factoryInterface.encodeFunctionData(factoryInterface.getFunction('deployCounterFactualWallet'),
          [owner, entryPointAddress, fallbackHandlerAddress, index]
        )
      }
    }

    /*async isWalletDeployed(walletAddress: string): Promise<boolean> {
      // Check if wallet is deployed
      return true;
    }*/

    /*async getFeeOptions(
    ): Promise<{ options: FeeOption[] }> {
      return { options: [] }
    }*/
  
    /*async gasRefundOptions( 
    ): Promise<FeeOption[]> {
      const { options } = //await this.getFeeOptions()
      return options
    }*/

    // Should make an object that takes config and context
    // Add feeQuote later
    // Appending tx and rawTx may not be necessary

    async relay(signedTx: SignedTransaction, config: SmartAccountState, context: SmartAccountContext) : Promise<TransactionResponse> {
      
      const { isDeployed, address } = config;
      const { multiSendCall } = context; // multisend has to be multiSendCallOnly here!
      if(!isDeployed) {
        // If not =>> preprendWalletDeploy
        console.log('here');
        const {to, data} = this.prepareWalletDeploy(config,context);
        const originalTx:WalletTransaction = signedTx.tx;

        const txs: MetaTransaction[] = [
          {
            to,
            value: 0,
            data,
            operation: 0
          },
          {
            to: address,
            value: 0,
            data: signedTx.rawTx.data || '',
            operation: 0
          }
        ]

        const txnData = multiSendCall.getInterface().encodeFunctionData("multiSend", [
          encodeMultiSend(txs),
        ]);
        console

        const finalRawRx = {
          to: multiSendCall.getAddress(),
          data: txnData,
          chainId: signedTx.rawTx.chainId,
          value: 0
        }
        console.log('finaRawTx');
        console.log(finalRawRx);

        // API call
        // rawTx to becomes multiSend address and data gets prepared again 
        return sendRequest({
            url: `${this.#relayServiceBaseUrl}`,
            method: HttpMethod.Post,
            body: { ...finalRawRx, gasLimit: ethers.constants.Two.pow(24) }
        })
      }
      console.log('signedTx', signedTx);
      console.log('gasLimit', ethers.constants.Two.pow(24));
      // API call
      return sendRequest({
        url: `${this.#relayServiceBaseUrl}`,
        method: HttpMethod.Post,
<<<<<<< HEAD
        body: { ...signedTx.rawTx, gasLimit: ethers.constants.Two.pow(24), refundInfo: {
          tokenGasPrice: signedTx.tx.gasPrice,
          gasToken: signedTx.tx.gasToken,
        } }
=======
        body: { ...signedTx.rawTx, /*gasLimit: ethers.constants.Two.pow(24)*/ }
>>>>>>> 4aa9018c
      })
    }

    async getFeeOptions(chainId: number): Promise<FeeOptionsResponse> {
      return sendRequest({
        url: `${this.#relayServiceBaseUrl}/feeOptions?chainId=${chainId}`,
        method: HttpMethod.Get,
      })
    }
  }<|MERGE_RESOLUTION|>--- conflicted
+++ resolved
@@ -143,14 +143,10 @@
       return sendRequest({
         url: `${this.#relayServiceBaseUrl}`,
         method: HttpMethod.Post,
-<<<<<<< HEAD
-        body: { ...signedTx.rawTx, gasLimit: ethers.constants.Two.pow(24), refundInfo: {
+        body: { ...signedTx.rawTx, /*gasLimit: ethers.constants.Two.pow(24),*/ refundInfo: {
           tokenGasPrice: signedTx.tx.gasPrice,
           gasToken: signedTx.tx.gasToken,
         } }
-=======
-        body: { ...signedTx.rawTx, /*gasLimit: ethers.constants.Two.pow(24)*/ }
->>>>>>> 4aa9018c
       })
     }
 
