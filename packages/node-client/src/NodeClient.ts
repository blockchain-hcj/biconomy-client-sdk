<<<<<<< HEAD
import INodeClient from './INodeClient';
=======
import INodeClient from "./INodeClient";
>>>>>>> 6cfb7d22
import {
  SmartAccountByOwnerDto,
  TokenByChainIdAndAddressDto,
  TokenPriceResponse,
  SupportedChainsResponse,
  IndividualChainResponse,
  SupportedTokensResponse,
  IndividualTokenResponse,
  SmartAccountsResponse,
  BalancesDto,
  BalancesResponse,
  UsdBalanceResponse,
  SCWTransactionResponse,
<<<<<<< HEAD
  WhiteListSignatureResponse
} from './types/NodeClientTypes';
import { getTxServiceBaseUrl } from './utils';
import { HttpMethod, sendRequest } from './utils/HttpRequests';
=======
  WhiteListSignatureResponse,
} from "./types/NodeClientTypes";
import { getTxServiceBaseUrl } from "./utils";
import { HttpMethod, sendRequest } from "./utils/HttpRequests";
>>>>>>> 6cfb7d22
export interface NodeClientConfig {
  /** txServiceUrl - Safe Transaction Service URL */
  txServiceUrl: string;
}

class NodeClient implements INodeClient {
  #txServiceBaseUrl: string;

  constructor({ txServiceUrl }: NodeClientConfig) {
    this.#txServiceBaseUrl = getTxServiceBaseUrl(txServiceUrl);
  }

  /**
   *
   * @returns The list of Network info
   */
  async getAllSupportedChains(): Promise<SupportedChainsResponse> {
    return sendRequest({
      url: `${this.#txServiceBaseUrl}/chains/`,
<<<<<<< HEAD
      method: HttpMethod.Get
=======
      method: HttpMethod.Get,
>>>>>>> 6cfb7d22
    });
  }

  /**
   *
   * @param chainId
   * @description thie function will return the chain detail base on supplied { chainId }
   * @returns
   */
  async getChainById(chainId: number): Promise<IndividualChainResponse> {
    return sendRequest({
      url: `${this.#txServiceBaseUrl}/chains/${chainId}`,
<<<<<<< HEAD
      method: HttpMethod.Get
=======
      method: HttpMethod.Get,
>>>>>>> 6cfb7d22
    });
  }

  /**
   *
   * @param chainId
   * @description this function will return token price base on supplied {chainId}
   * @returns
   */
  async getTokenPricesByChainId(chainId: number): Promise<TokenPriceResponse> {
    return sendRequest({
      url: `${this.#txServiceBaseUrl}/chains/chainId/${chainId}/price`,
<<<<<<< HEAD
      method: HttpMethod.Get
=======
      method: HttpMethod.Get,
>>>>>>> 6cfb7d22
    });
  }

  async getAllTokens(): Promise<SupportedTokensResponse> {
    return sendRequest({
      url: `${this.#txServiceBaseUrl}/tokens/`,
<<<<<<< HEAD
      method: HttpMethod.Get
=======
      method: HttpMethod.Get,
>>>>>>> 6cfb7d22
    });
  }

  async getTokensByChainId(chainId: number): Promise<SupportedTokensResponse> {
    return sendRequest({
      url: `${this.#txServiceBaseUrl}/tokens/chainId/${chainId}`,
<<<<<<< HEAD
      method: HttpMethod.Get
    });
  }

  async getTokenByChainIdAndAddress(
    tokenByChainIdAndAddressDto: TokenByChainIdAndAddressDto
  ): Promise<IndividualTokenResponse> {
    const { chainId, tokenAddress } = tokenByChainIdAndAddressDto;
    return sendRequest({
      url: `${this.#txServiceBaseUrl}/tokens/chainId/${chainId}/address/${tokenAddress}`,
      method: HttpMethod.Get
    });
  }

  async getSmartAccountsByOwner(
    smartAccountByOwnerDto: SmartAccountByOwnerDto
  ): Promise<SmartAccountsResponse> {
    const { chainId, owner, index } = smartAccountByOwnerDto;
    return sendRequest({
      url: `${
        this.#txServiceBaseUrl
      }/smart-accounts/chainId/${chainId}/owner/${owner}/index/${index}`,
      method: HttpMethod.Get
=======
      method: HttpMethod.Get,
    });
  }

  async getTokenByChainIdAndAddress(tokenByChainIdAndAddressDto: TokenByChainIdAndAddressDto): Promise<IndividualTokenResponse> {
    const { chainId, tokenAddress } = tokenByChainIdAndAddressDto;
    return sendRequest({
      url: `${this.#txServiceBaseUrl}/tokens/chainId/${chainId}/address/${tokenAddress}`,
      method: HttpMethod.Get,
    });
  }

  async getSmartAccountsByOwner(smartAccountByOwnerDto: SmartAccountByOwnerDto): Promise<SmartAccountsResponse> {
    const { chainId, owner, index } = smartAccountByOwnerDto;
    return sendRequest({
      url: `${this.#txServiceBaseUrl}/smart-accounts/chainId/${chainId}/owner/${owner}/index/${index}`,
      method: HttpMethod.Get,
>>>>>>> 6cfb7d22
    });
  }

  async getAllTokenBalances(balancesDto: BalancesDto): Promise<BalancesResponse> {
    return sendRequest({
      url: `${this.#txServiceBaseUrl}/smart-accounts/balances`,
      method: HttpMethod.Post,
<<<<<<< HEAD
      body: balancesDto
=======
      body: balancesDto,
>>>>>>> 6cfb7d22
    });
  }

  async getTotalBalanceInUsd(balancesDto: BalancesDto): Promise<UsdBalanceResponse> {
    return sendRequest({
      url: `${this.#txServiceBaseUrl}/smart-accounts/balance`,
      method: HttpMethod.Post,
<<<<<<< HEAD
      body: balancesDto
=======
      body: balancesDto,
>>>>>>> 6cfb7d22
    });
  }

  /**
   *
   * @param origin
   * @description this function will return the signature for your domain
   * @returns
   */
  async whitelistUrl(origin: string): Promise<WhiteListSignatureResponse> {
    return sendRequest({
      url: `${this.#txServiceBaseUrl}/whitelist`,
      method: HttpMethod.Post,
      body: {
<<<<<<< HEAD
        origin
      }
=======
        origin,
      },
>>>>>>> 6cfb7d22
    });
  }

  getTransactionByAddress(chainId: number, address: string): Promise<SCWTransactionResponse[]> {
    return sendRequest({
      url: `${this.#txServiceBaseUrl}/transactions/chainId/${chainId}/address/${address}`,
<<<<<<< HEAD
      method: HttpMethod.Get
=======
      method: HttpMethod.Get,
>>>>>>> 6cfb7d22
    });
  }

  getTransactionByHash(txHash: string): Promise<SCWTransactionResponse> {
    return sendRequest({
      url: `${this.#txServiceBaseUrl}/transactions/txHash/${txHash}`,
<<<<<<< HEAD
      method: HttpMethod.Get
=======
      method: HttpMethod.Get,
>>>>>>> 6cfb7d22
    });
  }
}

export default NodeClient;<|MERGE_RESOLUTION|>--- conflicted
+++ resolved
@@ -1,8 +1,4 @@
-<<<<<<< HEAD
-import INodeClient from './INodeClient';
-=======
 import INodeClient from "./INodeClient";
->>>>>>> 6cfb7d22
 import {
   SmartAccountByOwnerDto,
   TokenByChainIdAndAddressDto,
@@ -16,17 +12,10 @@
   BalancesResponse,
   UsdBalanceResponse,
   SCWTransactionResponse,
-<<<<<<< HEAD
-  WhiteListSignatureResponse
-} from './types/NodeClientTypes';
-import { getTxServiceBaseUrl } from './utils';
-import { HttpMethod, sendRequest } from './utils/HttpRequests';
-=======
   WhiteListSignatureResponse,
 } from "./types/NodeClientTypes";
 import { getTxServiceBaseUrl } from "./utils";
 import { HttpMethod, sendRequest } from "./utils/HttpRequests";
->>>>>>> 6cfb7d22
 export interface NodeClientConfig {
   /** txServiceUrl - Safe Transaction Service URL */
   txServiceUrl: string;
@@ -46,11 +35,7 @@
   async getAllSupportedChains(): Promise<SupportedChainsResponse> {
     return sendRequest({
       url: `${this.#txServiceBaseUrl}/chains/`,
-<<<<<<< HEAD
-      method: HttpMethod.Get
-=======
       method: HttpMethod.Get,
->>>>>>> 6cfb7d22
     });
   }
 
@@ -63,11 +48,7 @@
   async getChainById(chainId: number): Promise<IndividualChainResponse> {
     return sendRequest({
       url: `${this.#txServiceBaseUrl}/chains/${chainId}`,
-<<<<<<< HEAD
-      method: HttpMethod.Get
-=======
       method: HttpMethod.Get,
->>>>>>> 6cfb7d22
     });
   }
 
@@ -80,53 +61,20 @@
   async getTokenPricesByChainId(chainId: number): Promise<TokenPriceResponse> {
     return sendRequest({
       url: `${this.#txServiceBaseUrl}/chains/chainId/${chainId}/price`,
-<<<<<<< HEAD
-      method: HttpMethod.Get
-=======
       method: HttpMethod.Get,
->>>>>>> 6cfb7d22
     });
   }
 
   async getAllTokens(): Promise<SupportedTokensResponse> {
     return sendRequest({
       url: `${this.#txServiceBaseUrl}/tokens/`,
-<<<<<<< HEAD
-      method: HttpMethod.Get
-=======
       method: HttpMethod.Get,
->>>>>>> 6cfb7d22
     });
   }
 
   async getTokensByChainId(chainId: number): Promise<SupportedTokensResponse> {
     return sendRequest({
       url: `${this.#txServiceBaseUrl}/tokens/chainId/${chainId}`,
-<<<<<<< HEAD
-      method: HttpMethod.Get
-    });
-  }
-
-  async getTokenByChainIdAndAddress(
-    tokenByChainIdAndAddressDto: TokenByChainIdAndAddressDto
-  ): Promise<IndividualTokenResponse> {
-    const { chainId, tokenAddress } = tokenByChainIdAndAddressDto;
-    return sendRequest({
-      url: `${this.#txServiceBaseUrl}/tokens/chainId/${chainId}/address/${tokenAddress}`,
-      method: HttpMethod.Get
-    });
-  }
-
-  async getSmartAccountsByOwner(
-    smartAccountByOwnerDto: SmartAccountByOwnerDto
-  ): Promise<SmartAccountsResponse> {
-    const { chainId, owner, index } = smartAccountByOwnerDto;
-    return sendRequest({
-      url: `${
-        this.#txServiceBaseUrl
-      }/smart-accounts/chainId/${chainId}/owner/${owner}/index/${index}`,
-      method: HttpMethod.Get
-=======
       method: HttpMethod.Get,
     });
   }
@@ -144,7 +92,6 @@
     return sendRequest({
       url: `${this.#txServiceBaseUrl}/smart-accounts/chainId/${chainId}/owner/${owner}/index/${index}`,
       method: HttpMethod.Get,
->>>>>>> 6cfb7d22
     });
   }
 
@@ -152,11 +99,7 @@
     return sendRequest({
       url: `${this.#txServiceBaseUrl}/smart-accounts/balances`,
       method: HttpMethod.Post,
-<<<<<<< HEAD
-      body: balancesDto
-=======
       body: balancesDto,
->>>>>>> 6cfb7d22
     });
   }
 
@@ -164,11 +107,7 @@
     return sendRequest({
       url: `${this.#txServiceBaseUrl}/smart-accounts/balance`,
       method: HttpMethod.Post,
-<<<<<<< HEAD
-      body: balancesDto
-=======
       body: balancesDto,
->>>>>>> 6cfb7d22
     });
   }
 
@@ -183,35 +122,22 @@
       url: `${this.#txServiceBaseUrl}/whitelist`,
       method: HttpMethod.Post,
       body: {
-<<<<<<< HEAD
-        origin
-      }
-=======
         origin,
       },
->>>>>>> 6cfb7d22
     });
   }
 
   getTransactionByAddress(chainId: number, address: string): Promise<SCWTransactionResponse[]> {
     return sendRequest({
       url: `${this.#txServiceBaseUrl}/transactions/chainId/${chainId}/address/${address}`,
-<<<<<<< HEAD
-      method: HttpMethod.Get
-=======
       method: HttpMethod.Get,
->>>>>>> 6cfb7d22
     });
   }
 
   getTransactionByHash(txHash: string): Promise<SCWTransactionResponse> {
     return sendRequest({
       url: `${this.#txServiceBaseUrl}/transactions/txHash/${txHash}`,
-<<<<<<< HEAD
-      method: HttpMethod.Get
-=======
       method: HttpMethod.Get,
->>>>>>> 6cfb7d22
     });
   }
 }
