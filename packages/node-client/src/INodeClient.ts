// import { FeeRefund, FeeRefundData, MetaTransactionData } from '@biconomy/core-types'
import {
  SmartAccountByOwnerDto,
  TokenByChainIdAndAddressDto,
  TokenPriceResponse,
  SupportedChainsResponse,
  IndividualChainResponse,
  SupportedTokensResponse,
  IndividualTokenResponse,
  SmartAccountsResponse,
  BalancesResponse,
  BalancesDto,
  UsdBalanceResponse,
  SCWTransactionResponse,
<<<<<<< HEAD
  WhiteListSignatureResponse
} from './types/NodeClientTypes';
=======
  WhiteListSignatureResponse,
} from "./types/NodeClientTypes";
>>>>>>> 6cfb7d22

interface INodeClient {
  // 1. Chain Apis

  /**
   * Get all supported chains by backend node configuration
   */
  getAllSupportedChains(): Promise<SupportedChainsResponse>;

  /**
   * Get ChainConfig for requested chainId
   * @param chainId
   */
  getChainById(chainId: number): Promise<IndividualChainResponse>;

  // 2. Token APIs

  /**
   * Get prices for configured tokens from backend node API
   * @param chainId
   */
  getTokenPricesByChainId(chainId: number): Promise<TokenPriceResponse>;

  /**
   * Get all supported tokens
   */
  // review
  getAllTokens(): Promise<SupportedTokensResponse>;

  /**
   * Get TokenInfo for requested chainId
   * @param chainId
   */
  getTokensByChainId(chainId: number): Promise<SupportedTokensResponse>;

  /**
   * Get TokenInfo by address and chainId
   * @param tokenByChainIdAndAddressDto
   */
<<<<<<< HEAD
  getTokenByChainIdAndAddress(
    tokenByChainIdAndAddressDto: TokenByChainIdAndAddressDto
  ): Promise<IndividualTokenResponse>;
=======
  getTokenByChainIdAndAddress(tokenByChainIdAndAddressDto: TokenByChainIdAndAddressDto): Promise<IndividualTokenResponse>;
>>>>>>> 6cfb7d22

  // 3. Smart Account Endpoints

  /**
   * Get information of all smart accounts deployed for particular eoa owner for any version and index
   * @param smartAccountByOwnerDto
   */
<<<<<<< HEAD
  getSmartAccountsByOwner(
    smartAccountByOwnerDto: SmartAccountByOwnerDto
  ): Promise<SmartAccountsResponse>;
=======
  getSmartAccountsByOwner(smartAccountByOwnerDto: SmartAccountByOwnerDto): Promise<SmartAccountsResponse>;
>>>>>>> 6cfb7d22

  // 4. Balances Endpoints

  /**
   * Get token balances for requested chainId and address
   * address could be EOA or SmartAccount
   * @param balancesDto
   */
  getAllTokenBalances(balancesDto: BalancesDto): Promise<BalancesResponse>;

  /**
   *
   * @param balancesDto Get total USD balance
   */
  getTotalBalanceInUsd(balancesDto: BalancesDto): Promise<UsdBalanceResponse>;

  /**
   *
   * @param origin
   * About: Whitelist domain by passing the origin domain
   * Purpose: Returns the signature used in init
   */
  whitelistUrl(origin: string): Promise<WhiteListSignatureResponse>;

  getTransactionByHash(txHash: string): Promise<SCWTransactionResponse>;

  getTransactionByAddress(chainId: number, address: string): Promise<SCWTransactionResponse[]>;
}

export default INodeClient;<|MERGE_RESOLUTION|>--- conflicted
+++ resolved
@@ -12,13 +12,8 @@
   BalancesDto,
   UsdBalanceResponse,
   SCWTransactionResponse,
-<<<<<<< HEAD
-  WhiteListSignatureResponse
-} from './types/NodeClientTypes';
-=======
   WhiteListSignatureResponse,
 } from "./types/NodeClientTypes";
->>>>>>> 6cfb7d22
 
 interface INodeClient {
   // 1. Chain Apis
@@ -58,13 +53,7 @@
    * Get TokenInfo by address and chainId
    * @param tokenByChainIdAndAddressDto
    */
-<<<<<<< HEAD
-  getTokenByChainIdAndAddress(
-    tokenByChainIdAndAddressDto: TokenByChainIdAndAddressDto
-  ): Promise<IndividualTokenResponse>;
-=======
   getTokenByChainIdAndAddress(tokenByChainIdAndAddressDto: TokenByChainIdAndAddressDto): Promise<IndividualTokenResponse>;
->>>>>>> 6cfb7d22
 
   // 3. Smart Account Endpoints
 
@@ -72,13 +61,7 @@
    * Get information of all smart accounts deployed for particular eoa owner for any version and index
    * @param smartAccountByOwnerDto
    */
-<<<<<<< HEAD
-  getSmartAccountsByOwner(
-    smartAccountByOwnerDto: SmartAccountByOwnerDto
-  ): Promise<SmartAccountsResponse>;
-=======
   getSmartAccountsByOwner(smartAccountByOwnerDto: SmartAccountByOwnerDto): Promise<SmartAccountsResponse>;
->>>>>>> 6cfb7d22
 
   // 4. Balances Endpoints
 
