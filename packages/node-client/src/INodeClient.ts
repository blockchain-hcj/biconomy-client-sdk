--- conflicted
+++ resolved
@@ -142,7 +142,6 @@
     estimateUndeployedContractGasDto: EstimateUndeployedContractGasDto
   ): Promise<EstimateGasResponse>
 
-<<<<<<< HEAD
   getTransactionByHash(
     txHash: string
   ): Promise<TransactionResponse>
@@ -151,11 +150,11 @@
     chainId: number,
     address: string
   ): Promise<TransactionResponse[]>
-=======
+
+  
   // 6. Conditional Gasless Endpoint
 
   // 7. Signing Service Endpoint
->>>>>>> 29fe5344
 }
 
 export default INodeClient