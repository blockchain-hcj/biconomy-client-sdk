<<<<<<< HEAD
import fetch from 'node-fetch';
=======
import fetch from "node-fetch";
>>>>>>> 6cfb7d22

export enum HttpMethod {
  Get = "get",
  Post = "post",
  Delete = "delete",
}

/* eslint-disable  @typescript-eslint/no-explicit-any */
interface HttpRequest {
  url: string;
  method: HttpMethod;
  body?: Record<string, any>;
}

export async function sendRequest<T>({ url, method, body }: HttpRequest): Promise<T> {
  const response = await fetch(url, {
    method,
    headers: {
      Accept: "application/json",
      "Content-Type": "application/json",
    },
<<<<<<< HEAD
    body: JSON.stringify(body)
=======
    body: JSON.stringify(body),
>>>>>>> 6cfb7d22
  });

  let jsonResponse;
  try {
    jsonResponse = await response.json();
  } catch (error) {
    if (!response.ok) {
      throw new Error(response.statusText);
    }
  }

  if (response.ok) {
    return jsonResponse as T;
  }
  if (jsonResponse.error) {
    throw new Error(jsonResponse.error);
  }
  if (jsonResponse.message) {
    throw new Error(jsonResponse.message);
  }
  if (jsonResponse.msg) {
    throw new Error(jsonResponse.msg);
  }
  if (jsonResponse.data) {
    throw new Error(jsonResponse.data);
  }
  if (jsonResponse.detail) {
    throw new Error(jsonResponse.detail);
  }
  if (jsonResponse.message) {
    throw new Error(jsonResponse.message);
  }
  if (jsonResponse.nonFieldErrors) {
    throw new Error(jsonResponse.nonFieldErrors);
  }
  if (jsonResponse.delegate) {
    throw new Error(jsonResponse.delegate);
  }
  throw new Error(response.statusText);
}<|MERGE_RESOLUTION|>--- conflicted
+++ resolved
@@ -1,8 +1,4 @@
-<<<<<<< HEAD
-import fetch from 'node-fetch';
-=======
 import fetch from "node-fetch";
->>>>>>> 6cfb7d22
 
 export enum HttpMethod {
   Get = "get",
@@ -24,11 +20,7 @@
       Accept: "application/json",
       "Content-Type": "application/json",
     },
-<<<<<<< HEAD
-    body: JSON.stringify(body)
-=======
     body: JSON.stringify(body),
->>>>>>> 6cfb7d22
   });
 
   let jsonResponse;
