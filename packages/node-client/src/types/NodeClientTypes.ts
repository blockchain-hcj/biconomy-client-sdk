import {
  ChainId,
  SmartAccountVersion,
  MetaTransactionData,
  IFeeRefundV1_0_0,
  IFeeRefundV1_0_1
} from '@biconomy-sdk/core-types'
export type SmartAccountInfoResponse = {
  readonly name: string
  readonly version: string
  readonly api_version: string
  readonly secure: boolean
  readonly settings: {
    readonly AWS_CONFIGURED: boolean
    readonly AWS_S3_CUSTOM_DOMAIN: string
    readonly ETHEREUM_NODE_URL: string
    readonly ETHEREUM_TRACING_NODE_URL: string
    readonly ETH_INTERNAL_TXS_BLOCK_PROCESS_LIMIT: number
    readonly ETH_INTERNAL_NO_FILTER: boolean
    readonly ETH_REORG_BLOCKS: number
    readonly TOKENS_LOGO_BASE_URI: string
    readonly TOKENS_LOGO_EXTENSION: string
  }
}

<<<<<<< HEAD
export type TransactionResponse = {
  symbol: string
  tokenAddress: string
  scwAddress: string
  txHash: string
  blockNumber: number
  payment: number
  gasLimit: number
  gasUsage: number
  gasPrice: number
  chainId: number
  fromAddress: string
  toAddress: string
  amount: number
  type: string
  txStatus: string
  createdAt: number
  updatedAt: number
}
=======
//TODO
//Review types in this file
>>>>>>> 29fe5344

export type BalancesDto = {
  chainId: number
  eoaAddress: string
  tokenAddresses: string[]
}

export type EstimateExternalGasDto = {
  chainId: number
  encodedData: string
}

export type EstimateRequiredTxGasDto = {
  chainId: number
  walletAddress: string
  transaction: MetaTransactionData
}

export type EstimateHandlePaymentTxGasDto = {
  chainId: number
  version: string
  walletAddress: string
  feeRefund: IFeeRefundV1_0_0 | IFeeRefundV1_0_1
}

export type EstimateUndeployedContractGasDto = {
  chainId: number
  version: string
  walletAddress: string
  feeRefund: IFeeRefundV1_0_0 | IFeeRefundV1_0_1
  transaction: MetaTransactionData
  signature: string
}

export type SmartAccountByOwnerDto = {
  chainId: number
  owner: string
}

export type TokenByChainIdAndAddressDto = {
  chainId: number
  tokenAddress: string
}

export type ContractDetails = {
  version: SmartAccountVersion

  address: string

  abi: string
}

export type ChainConfig = {
  chainId: ChainId
  name: string
  symbol: string
  isL2: boolean
  isMainnet: boolean
  description: string
  blockExplorerUriTemplate: BlockExplorerConfig
  ensRegistryAddress: string
  walletFactory: ContractDetails[]
  multiSend: ContractDetails[]
  multiSendCall: ContractDetails[]
  wallet: ContractDetails[] // base wallet
  entryPoint: ContractDetails[] //should make this address var
  fallBackHandler: ContractDetails[] //should make this address var
  relayerURL: string
  providerUrl: string
  indexerUrl: string
  backendNodeUrl: string
  createdAt: Date
  updatedAt: Date
  token: TokenInfo
}

export type ProviderUrlConfig = {
  chainId: ChainId
  providerUrl: string
}

export type MasterCopyResponse = {
  address: string
  version: string
  deployer: string
  deployedBlockNumber: number
  lastIndexedBlockNumber: number
}

export type SafeInfoResponse = {
  readonly address: string
  readonly nonce: number
  readonly threshold: number
  readonly owners: string[]
  readonly masterCopy: string
  readonly modules: string[]
  readonly fallbackHandler: string
  readonly version: string
}

export type OwnerResponse = {
  safes: string[]
}

export type BlockExplorerConfig = {
  address: string
  txHash: string
  api: string
}

export type TokenInfo = {
  id: number
  name: string
  symbol: string
  blockChain: number
  ercType?: string
  decimals: number
  logoUri: string
  address: string
  isNativeToken: boolean
  isEnabled: boolean
  cmcId: number //Verify
  price: number //Verify
  createdAt: Date
  updatedAt: Date
}

export type ISmartAccount = {
  version: string
  smartAccountAddress: string
  isDeployed: boolean
}

export type IBalances = {
  contract_decimals: number
  contract_name: string
  contract_ticker_symbol: string
  contract_address: string
  supports_erc: string | null
  logo_url: string | null
  last_transferred_at: string | null
  type: string
  balance: number
  balance_24h: number
  quote_rate: number
  quote_rate_24h: number
  nft_data: string | null
}

export type SupportedChainsResponse = {
  message: string
  code: number
  data: ChainConfig[]
}

export type IndividualChainResponse = {
  message: string
  code: number
  data: ChainConfig
}

export type TokenPriceResponse = {
  price: number
}

export type SupportedTokensResponse = {
  message: string
  code: number
  data: TokenInfo[]
}

export type IndividualTokenResponse = {
  message: string
  code: number
  data: TokenInfo
}
export type SmartAccountsResponse = {
  message: string
  code: number
  data: ISmartAccount[]
}
export type BalancesResponse = {
  message: string
  code: number
  data: IBalances[]
}

export type UsdBalanceResponse = {
  message: string
  code: number
  data: {
    totalBalance: number
  }
}

export type EstimateGasResponse = {
  message: string
  code: number
  data: {
    gas: number
    txBaseGas?: number
  }
}<|MERGE_RESOLUTION|>--- conflicted
+++ resolved
@@ -23,7 +23,7 @@
   }
 }
 
-<<<<<<< HEAD
+// Review
 export type TransactionResponse = {
   symbol: string
   tokenAddress: string
@@ -43,10 +43,6 @@
   createdAt: number
   updatedAt: number
 }
-=======
-//TODO
-//Review types in this file
->>>>>>> 29fe5344
 
 export type BalancesDto = {
   chainId: number
