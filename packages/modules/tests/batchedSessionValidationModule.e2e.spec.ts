--- conflicted
+++ resolved
@@ -57,12 +57,9 @@
 
     expect(sessionSigner).toBeTruthy();
 
-<<<<<<< HEAD
     const smartAccountAddress = await smartAccount.getAddress();
     Logger.log("Smart Account Address: ", smartAccountAddress);
 
-=======
->>>>>>> 5051ba5f
     // First we need to check if smart account is deployed
     // if not deployed, send an empty transaction to deploy it
     const isDeployed = await smartAccount.isAccountDeployed();
@@ -148,10 +145,7 @@
 
     const userOpResponse1 = await smartAccount.sendTransaction(txArray, { paymasterServiceData: { mode: PaymasterMode.SPONSORED } }); // this user op will enable the modules and setup session allowed calls
     const transactionDetails = await userOpResponse1.wait();
-<<<<<<< HEAD
-=======
     expect(transactionDetails.success).toBe("true");
->>>>>>> 5051ba5f
     Logger.log("Tx Hash: ", transactionDetails.receipt.transactionHash);
 
     const usdcBalance = await checkBalance(publicClient, smartAccountAddress, "0xdA5289fCAAF71d52a80A254da614a192b693e977");
