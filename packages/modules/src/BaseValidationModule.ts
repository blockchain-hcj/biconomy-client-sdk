--- conflicted
+++ resolved
@@ -3,7 +3,6 @@
 import { BaseValidationModuleConfig, ModuleInfo } from "./utils/Types";
 import { DEFAULT_ENTRYPOINT_ADDRESS } from "./utils/Constants";
 import { IValidationModule } from "./interfaces/IValidationModule";
-import { WalletClientSigner } from "@alchemy/aa-core";
 
 export abstract class BaseValidationModule implements IValidationModule {
   entryPointAddress: Hex;
@@ -25,19 +24,12 @@
   // Anything  required to get dummy signature can be passed as params
   abstract getDummySignature(_params?: ModuleInfo): Promise<Hex>;
 
-<<<<<<< HEAD
   abstract getSigner(): Promise<WalletClientSigner>;
-=======
-  abstract getSigner(): Promise<Signer | WalletClientSigner>;
->>>>>>> 7d6e68d8
 
   // Signer specific or any other additional information can be passed as params
   abstract signUserOpHash(_userOpHash: string, _params?: ModuleInfo): Promise<Hex>;
 
-<<<<<<< HEAD
   abstract signMessage(_message: Uint8Array | string): Promise<string>;
-=======
-  abstract signMessage(_message: Bytes | string | Uint8Array): Promise<string>;
 
   async signMessageWalletClientSigner(message: string | Uint8Array, signer: WalletClientSigner): Promise<string> {
     let signature: `0x${string}` = await signer.signMessage(message);
@@ -50,17 +42,4 @@
 
     return signature;
   }
-
-  async signMessageSigner(message: Bytes | string, signer: Signer): Promise<string> {
-    let signature = await signer.signMessage(message);
-
-    const potentiallyIncorrectV = parseInt(signature.slice(-2), 16);
-    if (![27, 28].includes(potentiallyIncorrectV)) {
-      const correctV = potentiallyIncorrectV + 27;
-      signature = signature.slice(0, -2) + correctV.toString(16);
-    }
-
-    return signature;
-  }
->>>>>>> 7d6e68d8
 }