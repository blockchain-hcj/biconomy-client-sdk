--- conflicted
+++ resolved
@@ -29,13 +29,8 @@
   // Review naming convention for getter
   abstract getSigner(): Promise<Signer>
 
-<<<<<<< HEAD
-  // Review
-  abstract signUserOpHash(userOpHash: string, moduleSignerInfo?: SessionParams[]): Promise<string>
-=======
   // Signer specific or any other additional information can be passed a params
   abstract signUserOpHash(userOpHash: string, params?: ModuleInfo): Promise<string>
->>>>>>> eaf2ba86
 
   abstract signMessage(message: Bytes | string): Promise<string>
 }