--- conflicted
+++ resolved
@@ -1,4 +1,3 @@
-<<<<<<< HEAD
 import { Signer, ethers } from 'ethers'
 import MerkleTree from 'merkletreejs'
 import { NODE_CLIENT_URL, Logger } from '@biconomy/common'
@@ -13,14 +12,6 @@
   ModuleInfo,
   CreateSessionDataResponse
 } from './utils/Types'
-=======
-import { Signer, ethers } from "ethers";
-import MerkleTree from "merkletreejs";
-import { NODE_CLIENT_URL, Logger } from "@biconomy/common";
-import { hexConcat, arrayify, hexZeroPad, defaultAbiCoder, Bytes } from "ethers/lib/utils";
-import { keccak256 } from "ethereumjs-util";
-import { ModuleVersion, CreateSessionDataParams, StorageType, SessionParams, BatchedSessionRouterModuleConfig, ModuleInfo } from "./utils/Types";
->>>>>>> f69e75ef
 import {
   BATCHED_SESSION_ROUTER_MODULE_ADDRESSES_BY_VERSION,
   SESSION_MANAGER_MODULE_ADDRESSES_BY_VERSION,
@@ -101,11 +92,7 @@
    * @param leavesData The data of one or more leaves to be used to create session data
    * @returns The session data
    */
-<<<<<<< HEAD
   createSessionData = async (leavesData: CreateSessionDataParams[]): Promise<CreateSessionDataResponse> => {
-=======
-  createSessionData = async (leavesData: CreateSessionDataParams[]): Promise<string> => {
->>>>>>> f69e75ef
     return this.sessionKeyManagerModule.createSessionData(leavesData);
   };
 
