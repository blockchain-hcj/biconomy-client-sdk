{
  "name": "@biconomy/common",
  "version": "3.0.0",
  "description": "common utils to be used for aa transactions",
  "keywords": [
    "utils"
  ],
  "author": "livingrockrises <chirag@biconomy.io>",
  "homepage": "https://github.com/bcnmy/biconomy-client-sdk#readme",
  "license": "MIT",
  "main": "dist/src/index.js",
  "files": [
    "dist/*",
    "README.md"
  ],
  "publishConfig": {
    "access": "public"
  },
  "repository": {
    "type": "git",
    "url": "git+https://github.com/bcnmy/biconomy-client-sdk.git"
  },
  "scripts": {
    "clear": "rm -rf dist artifacts cache src/typechain",
    "hardhat-deploy": "hardhat deploy",
    "hardhat-node": "hardhat node",
    "lint-fix": "eslint -f unix . --fix",
    "watch-tsc": "tsc -w --preserveWatchOutput",
    "gen:types": "typechain --target=ethers-v5 --out-dir=src/typechain 'abis/*/*.json'",
    "tsc": "tsc",
    "test": "jest tests/**/*.spec.ts --runInBand",
    "test:file": "jest --config=../../jest.config.js --runInBand",
    "test:run": "jest tests/**/*.spec.ts --runInBand",
    "unbuild": "rimraf dist *.tsbuildinfo",
    "build": "rimraf dist && npm run gen:types && tsc",
    "format": "prettier --write \"{src,tests}/**/*.ts\"",
    "lint": "tslint -p tsconfig.json"
  },
  "bugs": {
    "url": "https://github.com/bcnmy/biconomy-client-sdk/issues"
  },
  "dependencies": {
    "@account-abstraction/contracts": "^0.6.0",
<<<<<<< HEAD
    "@biconomy/core-types": "^3.1.1-alpha.0",
    "@biconomy/node-client": "^3.1.1-alpha.0",
=======
    "@biconomy/core-types": "^3.0.0",
    "@biconomy/node-client": "^3.0.0",
>>>>>>> 6cfb7d22
    "@ethersproject/abi": "^5.7.0",
    "@ethersproject/bytes": "^5.7.0",
    "@ethersproject/providers": "^5.7.0",
    "@openzeppelin/contracts": "^4.7.3",
    "@typechain/ethers-v5": "^10.2.0",
    "concurrently": "^7.4.0",
    "debug": "^4.3.4",
    "ethers": "^5.7.0",
    "typechain": "^8.1.1"
  },
  "devDependencies": {
    "@nomicfoundation/hardhat-toolbox": "^1.0.2",
    "@nomiclabs/hardhat-ethers": "^2.0.0",
    "hardhat": "^2.11.0"
  }
}<|MERGE_RESOLUTION|>--- conflicted
+++ resolved
@@ -41,13 +41,8 @@
   },
   "dependencies": {
     "@account-abstraction/contracts": "^0.6.0",
-<<<<<<< HEAD
     "@biconomy/core-types": "^3.1.1-alpha.0",
     "@biconomy/node-client": "^3.1.1-alpha.0",
-=======
-    "@biconomy/core-types": "^3.0.0",
-    "@biconomy/node-client": "^3.0.0",
->>>>>>> 6cfb7d22
     "@ethersproject/abi": "^5.7.0",
     "@ethersproject/bytes": "^5.7.0",
     "@ethersproject/providers": "^5.7.0",
