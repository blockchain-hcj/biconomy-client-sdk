--- conflicted
+++ resolved
@@ -39,14 +39,8 @@
   },
   "dependencies": {
     "@account-abstraction/contracts": "^0.6.0",
-<<<<<<< HEAD
     "@biconomy/core-types": "^2.0.0",
     "@biconomy/node-client": "^2.0.0",
-=======
-    "@biconomy/core-types": "^2.0.2",
-    "@biconomy/ethers-lib": "^2.0.1",
-    "@biconomy/node-client": "^2.0.1",
->>>>>>> 7c80868d
     "@ethersproject/abi": "^5.7.0",
     "@ethersproject/bytes": "^5.7.0",
     "@ethersproject/providers": "^5.7.0",
