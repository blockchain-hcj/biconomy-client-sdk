--- conflicted
+++ resolved
@@ -1,18 +1,9 @@
-<<<<<<< HEAD
-import { defaultAbiCoder, hexConcat, hexlify, keccak256 } from 'ethers/lib/utils';
-import { ethers } from 'ethers';
-import Debug from 'debug';
-import { ChainId, UserOperation } from '@biconomy/core-types';
-
-const debug = Debug('aa.utils');
-=======
 import { defaultAbiCoder, hexConcat, hexlify, keccak256 } from "ethers/lib/utils";
 import { ethers } from "ethers";
 import Debug from "debug";
 import { ChainId, UserOperation } from "@biconomy/core-types";
 
 const debug = Debug("aa.utils");
->>>>>>> 6cfb7d22
 
 export const AddressZero = ethers.constants.AddressZero;
 
@@ -41,12 +32,7 @@
  *  "false" to pack entire UserOp, for calculating the calldata cost of putting it on-chain.
  */
 export function packUserOp(op: Partial<UserOperation>, forSignature = true): string {
-<<<<<<< HEAD
-  if (!op.initCode || !op.callData || !op.paymasterAndData)
-    throw new Error('Missing userOp properties');
-=======
   if (!op.initCode || !op.callData || !op.paymasterAndData) throw new Error("Missing userOp properties");
->>>>>>> 6cfb7d22
 
   if (forSignature) {
     return defaultAbiCoder.encode(
@@ -61,13 +47,8 @@
         op.preVerificationGas,
         op.maxFeePerGas,
         op.maxPriorityFeePerGas,
-<<<<<<< HEAD
-        keccak256(op.paymasterAndData)
-      ]
-=======
         keccak256(op.paymasterAndData),
       ],
->>>>>>> 6cfb7d22
     );
   } else {
     // for the purpose of calculating gas cost encode also signature (and no keccak of bytes)
@@ -84,13 +65,8 @@
         op.maxFeePerGas,
         op.maxPriorityFeePerGas,
         op.paymasterAndData,
-<<<<<<< HEAD
-        op.signature
-      ]
-=======
         op.signature,
       ],
->>>>>>> 6cfb7d22
     );
   }
 }
@@ -104,23 +80,6 @@
  * @param entryPoint
  * @param chainId
  */
-<<<<<<< HEAD
-export function getUserOpHash(
-  op: Partial<UserOperation>,
-  entryPoint: string,
-  chainId: number
-): string {
-  const userOpHash = keccak256(packUserOp(op, true));
-  const enc = defaultAbiCoder.encode(
-    ['bytes32', 'address', 'uint256'],
-    [userOpHash, entryPoint, chainId]
-  );
-  return keccak256(enc);
-}
-
-const ErrorSig = keccak256(Buffer.from('Error(string)')).slice(0, 10); // 0x08c379a0
-const FailedOpSig = keccak256(Buffer.from('FailedOp(uint256,address,string)')).slice(0, 10); // 0x00fa072b
-=======
 export function getUserOpHash(op: Partial<UserOperation>, entryPoint: string, chainId: number): string {
   const userOpHash = keccak256(packUserOp(op, true));
   const enc = defaultAbiCoder.encode(["bytes32", "address", "uint256"], [userOpHash, entryPoint, chainId]);
@@ -129,7 +88,6 @@
 
 const ErrorSig = keccak256(Buffer.from("Error(string)")).slice(0, 10); // 0x08c379a0
 const FailedOpSig = keccak256(Buffer.from("FailedOp(uint256,address,string)")).slice(0, 10); // 0x00fa072b
->>>>>>> 6cfb7d22
 
 interface DecodedError {
   message: string;
@@ -141,24 +99,12 @@
  * decode bytes thrown by revert as Error(message) or FailedOp(opIndex,paymaster,message)
  */
 export function decodeErrorReason(error: string): DecodedError | undefined {
-<<<<<<< HEAD
-  debug('decoding', error);
-  if (error.startsWith(ErrorSig)) {
-    const [message] = defaultAbiCoder.decode(['string'], '0x' + error.substring(10));
-    return { message };
-  } else if (error.startsWith(FailedOpSig)) {
-    const resultSet = defaultAbiCoder.decode(
-      ['uint256', 'address', 'string'],
-      '0x' + error.substring(10)
-    );
-=======
   debug("decoding", error);
   if (error.startsWith(ErrorSig)) {
     const [message] = defaultAbiCoder.decode(["string"], "0x" + error.substring(10));
     return { message };
   } else if (error.startsWith(FailedOpSig)) {
     const resultSet = defaultAbiCoder.decode(["uint256", "address", "string"], "0x" + error.substring(10));
->>>>>>> 6cfb7d22
     let [paymaster, message] = resultSet;
     const [opIndex] = resultSet;
     message = `FailedOp: ${message as string}`;
@@ -170,11 +116,7 @@
     return {
       message,
       opIndex,
-<<<<<<< HEAD
-      paymaster
-=======
       paymaster,
->>>>>>> 6cfb7d22
     };
   }
   return undefined;
@@ -196,25 +138,13 @@
     parent = error;
     error = error.data;
   }
-<<<<<<< HEAD
-  const decoded =
-    typeof error === 'string' && error.length > 2 ? decodeErrorReason(error) : undefined;
-=======
   const decoded = typeof error === "string" && error.length > 2 ? decodeErrorReason(error) : undefined;
->>>>>>> 6cfb7d22
   if (decoded != null) {
     e.message = decoded.message;
 
     if (decoded.opIndex != null) {
       // helper for chai: convert our FailedOp error into "Error(msg)"
-<<<<<<< HEAD
-      const errorWithMsg = hexConcat([
-        ErrorSig,
-        defaultAbiCoder.encode(['string'], [decoded.message])
-      ]);
-=======
       const errorWithMsg = hexConcat([ErrorSig, defaultAbiCoder.encode(["string"], [decoded.message])]);
->>>>>>> 6cfb7d22
       // modify in-place the error object:
       parent.data = errorWithMsg;
     }
@@ -227,15 +157,6 @@
  * @param obj
  */
 export function deepHexlify(obj: any): any {
-<<<<<<< HEAD
-  if (typeof obj === 'function') {
-    return undefined;
-  }
-  if (obj == null || typeof obj === 'string' || typeof obj === 'boolean') {
-    return obj;
-  } else if (obj._isBigNumber != null || typeof obj !== 'object') {
-    return hexlify(obj).replace(/^0x0/, '0x');
-=======
   if (typeof obj === "function") {
     return undefined;
   }
@@ -243,7 +164,6 @@
     return obj;
   } else if (obj._isBigNumber != null || typeof obj !== "object") {
     return hexlify(obj).replace(/^0x0/, "0x");
->>>>>>> 6cfb7d22
   }
   if (Array.isArray(obj)) {
     return obj.map((member) => deepHexlify(member));
@@ -253,10 +173,6 @@
       ...set,
       [key]: deepHexlify(obj[key]),
     }),
-<<<<<<< HEAD
-    {}
-=======
     {},
->>>>>>> 6cfb7d22
   );
 }