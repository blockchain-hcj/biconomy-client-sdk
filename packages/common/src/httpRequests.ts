<<<<<<< HEAD
import fetch from 'node-fetch';
import { Logger } from './Logger';
=======
import fetch from "node-fetch";
import { Logger } from "./Logger";
>>>>>>> 6cfb7d22

export enum HttpMethod {
  Get = "get",
  Post = "post",
  Delete = "delete",
}

/* eslint-disable  @typescript-eslint/no-explicit-any */
interface HttpRequest {
  url: string;
  method: HttpMethod;
  body?: Record<string, any>;
  headers?: object;
}

export async function sendRequest<T>({ url, method, body, headers = {} }: HttpRequest): Promise<T> {
<<<<<<< HEAD
  Logger.log('jsonRpc request body ', JSON.stringify(body));
=======
  Logger.log("jsonRpc request body ", JSON.stringify(body));
>>>>>>> 6cfb7d22
  const response = await fetch(url, {
    method,
    headers: {
      ...headers,
      Accept: "application/json",
      "Content-Type": "application/json",
    },
<<<<<<< HEAD
    body: JSON.stringify(body)
=======
    body: JSON.stringify(body),
>>>>>>> 6cfb7d22
  });

  let jsonResponse;
  try {
    jsonResponse = await response.json();
  } catch (error) {
    if (!response.ok) {
      throw new Error(response.statusText);
    }
  }
<<<<<<< HEAD
  Logger.log('jsonRpc response ', jsonResponse);

  if (response.ok) {
    if (jsonResponse && jsonResponse.hasOwnProperty('result')) {
=======
  Logger.log("jsonRpc response ", jsonResponse);

  if (response.ok) {
    if (jsonResponse && jsonResponse.hasOwnProperty("result")) {
>>>>>>> 6cfb7d22
      return jsonResponse as T;
    }
    // else
  }
  const errorObject = { code: response.status, message: response.statusText, data: undefined };

  if (jsonResponse?.error) {
<<<<<<< HEAD
    if (typeof jsonResponse.error === 'string') {
=======
    if (typeof jsonResponse.error === "string") {
>>>>>>> 6cfb7d22
      const error = jsonResponse.error;
      errorObject.code = response.status;
      errorObject.message = error;
      delete errorObject.data;
      throw errorObject;
<<<<<<< HEAD
    } else if (typeof jsonResponse.error === 'object') {
=======
    } else if (typeof jsonResponse.error === "object") {
>>>>>>> 6cfb7d22
      const error = jsonResponse.error;
      errorObject.code = error?.code;
      errorObject.message = error?.message;
      errorObject.data = error?.handleOpsCallData;
      throw errorObject;
    }
  }
  if (jsonResponse?.message) {
    errorObject.message = jsonResponse.message;
    throw errorObject;
  }
  if (jsonResponse?.msg) {
    errorObject.message = jsonResponse.msg;
    throw errorObject;
  }

<<<<<<< HEAD
  throw new Error(
    'Unknown Error: Raise an issue here https://github.com/bcnmy/biconomy-client-sdk/issues with reproduction steps'
  );
=======
  throw new Error("Unknown Error: Raise an issue here https://github.com/bcnmy/biconomy-client-sdk/issues with reproduction steps");
>>>>>>> 6cfb7d22
}<|MERGE_RESOLUTION|>--- conflicted
+++ resolved
@@ -1,10 +1,5 @@
-<<<<<<< HEAD
-import fetch from 'node-fetch';
-import { Logger } from './Logger';
-=======
 import fetch from "node-fetch";
 import { Logger } from "./Logger";
->>>>>>> 6cfb7d22
 
 export enum HttpMethod {
   Get = "get",
@@ -21,11 +16,7 @@
 }
 
 export async function sendRequest<T>({ url, method, body, headers = {} }: HttpRequest): Promise<T> {
-<<<<<<< HEAD
-  Logger.log('jsonRpc request body ', JSON.stringify(body));
-=======
   Logger.log("jsonRpc request body ", JSON.stringify(body));
->>>>>>> 6cfb7d22
   const response = await fetch(url, {
     method,
     headers: {
@@ -33,11 +24,7 @@
       Accept: "application/json",
       "Content-Type": "application/json",
     },
-<<<<<<< HEAD
-    body: JSON.stringify(body)
-=======
     body: JSON.stringify(body),
->>>>>>> 6cfb7d22
   });
 
   let jsonResponse;
@@ -48,17 +35,10 @@
       throw new Error(response.statusText);
     }
   }
-<<<<<<< HEAD
-  Logger.log('jsonRpc response ', jsonResponse);
-
-  if (response.ok) {
-    if (jsonResponse && jsonResponse.hasOwnProperty('result')) {
-=======
   Logger.log("jsonRpc response ", jsonResponse);
 
   if (response.ok) {
     if (jsonResponse && jsonResponse.hasOwnProperty("result")) {
->>>>>>> 6cfb7d22
       return jsonResponse as T;
     }
     // else
@@ -66,21 +46,13 @@
   const errorObject = { code: response.status, message: response.statusText, data: undefined };
 
   if (jsonResponse?.error) {
-<<<<<<< HEAD
-    if (typeof jsonResponse.error === 'string') {
-=======
     if (typeof jsonResponse.error === "string") {
->>>>>>> 6cfb7d22
       const error = jsonResponse.error;
       errorObject.code = response.status;
       errorObject.message = error;
       delete errorObject.data;
       throw errorObject;
-<<<<<<< HEAD
-    } else if (typeof jsonResponse.error === 'object') {
-=======
     } else if (typeof jsonResponse.error === "object") {
->>>>>>> 6cfb7d22
       const error = jsonResponse.error;
       errorObject.code = error?.code;
       errorObject.message = error?.message;
@@ -97,11 +69,5 @@
     throw errorObject;
   }
 
-<<<<<<< HEAD
-  throw new Error(
-    'Unknown Error: Raise an issue here https://github.com/bcnmy/biconomy-client-sdk/issues with reproduction steps'
-  );
-=======
   throw new Error("Unknown Error: Raise an issue here https://github.com/bcnmy/biconomy-client-sdk/issues with reproduction steps");
->>>>>>> 6cfb7d22
 }