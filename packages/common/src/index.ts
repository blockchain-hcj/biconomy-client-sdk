--- conflicted
+++ resolved
@@ -1,17 +1,7 @@
-<<<<<<< HEAD
-export * from './ERC4337Utils';
-export * from './Logger';
-export * from './httpRequests';
-export * from './typechain/index';
-export * from './Utils';
-export * from './Constants';
-export * from './ContractsInstances';
-=======
 export * from "./ERC4337Utils";
 export * from "./Logger";
 export * from "./httpRequests";
 export * from "./typechain/index";
 export * from "./Utils";
 export * from "./Constants";
-export * from "./ContractsInstances";
->>>>>>> 6cfb7d22
+export * from "./ContractsInstances";