<<<<<<< HEAD
import { SmartAccountType } from '@biconomy/core-types'
import { JsonRpcProvider } from '@ethersproject/providers'
import { EntryPoint, IEntryPoint, EntryPoint__factory } from '@account-abstraction/contracts'
=======
import { SmartAccountType } from "@biconomy/core-types";
import { JsonRpcProvider } from "@ethersproject/providers";
>>>>>>> 6cfb7d22
import {
  EntryPoint_v005__factory,
  EntryPoint_v006__factory,
  SmartAccount_v100,
  SmartAccount_v200,
  SmartAccountFactory_v100,
  SmartAccountFactory_v200,
  SmartAccountFactory_v100__factory,
<<<<<<< HEAD
  SmartAccountFactory_v200__factory,
  SmartAccount_v100__factory,
  SmartAccount_v200__factory
} from './typechain'
=======
  SmartAccount_v100__factory,
} from "./typechain";
>>>>>>> 6cfb7d22

export type GetContractInstanceDto = {
  smartAccountType: SmartAccountType;
  version: string;
  contractAddress: string;
  provider: JsonRpcProvider;
};

<<<<<<< HEAD
// TODO // Review return types
export function getSAProxyContract(
  contractInstanceDto: GetContractInstanceDto
): SmartAccount_v100 | SmartAccount_v200 {
  const { smartAccountType, version, contractAddress, provider } = contractInstanceDto
=======
export function getSAProxyContract(contractInstanceDto: GetContractInstanceDto): SmartAccount_v100 {
  const { smartAccountType, version, contractAddress, provider } = contractInstanceDto;
>>>>>>> 6cfb7d22
  switch (version) {
    case "V1_0_0":
      if (smartAccountType === SmartAccountType.BICONOMY) {
        return SmartAccount_v100__factory.connect(contractAddress, provider);
      }
<<<<<<< HEAD
      break
    case 'V2_0_0':
      if (smartAccountType === SmartAccountType.BICONOMY) {
        return SmartAccount_v200__factory.connect(contractAddress, provider)
      }
      break
    default:
      return SmartAccount_v200__factory.connect(contractAddress, provider)
=======
      break;
    default:
      return SmartAccount_v100__factory.connect(contractAddress, provider);
>>>>>>> 6cfb7d22
  }
  throw new Error("Invalid version or smartAccountType provided for proxy contract instance");
}

<<<<<<< HEAD
// TODO // Review return types
export function getSAFactoryContract(
  contractInstanceDto: GetContractInstanceDto
): SmartAccountFactory_v100 | SmartAccountFactory_v200 {
  const { smartAccountType, version, contractAddress, provider } = contractInstanceDto
=======
export function getSAFactoryContract(contractInstanceDto: GetContractInstanceDto): SmartAccountFactory_v100 {
  const { smartAccountType, version, contractAddress, provider } = contractInstanceDto;
>>>>>>> 6cfb7d22

  switch (version) {
    case "V1_0_0":
      if (smartAccountType === SmartAccountType.BICONOMY) {
        return SmartAccountFactory_v100__factory.connect(contractAddress, provider);
      }
<<<<<<< HEAD
      break
    case 'V2_0_0':
      if (smartAccountType === SmartAccountType.BICONOMY) {
        return SmartAccountFactory_v200__factory.connect(contractAddress, provider)
      }
      break
    default:
      return SmartAccountFactory_v200__factory.connect(contractAddress, provider)
=======
      break;
    default:
      return SmartAccountFactory_v100__factory.connect(contractAddress, provider);
>>>>>>> 6cfb7d22
  }
  throw new Error("Invalid version or smartAccountType provided for factory contract instance");
}

<<<<<<< HEAD
export function getEntryPointContract(contractInstanceDto: GetContractInstanceDto): IEntryPoint {
  const { smartAccountType, version, contractAddress, provider } = contractInstanceDto
=======
export function getEntryPointContract(contractInstanceDto: GetContractInstanceDto): EntryPoint_v100 {
  const { smartAccountType, version, contractAddress, provider } = contractInstanceDto;
>>>>>>> 6cfb7d22

  switch (version) {
    case "V0_0_5":
      if (smartAccountType === SmartAccountType.BICONOMY) {
<<<<<<< HEAD
        return EntryPoint_v005__factory.connect(contractAddress, provider)
      }
      break
    case 'V0_0_6':
      if (smartAccountType === SmartAccountType.BICONOMY) {
        return EntryPoint_v006__factory.connect(contractAddress, provider)
=======
        return EntryPoint_v100__factory.connect(contractAddress, provider);
>>>>>>> 6cfb7d22
      }
      break;
    default:
<<<<<<< HEAD
      return EntryPoint_v006__factory.connect(contractAddress, provider)
=======
      return EntryPoint_v100__factory.connect(contractAddress, provider);
>>>>>>> 6cfb7d22
  }
  throw new Error("Invalid version or smartAccountType provided for entrypoint contract instance");
}<|MERGE_RESOLUTION|>--- conflicted
+++ resolved
@@ -1,11 +1,6 @@
-<<<<<<< HEAD
 import { SmartAccountType } from '@biconomy/core-types'
 import { JsonRpcProvider } from '@ethersproject/providers'
 import { EntryPoint, IEntryPoint, EntryPoint__factory } from '@account-abstraction/contracts'
-=======
-import { SmartAccountType } from "@biconomy/core-types";
-import { JsonRpcProvider } from "@ethersproject/providers";
->>>>>>> 6cfb7d22
 import {
   EntryPoint_v005__factory,
   EntryPoint_v006__factory,
@@ -14,15 +9,10 @@
   SmartAccountFactory_v100,
   SmartAccountFactory_v200,
   SmartAccountFactory_v100__factory,
-<<<<<<< HEAD
   SmartAccountFactory_v200__factory,
   SmartAccount_v100__factory,
   SmartAccount_v200__factory
 } from './typechain'
-=======
-  SmartAccount_v100__factory,
-} from "./typechain";
->>>>>>> 6cfb7d22
 
 export type GetContractInstanceDto = {
   smartAccountType: SmartAccountType;
@@ -31,22 +21,16 @@
   provider: JsonRpcProvider;
 };
 
-<<<<<<< HEAD
 // TODO // Review return types
 export function getSAProxyContract(
   contractInstanceDto: GetContractInstanceDto
 ): SmartAccount_v100 | SmartAccount_v200 {
   const { smartAccountType, version, contractAddress, provider } = contractInstanceDto
-=======
-export function getSAProxyContract(contractInstanceDto: GetContractInstanceDto): SmartAccount_v100 {
-  const { smartAccountType, version, contractAddress, provider } = contractInstanceDto;
->>>>>>> 6cfb7d22
   switch (version) {
     case "V1_0_0":
       if (smartAccountType === SmartAccountType.BICONOMY) {
         return SmartAccount_v100__factory.connect(contractAddress, provider);
       }
-<<<<<<< HEAD
       break
     case 'V2_0_0':
       if (smartAccountType === SmartAccountType.BICONOMY) {
@@ -55,32 +39,21 @@
       break
     default:
       return SmartAccount_v200__factory.connect(contractAddress, provider)
-=======
-      break;
-    default:
-      return SmartAccount_v100__factory.connect(contractAddress, provider);
->>>>>>> 6cfb7d22
   }
   throw new Error("Invalid version or smartAccountType provided for proxy contract instance");
 }
 
-<<<<<<< HEAD
 // TODO // Review return types
 export function getSAFactoryContract(
   contractInstanceDto: GetContractInstanceDto
 ): SmartAccountFactory_v100 | SmartAccountFactory_v200 {
   const { smartAccountType, version, contractAddress, provider } = contractInstanceDto
-=======
-export function getSAFactoryContract(contractInstanceDto: GetContractInstanceDto): SmartAccountFactory_v100 {
-  const { smartAccountType, version, contractAddress, provider } = contractInstanceDto;
->>>>>>> 6cfb7d22
 
   switch (version) {
     case "V1_0_0":
       if (smartAccountType === SmartAccountType.BICONOMY) {
         return SmartAccountFactory_v100__factory.connect(contractAddress, provider);
       }
-<<<<<<< HEAD
       break
     case 'V2_0_0':
       if (smartAccountType === SmartAccountType.BICONOMY) {
@@ -89,44 +62,26 @@
       break
     default:
       return SmartAccountFactory_v200__factory.connect(contractAddress, provider)
-=======
-      break;
-    default:
-      return SmartAccountFactory_v100__factory.connect(contractAddress, provider);
->>>>>>> 6cfb7d22
   }
   throw new Error("Invalid version or smartAccountType provided for factory contract instance");
 }
 
-<<<<<<< HEAD
 export function getEntryPointContract(contractInstanceDto: GetContractInstanceDto): IEntryPoint {
   const { smartAccountType, version, contractAddress, provider } = contractInstanceDto
-=======
-export function getEntryPointContract(contractInstanceDto: GetContractInstanceDto): EntryPoint_v100 {
-  const { smartAccountType, version, contractAddress, provider } = contractInstanceDto;
->>>>>>> 6cfb7d22
 
   switch (version) {
     case "V0_0_5":
       if (smartAccountType === SmartAccountType.BICONOMY) {
-<<<<<<< HEAD
         return EntryPoint_v005__factory.connect(contractAddress, provider)
       }
       break
     case 'V0_0_6':
       if (smartAccountType === SmartAccountType.BICONOMY) {
         return EntryPoint_v006__factory.connect(contractAddress, provider)
-=======
-        return EntryPoint_v100__factory.connect(contractAddress, provider);
->>>>>>> 6cfb7d22
       }
       break;
     default:
-<<<<<<< HEAD
       return EntryPoint_v006__factory.connect(contractAddress, provider)
-=======
-      return EntryPoint_v100__factory.connect(contractAddress, provider);
->>>>>>> 6cfb7d22
   }
   throw new Error("Invalid version or smartAccountType provided for entrypoint contract instance");
 }