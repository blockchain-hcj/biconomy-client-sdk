{
  "name": "@biconomy/account",
  "version": "3.1.1",
  "description": "This package provides apis for ERC-4337 based smart account implementations",
  "main": "./dist/src/index.js",
  "typings": "./dist/src/index.d.ts",
  "keywords": [
    "Ethereum",
    "Smart Account",
    "ERC-4337",
    "Account Abstraction",
    "Smart Contract Wallets",
    "Biconomy",
    "SDK"
  ],
  "scripts": {
    "unbuild": "rimraf dist *.tsbuildinfo",
    "build": "rimraf dist && tsc",
    "test:concurrently": "concurrently -k --success first 'yarn start:ganache' 'yarn test'",
    "test:cov": "jest --coverage",
    "test": "jest tests/**/*.spec.ts --runInBand",
    "test:run": "yarn test:concurrently",
    "start:ganache": "ganache -m 'direct buyer cliff train rice spirit census refuse glare expire innocent quote'",
    "format": "prettier --write \"{src,tests}/**/*.ts\"",
    "lint": "tslint -p tsconfig.json"
  },
  "author": "Biconomy",
  "license": "MIT",
  "files": [
    "dist/*",
    "README.md"
  ],
  "publishConfig": {
    "access": "public"
  },
  "devDependencies": {
    "nock": "^13.2.9",
    "viem": "^1.19.11"
  },
  "dependencies": {
<<<<<<< HEAD
    "@alchemy/aa-core": "^1.2.2",
=======
    "@account-abstraction/contracts": "^0.6.0",
    "@account-abstraction/utils": "^0.4.0",
    "@alchemy/aa-core": "^1.2.2",
    "@biconomy-devx/account-contracts-v2": "npm:@biconomy-devx/account-contracts-v2@^1.0.0",
>>>>>>> 7d6e68d8
    "@biconomy/bundler": "^3.1.1",
    "@biconomy/modules": "^3.1.1",
    "@biconomy/paymaster": "^3.1.1",
    "loglevel": "^1.8.1",
    "lru-cache": "^10.0.1",
    "viem": "^1.20.3"
  }
}<|MERGE_RESOLUTION|>--- conflicted
+++ resolved
@@ -38,14 +38,7 @@
     "viem": "^1.19.11"
   },
   "dependencies": {
-<<<<<<< HEAD
     "@alchemy/aa-core": "^1.2.2",
-=======
-    "@account-abstraction/contracts": "^0.6.0",
-    "@account-abstraction/utils": "^0.4.0",
-    "@alchemy/aa-core": "^1.2.2",
-    "@biconomy-devx/account-contracts-v2": "npm:@biconomy-devx/account-contracts-v2@^1.0.0",
->>>>>>> 7d6e68d8
     "@biconomy/bundler": "^3.1.1",
     "@biconomy/modules": "^3.1.1",
     "@biconomy/paymaster": "^3.1.1",
