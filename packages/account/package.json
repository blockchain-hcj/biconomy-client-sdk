{
  "name": "@biconomy/account",
  "version": "4.0.0",
  "description": "This package provides apis for ERC-4337 based smart account implementations",
  "main": "./dist/cjs/index.js",
  "module": "./dist/esm/index.js",
  "types": "./dist/types/index.d.ts",
  "typings": "./dist/types/index.d.ts",
  "exports": {
    ".": {
      "import": "./dist/esm/index.js",
      "types": "./dist/types/index.d.ts",
      "default": "./dist/cjs/index.js"
    },
    "./package.json": "./package.json"
  },
  "keywords": [
    "Ethereum",
    "Smart Account",
    "ERC-4337",
    "Account Abstraction",
    "Smart Contract Wallets",
    "Biconomy",
    "SDK"
  ],
  "scripts": {
    "docs": "typedoc",
    "unbuild": "rimraf dist *.tsbuildinfo",
    "build:watch": "yarn build:tsc --watch",
    "dist:minify": "esbuild ./dist/esm/**/*.js ./dist/esm/*.js --minify --outdir=./dist/esm --bundle=false --allow-overwrite",
    "build": "yarn unbuild && yarn build:tsc",
    "build:esbuild": "yarn build:esbuild:cjs && yarn build:esbuild:esm && yarn build:typ",
    "build:tsc:cjs": "tsc --project tsconfig.build.json --module commonjs --outDir ./dist/cjs --removeComments --verbatimModuleSyntax false && echo > ./dist/cjs/package.json '{\"type\":\"commonjs\"}'",
    "build:tsc:esm": "tsc --project tsconfig.build.json --module esnext --outDir ./dist/esm --removeComments && echo > ./dist/esm/package.json '{\"type\":\"module\"}'",
    "build:esbuild:cjs": "node .esbuild.js CJS && echo > ./dist/cjs/package.json '{\"type\":\"commonjs\"}'",
    "build:esbuild:esm": "node .esbuild.js ESM && echo > ./dist/esm/package.json '{\"type\":\"module\"}'",
    "build:typ": "tsc --project tsconfig.build.json --module esnext --declarationDir ./dist/types --emitDeclarationOnly --declaration --declarationMap",
    "build:tsc": "yarn build:tsc:cjs && yarn build:tsc:esm && yarn build:typ && yarn dist:minify",
    "test:concurrently": "concurrently -k --success first 'yarn start:ganache' 'yarn test'",
    "test:cov": "jest --coverage",
    "test": "jest tests/**/*.spec.ts --runInBand",
    "test:run": "yarn test:concurrently",
    "start:ganache": "ganache -m 'direct buyer cliff train rice spirit census refuse glare expire innocent quote'",
    "format": "prettier --write \"{src,tests}/**/*.ts\"",
    "lint": "tslint -p tsconfig.json",
    "docs:deploy": "yarn docs && gh-pages -d docs"
  },
  "author": "Biconomy",
  "license": "MIT",
  "files": [
    "dist/*",
    "README.md"
  ],
  "publishConfig": {
    "access": "public"
  },
  "devDependencies": {
    "@types/node": "^20.11.10",
    "esbuild": "^0.19.11",
    "esbuild-plugin-tsc": "^0.4.0",
    "gh-pages": "^6.1.1",
    "nock": "^13.2.9",
    "npm-dts": "^1.3.12",
    "typedoc": "^0.25.7",
    "lru-cache": "^10.0.1"
  },
  "dependencies": {
    "@alchemy/aa-core": "3.0.0-alpha.4",
<<<<<<< HEAD
    "@biconomy/bundler": "^3.1.3",
    "@biconomy/common": "^3.1.3",
    "@biconomy/modules": "^3.1.3",
    "@biconomy/paymaster": "^3.1.3",
=======
    "@biconomy/bundler": "4.0.0",
    "@biconomy/common": "4.0.0",
    "@biconomy/modules": "4.0.0",
    "@biconomy/paymaster": "4.0.0",
>>>>>>> db298a5f
    "viem": "^2.7.3"
  }
}<|MERGE_RESOLUTION|>--- conflicted
+++ resolved
@@ -66,17 +66,10 @@
   },
   "dependencies": {
     "@alchemy/aa-core": "3.0.0-alpha.4",
-<<<<<<< HEAD
-    "@biconomy/bundler": "^3.1.3",
-    "@biconomy/common": "^3.1.3",
-    "@biconomy/modules": "^3.1.3",
-    "@biconomy/paymaster": "^3.1.3",
-=======
     "@biconomy/bundler": "4.0.0",
     "@biconomy/common": "4.0.0",
     "@biconomy/modules": "4.0.0",
     "@biconomy/paymaster": "4.0.0",
->>>>>>> db298a5f
     "viem": "^2.7.3"
   }
 }