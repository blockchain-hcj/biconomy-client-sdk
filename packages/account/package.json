{
  "name": "@biconomy/account",
  "version": "3.0.0",
  "description": "This package provides apis for ERC-4337 based smart account implementations",
  "main": "./dist/src/index.js",
  "typings": "./dist/src/index.d.ts",
  "keywords": [
    "Ethereum",
    "Smart Account",
    "ERC-4337",
    "Account Abstraction",
    "Smart Contract Wallets",
    "Biconomy",
    "SDK"
  ],
  "scripts": {
    "unbuild": "rimraf dist *.tsbuildinfo",
    "build": "rimraf dist && tsc",
    "test:file": "jest --config=../../jest.config.js --runInBand",
    "test:concurrently": "concurrently -k --success first 'yarn start:ganache > /dev/null'",
    "test:cov": "jest --coverage",
    "test:run": "jest tests/**/*.spec.ts --runInBand",
    "start:ganache": "ganache -m 'direct buyer cliff train rice spirit census refuse glare expire innocent quote'",
    "format": "prettier --write \"{src,tests}/**/*.ts\"",
    "lint": "tslint -p tsconfig.json"
  },
  "author": "talhamalik883 <talha.malik@biconomy.io>",
  "license": "MIT",
  "files": [
    "dist/*",
    "README.md"
  ],
  "publishConfig": {
    "access": "public"
  },
  "dependencies": {
    "@biconomy-devx/account-contracts-v2": "npm:@biconomy-devx/account-contracts-v2@^1.0.0"
  },
  "devDependencies": {
<<<<<<< HEAD
    "@biconomy/bundler": "^3.1.1-alpha.0",
    "@biconomy/common": "^3.1.1-alpha.0",
    "@biconomy/core-types": "^3.1.1-alpha.0",
    "@biconomy/node-client": "^3.1.1-alpha.0",
    "@biconomy/paymaster": "^3.1.1-alpha.0"
=======
    "@biconomy/bundler": "^3.0.0",
    "@biconomy/common": "^3.0.0",
    "@biconomy/core-types": "^3.0.0",
    "@biconomy/node-client": "^3.0.0",
    "@biconomy/paymaster": "^3.0.0"
>>>>>>> 6cfb7d22
  }
}<|MERGE_RESOLUTION|>--- conflicted
+++ resolved
@@ -37,18 +37,10 @@
     "@biconomy-devx/account-contracts-v2": "npm:@biconomy-devx/account-contracts-v2@^1.0.0"
   },
   "devDependencies": {
-<<<<<<< HEAD
     "@biconomy/bundler": "^3.1.1-alpha.0",
     "@biconomy/common": "^3.1.1-alpha.0",
     "@biconomy/core-types": "^3.1.1-alpha.0",
     "@biconomy/node-client": "^3.1.1-alpha.0",
     "@biconomy/paymaster": "^3.1.1-alpha.0"
-=======
-    "@biconomy/bundler": "^3.0.0",
-    "@biconomy/common": "^3.0.0",
-    "@biconomy/core-types": "^3.0.0",
-    "@biconomy/node-client": "^3.0.0",
-    "@biconomy/paymaster": "^3.0.0"
->>>>>>> 6cfb7d22
   }
 }