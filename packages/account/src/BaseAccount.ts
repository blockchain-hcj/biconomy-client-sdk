--- conflicted
+++ resolved
@@ -25,9 +25,6 @@
   signer!: Signer
   smartAccountConfig: SmartAccountConfig
 
-<<<<<<< HEAD
-  constructor(readonly smartAccountConfig: SmartAccountConfig) {}
-=======
   constructor(_smartAccountConfig: SmartAccountConfig) {
     this.smartAccountConfig = _smartAccountConfig
    }
@@ -36,7 +33,6 @@
    setEntryPointAddress(entryPointAddress: string){
     this.smartAccountConfig.entryPointAddress = entryPointAddress
   }
->>>>>>> 999ba923
 
   private validateUserOp(
     userOp: Partial<UserOperation>,
@@ -80,11 +76,7 @@
       userOp = { ...userOp, ...overrides }
     }
 
-<<<<<<< HEAD
-    console.log('userOp in estimation', userOp)
-=======
     Logger.log('userOp in estimation', userOp);
->>>>>>> 999ba923
 
     // Defining the keys that are related that can be overrides
     const overrideGasFields: UserOperationKey[] = [
@@ -270,13 +262,8 @@
    * @returns Promise<UserOpResponse>
    */
   async sendUserOp(userOp: Partial<UserOperation>): Promise<UserOpResponse> {
-<<<<<<< HEAD
-    const userOperation = await this.signUserOp(userOp)
-    const bundlerResponse = await this.sendUserOp(userOperation)
-=======
     let userOperation = await this.signUserOp(userOp)
     const bundlerResponse = await this.sendSignedUserOp(userOperation)
->>>>>>> 999ba923
     return bundlerResponse
   }
 
