import { JsonRpcProvider } from "@ethersproject/providers";
import { ethers, BigNumberish, BytesLike, BigNumber } from "ethers";
import { BaseSmartAccount } from "./BaseSmartAccount";
import { Bytes, getCreate2Address, hexConcat, keccak256, solidityKeccak256 } from "ethers/lib/utils";
import {
  Logger,
  NODE_CLIENT_URL,
  SmartAccount_v200,
  SmartAccountFactory_v200,
  SmartAccount_v200__factory,
  SmartAccountFactory_v200__factory,
  AddressResolver,
  AddressResolver__factory,
  isNullOrUndefined,
} from "@biconomy/common";
import {
  BiconomyTokenPaymasterRequest,
  BiconomySmartAccountV2Config,
  CounterFactualAddressParam,
  BuildUserOpOptions,
  Overrides,
  NonceOptions,
  SmartAccountInfo,
  QueryParamsForAddressResolver,
  ValidationModule,
} from "./utils/Types";
<<<<<<< HEAD
import { BaseValidationModule, ECDSAOwnershipValidationModule, ModuleInfo, MultiChainValidationModule, SendUserOpParams } from "@biconomy/modules";
=======
import { BaseValidationModule, ECDSAOwnershipValidationModule, ModuleInfo, SendUserOpParams } from "@biconomy/modules";
>>>>>>> 57ecd916
import { UserOperation, Transaction } from "@biconomy/core-types";
import NodeClient from "@biconomy/node-client";
import INodeClient from "@biconomy/node-client";
import { IHybridPaymaster, BiconomyPaymaster, SponsorUserOperationDto } from "@biconomy/paymaster";
import {
  SupportedChainsResponse,
  BalancesResponse,
  BalancesDto,
  UsdBalanceResponse,
  SmartAccountByOwnerDto,
  SmartAccountsResponse,
  SCWTransactionResponse,
} from "@biconomy/node-client";
import { UserOpResponse } from "@biconomy/bundler";
import {
  ADDRESS_RESOLVER_ADDRESS,
  BICONOMY_IMPLEMENTATION_ADDRESSES_BY_VERSION,
  DEFAULT_BICONOMY_FACTORY_ADDRESS,
  DEFAULT_FALLBACK_HANDLER_ADDRESS,
  PROXY_CREATION_CODE,
} from "./utils/Constants";
import log from "loglevel";

type UserOperationKey = keyof UserOperation;
export class BiconomySmartAccountV2 extends BaseSmartAccount {
  private nodeClient!: INodeClient;

  private SENTINEL_MODULE = "0x0000000000000000000000000000000000000001";

  factoryAddress?: string;

  /**
   * our account contract.
   * should support the "execFromEntryPoint" and "nonce" methods
   */
  accountContract?: SmartAccount_v200;

  factory?: SmartAccountFactory_v200;

  private defaultFallbackHandlerAddress!: string;

  private implementationAddress!: string;

  private scanForUpgradedAccountsFromV1!: boolean;

  private maxIndexForScan!: number;

  // Validation module responsible for account deployment initCode. This acts as a default authorization module.
  defaultValidationModule!: BaseValidationModule;

  // Deployed Smart Account can have more than one module enabled. When sending a transaction activeValidationModule is used to prepare and validate userOp signature.
  activeValidationModule!: BaseValidationModule;

  private constructor(readonly biconomySmartAccountConfig: BiconomySmartAccountV2Config) {
    super(biconomySmartAccountConfig);
  }

  /**
   * Creates a new instance of BiconomySmartAccountV2.
   *
   * This method will create a BiconomySmartAccountV2 instance but will not deploy the Smart Account.
   *
<<<<<<< HEAD
   * Deployment of the Smart Account will be done when you call the first sendUserOp method.
=======
   * Deployment of the Smart Account will be donewith the first user operation.
>>>>>>> 57ecd916
   *
   * @param biconomySmartAccountConfig - Configuration for initializing the BiconomySmartAccountV2 instance.
   * @returns A promise that resolves to a new instance of BiconomySmartAccountV2.
   * @throws An error if something is wrong with the smart account instance creation.
   */
  public static async create(biconomySmartAccountConfig: BiconomySmartAccountV2Config): Promise<BiconomySmartAccountV2> {
    const instance = new BiconomySmartAccountV2(biconomySmartAccountConfig);
    instance.factoryAddress = biconomySmartAccountConfig.factoryAddress ?? DEFAULT_BICONOMY_FACTORY_ADDRESS; // This would be fetched from V2

    if (biconomySmartAccountConfig.biconomyPaymasterApiKey) {
      instance.paymaster = new BiconomyPaymaster({
        paymasterUrl: `https://paymaster.biconomy.io/api/v1/${biconomySmartAccountConfig.chainId}/${biconomySmartAccountConfig.biconomyPaymasterApiKey}`,
      });
    }

    const defaultFallbackHandlerAddress =
      instance.factoryAddress === DEFAULT_BICONOMY_FACTORY_ADDRESS
        ? DEFAULT_FALLBACK_HANDLER_ADDRESS
        : biconomySmartAccountConfig.defaultFallbackHandler;
    if (!defaultFallbackHandlerAddress) {
      throw new Error("Default Fallback Handler address is not provided");
    }
    instance.accountAddress = biconomySmartAccountConfig.senderAddress ?? undefined;
    instance.defaultFallbackHandlerAddress = defaultFallbackHandlerAddress;

    instance.implementationAddress = biconomySmartAccountConfig.implementationAddress ?? BICONOMY_IMPLEMENTATION_ADDRESSES_BY_VERSION.V2_0_0;

<<<<<<< HEAD
    if (biconomySmartAccountConfig.defaultValidationModule) {
      instance.defaultValidationModule = biconomySmartAccountConfig.defaultValidationModule;
    } else if (biconomySmartAccountConfig.module) {
      instance.defaultValidationModule = await instance.checkAndCreateModule(biconomySmartAccountConfig);
    } else {
      instance.defaultValidationModule = await ECDSAOwnershipValidationModule.create({
        signer: biconomySmartAccountConfig.signer,
        moduleAddress: biconomySmartAccountConfig.module,
=======
    // Note: if no module is provided, we will use ECDSA_OWNERSHIP as default
    if (biconomySmartAccountConfig.defaultValidationModule) {
      instance.defaultValidationModule = biconomySmartAccountConfig.defaultValidationModule;
    } else {
      instance.defaultValidationModule = await ECDSAOwnershipValidationModule.create({
        signer: biconomySmartAccountConfig.signer!,
>>>>>>> 57ecd916
      });
    }

    // eslint-disable-next-line @typescript-eslint/no-non-null-assertion
    instance.activeValidationModule = biconomySmartAccountConfig.activeValidationModule ?? instance.defaultValidationModule;

    const { rpcUrl, nodeClientUrl } = biconomySmartAccountConfig;

    if (rpcUrl) {
      instance.provider = new JsonRpcProvider(rpcUrl);
    }

    instance.nodeClient = new NodeClient({ txServiceUrl: nodeClientUrl ?? NODE_CLIENT_URL });

    instance.scanForUpgradedAccountsFromV1 = biconomySmartAccountConfig.scanForUpgradedAccountsFromV1 ?? false;

    instance.maxIndexForScan = biconomySmartAccountConfig.maxIndexForScan ?? 10;

    await instance.init();

    return instance;
  }

  async checkAndCreateModule(biconomySmartAccountConfig: BiconomySmartAccountV2Config): Promise<BaseValidationModule> {
    switch (biconomySmartAccountConfig.module) {
      case ValidationModule.ECDSA_OWNERSHIP:
        return ECDSAOwnershipValidationModule.create({
          signer: biconomySmartAccountConfig.signer,
          moduleAddress: biconomySmartAccountConfig.module,
        });
      case ValidationModule.MULTICHAIN:
        return MultiChainValidationModule.create({
          signer: biconomySmartAccountConfig.signer,
          moduleAddress: biconomySmartAccountConfig.module,
        });
      default:
        return ECDSAOwnershipValidationModule.create({
          signer: biconomySmartAccountConfig.signer,
          moduleAddress: biconomySmartAccountConfig.module,
        });
    }
  }

  async _getAccountContract(): Promise<SmartAccount_v200> {
    if (this.accountContract == null) {
      this.accountContract = SmartAccount_v200__factory.connect(await this.getAccountAddress(), this.provider);
    }
    return this.accountContract;
  }

  isActiveValidationModuleDefined(): boolean {
    if (!this.activeValidationModule) throw new Error("Must provide an instance of active validation module.");
    return true;
  }

  isDefaultValidationModuleDefined(): boolean {
    if (!this.defaultValidationModule) throw new Error("Must provide an instance of default validation module.");
    return true;
  }

  setActiveValidationModule(validationModule: BaseValidationModule): BiconomySmartAccountV2 {
    if (validationModule instanceof BaseValidationModule) {
      this.activeValidationModule = validationModule;
    }
    return this;
  }

  setDefaultValidationModule(validationModule: BaseValidationModule): BiconomySmartAccountV2 {
    if (validationModule instanceof BaseValidationModule) {
      this.defaultValidationModule = validationModule;
      this.accountAddress = undefined;
    }
    return this;
  }

  // Could call it nonce space
  async getNonce(nonceKey?: number): Promise<BigNumber> {
    const nonceSpace = nonceKey ?? 0;
    try {
      const accountContract = await this._getAccountContract();
      const nonce = await accountContract.nonce(nonceSpace);
      return nonce;
    } catch (e) {
      log.debug("Failed to get nonce from deployed account. Returning 0 as nonce");
      return BigNumber.from(0);
    }
  }

  /**
   * return the account's address.
   * this value is valid even before deploying the contract.
   */
  async getAccountAddress(params?: CounterFactualAddressParam): Promise<string> {
    if (this.accountAddress == null || this.accountAddress == undefined) {
      this.accountAddress = await this.getCounterFactualAddress(params);
    }
    return this.accountAddress;
  }

  /**
   * calculate the account address even before it is deployed
   */
  async getCounterFactualAddress(params?: CounterFactualAddressParam): Promise<string> {
    const validationModule = params?.validationModule ?? this.defaultValidationModule;
    const index = params?.index ?? this.index;
    const maxIndexForScan = params?.maxIndexForScan ?? this.maxIndexForScan;
    // Review: default behavior
    const scanForUpgradedAccountsFromV1 = params?.scanForUpgradedAccountsFromV1 ?? this.scanForUpgradedAccountsFromV1;

    // if it's intended to detect V1 upgraded accounts
    if (scanForUpgradedAccountsFromV1) {
      const eoaSigner = await validationModule.getSigner();
      const eoaAddress = await eoaSigner.getAddress();
      const moduleAddress = validationModule.getAddress();
      const moduleSetupData = await validationModule.getInitData();
      const queryParams = {
        eoaAddress,
        index,
        moduleAddress,
        moduleSetupData,
        maxIndexForScan,
      };
      const accountAddress = await this.getV1AccountsUpgradedToV2(queryParams);
      Logger.log("account address from V1 ", accountAddress);
      if (accountAddress !== ethers.constants.AddressZero) {
        return accountAddress;
      }
    }
    const counterFactualAddressV2 = await this.getCounterFactualAddressV2({ validationModule, index });
    return counterFactualAddressV2;
  }

  private async getCounterFactualAddressV2(params?: CounterFactualAddressParam): Promise<string> {
    if (this.factory == null) {
      if (this.factoryAddress != null && this.factoryAddress !== "") {
        this.factory = SmartAccountFactory_v200__factory.connect(this.factoryAddress, this.provider);
      } else {
        throw new Error("no factory to get initCode");
      }
    }

    const validationModule = params?.validationModule ?? this.defaultValidationModule;
    const index = params?.index ?? this.index;

    try {
      const initCalldata = SmartAccount_v200__factory.createInterface().encodeFunctionData("init", [
        this.defaultFallbackHandlerAddress,
        validationModule.getAddress(),
        await validationModule.getInitData(),
      ]);
      const proxyCreationCodeHash = solidityKeccak256(["bytes", "uint256"], [PROXY_CREATION_CODE, this.implementationAddress]);
      const salt = solidityKeccak256(["bytes32", "uint256"], [keccak256(initCalldata), index]);
      const counterFactualAddress = getCreate2Address(this.factory.address, salt, proxyCreationCodeHash);

      return counterFactualAddress;
    } catch (e) {
      throw new Error(`Failed to get counterfactual address, ${e}`);
    }
  }

  async getV1AccountsUpgradedToV2(params: QueryParamsForAddressResolver): Promise<string> {
    Logger.log("index to filter ", params.index);
    const maxIndexForScan = params.maxIndexForScan ?? this.maxIndexForScan;
    const addressResolver: AddressResolver = AddressResolver__factory.connect(ADDRESS_RESOLVER_ADDRESS, this.provider);
    // Note: depending on moduleAddress and moduleSetupData passed call this. otherwise could call resolveAddresses()

    if (params.moduleAddress && params.moduleSetupData) {
      const result: SmartAccountInfo[] = await addressResolver.resolveAddressesFlexibleForV2(
        params.eoaAddress,
        maxIndexForScan,
        params.moduleAddress,
        params.moduleSetupData,
      );

      const desiredV1Account = result.find(
        (smartAccountInfo) =>
          smartAccountInfo.factoryVersion === "v1" &&
          smartAccountInfo.currentVersion === "2.0.0" &&
          smartAccountInfo.deploymentIndex.toNumber() === params.index,
      );

      if (desiredV1Account) {
        const smartAccountAddress = desiredV1Account.accountAddress;
        return smartAccountAddress;
      } else {
        return ethers.constants.AddressZero;
      }
    } else {
      return ethers.constants.AddressZero;
    }
  }

  /**
   * return the value to put into the "initCode" field, if the account is not yet deployed.
   * this value holds the "factory" address, followed by this account's information
   */
  async getAccountInitCode(): Promise<string> {
    if (this.factory == null) {
      if (this.factoryAddress != null && this.factoryAddress !== "") {
        this.factory = SmartAccountFactory_v200__factory.connect(this.factoryAddress, this.provider);
      } else {
        throw new Error("no factory to get initCode");
      }
    }

    this.isDefaultValidationModuleDefined();

    return hexConcat([
      this.factory.address,
      this.factory.interface.encodeFunctionData("deployCounterFactualAccount", [
        this.defaultValidationModule.getAddress(),
        await this.defaultValidationModule.getInitData(),
        this.index,
      ]),
    ]);
  }

  /**
   *
   * @param to { target } address of transaction
   * @param value  represents amount of native tokens
   * @param data represent data associated with transaction
   * @returns
   */
  async encodeExecute(to: string, value: BigNumberish, data: BytesLike): Promise<string> {
    const accountContract = await this._getAccountContract();
    return accountContract.interface.encodeFunctionData("execute_ncC", [to, value, data]);
  }

  /**
   *
   * @param to { target } array of addresses in transaction
   * @param value  represents array of amount of native tokens associated with each transaction
   * @param data represent array of data associated with each transaction
   * @returns
   */
  async encodeExecuteBatch(to: Array<string>, value: Array<BigNumberish>, data: Array<BytesLike>): Promise<string> {
    const accountContract = await this._getAccountContract();
    return accountContract.interface.encodeFunctionData("executeBatch_y6U", [to, value, data]);
  }

  // dummy signature depends on the validation module supplied.
  async getDummySignature(params?: ModuleInfo): Promise<string> {
    this.isActiveValidationModuleDefined();
    return this.activeValidationModule.getDummySignature(params);
  }

  // Might use provided paymaster instance to get dummy data (from pm service)
  getDummyPaymasterData(): string {
    return "0x";
  }

  async signUserOp(userOp: Partial<UserOperation>, params?: SendUserOpParams): Promise<UserOperation> {
    this.isActiveValidationModuleDefined();
    const requiredFields: UserOperationKey[] = [
      "sender",
      "nonce",
      "initCode",
      "callData",
      "callGasLimit",
      "verificationGasLimit",
      "preVerificationGas",
      "maxFeePerGas",
      "maxPriorityFeePerGas",
      "paymasterAndData",
    ];
    super.validateUserOp(userOp, requiredFields);
    const userOpHash = await this.getUserOpHash(userOp);

    const moduleSig = await this.activeValidationModule.signUserOpHash(userOpHash, params);

    // Note: If the account is undeployed, use ERC-6492
    // Review: Should only be needed for signMessage
    /*if (!(await this.isAccountDeployed(await this.getAccountAddress()))) {
      const coder = new ethers.utils.AbiCoder();
      const populatedTransaction = await this.factory?.populateTransaction.deployCounterFactualAccount(
        await this.defaultValidationModule.getAddress(),
        await this.defaultValidationModule.getInitData(),
        this.index,
      );
      moduleSig =
        coder.encode(["address", "bytes", "bytes"], [this.factoryAddress, populatedTransaction?.data, moduleSig]) +
        "6492649264926492649264926492649264926492649264926492649264926492"; // magic suffix
      userOp.signature = moduleSig;
      return userOp as UserOperation;
    }*/

    const signatureWithModuleAddress = ethers.utils.defaultAbiCoder.encode(
      ["bytes", "address"],
      [moduleSig, this.activeValidationModule.getAddress()],
    );

    userOp.signature = signatureWithModuleAddress;
    return userOp as UserOperation;
  }

  getSignatureWithModuleAddress(moduleSignature: string, moduleAddress?: string): string {
    const moduleAddressToUse = moduleAddress ?? this.activeValidationModule.getAddress();
    return ethers.utils.defaultAbiCoder.encode(["bytes", "address"], [moduleSignature, moduleAddressToUse]);
  }

  /**
   *
   * @param userOp
   * @param params
   * @description This function call will take 'unsignedUserOp' as an input, sign it with the owner key, and send it to the bundler.
   * @returns Promise<UserOpResponse>
   */
  async sendUserOp(userOp: Partial<UserOperation>, params?: SendUserOpParams): Promise<UserOpResponse> {
    Logger.log("userOp received in base account ", userOp);
    delete userOp.signature;
    const userOperation = await this.signUserOp(userOp, params);
    const bundlerResponse = await this.sendSignedUserOp(userOperation, params);
    return bundlerResponse;
  }

  private async getBuildUserOpNonce(nonceOptions: NonceOptions | undefined): Promise<BigNumber> {
    let nonce = BigNumber.from(0);
    try {
      if (nonceOptions?.nonceOverride) {
        nonce = BigNumber.from(nonceOptions?.nonceOverride);
      } else {
        const _nonceSpace = nonceOptions?.nonceKey ?? 0;
        nonce = await this.getNonce(_nonceSpace);
      }
    } catch (error) {
      // Not throwing this error as nonce would be 0 if this.getNonce() throw exception, which is expected flow for undeployed account
      Logger.log("Error while getting nonce for the account. This is expected for undeployed accounts set nonce to 0");
    }
    return nonce;
  }

  private async getGasFeeValues(
    overrides: Overrides | undefined,
    skipBundlerGasEstimation: boolean | undefined,
  ): Promise<{ maxFeePerGas?: BigNumberish | undefined; maxPriorityFeePerGas?: BigNumberish | undefined }> {
    const gasFeeValues = {
      maxFeePerGas: overrides?.maxFeePerGas,
      maxPriorityFeePerGas: overrides?.maxPriorityFeePerGas,
    };
    try {
      if (this.bundler && !gasFeeValues.maxFeePerGas && !gasFeeValues.maxPriorityFeePerGas && (skipBundlerGasEstimation ?? true)) {
        const gasFeeEstimation = await this.bundler.getGasFeeValues();
        gasFeeValues.maxFeePerGas = gasFeeEstimation.maxFeePerGas;
        gasFeeValues.maxPriorityFeePerGas = gasFeeEstimation.maxPriorityFeePerGas;
      }
      return gasFeeValues;
    } catch (error: any) {
      Logger.error("Error while getting gasFeeValues from bundler. Provided bundler might not have getGasFeeValues endpoint", error);
      return gasFeeValues;
    }
  }

  async buildUserOp(transactions: Transaction[], buildUseropDto?: BuildUserOpOptions): Promise<Partial<UserOperation>> {
    const to = transactions.map((element: Transaction) => element.to);
    const data = transactions.map((element: Transaction) => element.data ?? "0x");
    const value = transactions.map((element: Transaction) => element.value ?? BigNumber.from("0"));

    const initCodeFetchPromise = this.getInitCode();
    const dummySignatureFetchPromise = this.getDummySignature(buildUseropDto?.params);

    const [nonceFromFetch, initCode, signature, finalGasFeeValue] = await Promise.all([
      this.getBuildUserOpNonce(buildUseropDto?.nonceOptions),
      initCodeFetchPromise,
      dummySignatureFetchPromise,
      this.getGasFeeValues(buildUseropDto?.overrides, buildUseropDto?.skipBundlerGasEstimation),
    ]);

    if (transactions.length === 0) {
      throw new Error("Transactions array cannot be empty");
    }
    let callData = "";
    if (transactions.length > 1 || buildUseropDto?.forceEncodeForBatch) {
      callData = await this.encodeExecuteBatch(to, value, data);
    } else {
      // transactions.length must be 1
      callData = await this.encodeExecute(to[0], value[0], data[0]);
    }

    let userOp: Partial<UserOperation> = {
      sender: await this.getAccountAddress(),
      nonce: nonceFromFetch,
      initCode,
      callData: callData,
      maxFeePerGas: finalGasFeeValue.maxFeePerGas || undefined,
      maxPriorityFeePerGas: finalGasFeeValue.maxPriorityFeePerGas || undefined,
    };

    // for this Smart Account current validation module dummy signature will be used to estimate gas
    userOp.signature = signature;

    // Note: Can change the default behaviour of calling estimations using bundler/local
    userOp = await this.estimateUserOpGas({
      userOp,
      overrides: buildUseropDto?.overrides,
      skipBundlerGasEstimation: buildUseropDto?.skipBundlerGasEstimation,
      paymasterServiceData: buildUseropDto?.paymasterServiceData,
    });
    userOp.paymasterAndData = userOp.paymasterAndData ?? "0x";
    Logger.log("UserOp after estimation ", userOp);

    return userOp;
  }

  private validateUserOpAndPaymasterRequest(userOp: Partial<UserOperation>, tokenPaymasterRequest: BiconomyTokenPaymasterRequest): void {
    if (isNullOrUndefined(userOp.callData)) {
      throw new Error("UserOp callData cannot be undefined");
    }

    const feeTokenAddress = tokenPaymasterRequest?.feeQuote?.tokenAddress;
    Logger.log("Requested fee token is ", feeTokenAddress);

    if (!feeTokenAddress || feeTokenAddress == ethers.constants.AddressZero) {
      throw new Error("Invalid or missing token address. Token address must be part of the feeQuote in tokenPaymasterRequest");
    }

    const spender = tokenPaymasterRequest?.spender;
    Logger.log("Spender address is ", spender);

    if (!spender || spender == ethers.constants.AddressZero) {
      throw new Error("Invalid or missing spender address. Sepnder address must be part of tokenPaymasterRequest");
    }
  }

  /**
   *
   * @param userOp partial user operation without signature and paymasterAndData
   * @param tokenPaymasterRequest This dto provides information about fee quote. Fee quote is received from earlier request getFeeQuotesOrData() to the Biconomy paymaster.
   *  maxFee and token decimals from the quote, along with the spender is required to append approval transaction.
   * @notice This method should be called when gas is paid in ERC20 token using TokenPaymaster
   * @description Optional method to update the userOp.calldata with batched transaction which approves the paymaster spender with necessary amount(if required)
   * @returns updated userOp with new callData, callGasLimit
   */
  async buildTokenPaymasterUserOp(
    userOp: Partial<UserOperation>,
    tokenPaymasterRequest: BiconomyTokenPaymasterRequest,
  ): Promise<Partial<UserOperation>> {
    this.validateUserOpAndPaymasterRequest(userOp, tokenPaymasterRequest);
    try {
      let batchTo: Array<string> = [];
      let batchValue: Array<string | BigNumberish> = [];
      let batchData: Array<string> = [];

      let newCallData = userOp.callData;
      Logger.log("Received information about fee token address and quote ", tokenPaymasterRequest);

      if (this.paymaster && this.paymaster instanceof BiconomyPaymaster) {
        // Make a call to paymaster.buildTokenApprovalTransaction() with necessary details

        // Review: might request this form of an array of Transaction
        const approvalRequest: Transaction = await (this.paymaster as IHybridPaymaster<SponsorUserOperationDto>).buildTokenApprovalTransaction(
          tokenPaymasterRequest,
          this.provider,
        );
        Logger.log("ApprovalRequest is for erc20 token ", approvalRequest.to);

        if (approvalRequest.data == "0x" || approvalRequest.to == ethers.constants.AddressZero) {
          return userOp;
        }

        if (isNullOrUndefined(userOp.callData)) {
          throw new Error("UserOp callData cannot be undefined");
        }

        const account = await this._getAccountContract();

        const decodedSmartAccountData = account.interface.parseTransaction({
          data: userOp.callData!.toString(),
        });
        if (!decodedSmartAccountData) {
          throw new Error("Could not parse userOp call data for this smart account");
        }

        const smartAccountExecFunctionName = decodedSmartAccountData.name;

        Logger.log(`Originally an ${smartAccountExecFunctionName} method call for Biconomy Account V2`);
        if (smartAccountExecFunctionName === "execute" || smartAccountExecFunctionName === "execute_ncC") {
          const methodArgsSmartWalletExecuteCall = decodedSmartAccountData.args;
          const toOriginal = methodArgsSmartWalletExecuteCall[0];
          const valueOriginal = methodArgsSmartWalletExecuteCall[1];
          const dataOriginal = methodArgsSmartWalletExecuteCall[2];

          batchTo.push(toOriginal);
          batchValue.push(valueOriginal);
          batchData.push(dataOriginal);
        } else if (smartAccountExecFunctionName === "executeBatch" || smartAccountExecFunctionName === "executeBatch_y6U") {
          const methodArgsSmartWalletExecuteCall = decodedSmartAccountData.args;
          batchTo = methodArgsSmartWalletExecuteCall[0];
          batchValue = methodArgsSmartWalletExecuteCall[1];
          batchData = methodArgsSmartWalletExecuteCall[2];
        }

        if (approvalRequest.to && approvalRequest.data && approvalRequest.value) {
          batchTo = [approvalRequest.to, ...batchTo];
          batchValue = [approvalRequest.value, ...batchValue];
          batchData = [approvalRequest.data, ...batchData];

          newCallData = await this.encodeExecuteBatch(batchTo, batchValue, batchData);
        }
        const finalUserOp: Partial<UserOperation> = {
          ...userOp,
          callData: newCallData,
        };

        return finalUserOp;
      }
    } catch (error) {
      Logger.log("Failed to update userOp. Sending back original op");
      Logger.error("Failed to update callData with error", error);
      return userOp;
    }
    return userOp;
  }

  async signUserOpHash(userOpHash: string, params?: SendUserOpParams): Promise<string> {
    this.isActiveValidationModuleDefined();
    const moduleSig = await this.activeValidationModule.signUserOpHash(userOpHash, params);

    const signatureWithModuleAddress = ethers.utils.defaultAbiCoder.encode(
      ["bytes", "address"],
      [moduleSig, this.activeValidationModule.getAddress()],
    );

    return signatureWithModuleAddress;
  }

  async signMessage(message: Bytes | string): Promise<string> {
    this.isActiveValidationModuleDefined();
    const dataHash = ethers.utils.arrayify(ethers.utils.hashMessage(message));
    let signature = await this.activeValidationModule.signMessage(dataHash);

    if (signature.slice(0, 2) !== "0x") {
      signature = "0x" + signature;
    }

    // If the account is undeployed, use ERC-6492
    if (!(await this.isAccountDeployed(await this.getAccountAddress()))) {
      const coder = new ethers.utils.AbiCoder();
      const populatedTransaction = await this.factory?.populateTransaction.deployCounterFactualAccount(
        await this.defaultValidationModule.getAddress(),
        await this.defaultValidationModule.getInitData(),
        this.index,
      );
      signature =
        coder.encode(["address", "bytes", "bytes"], [this.factoryAddress, populatedTransaction?.data, signature]) +
        "6492649264926492649264926492649264926492649264926492649264926492"; // magic suffix
    }
    return signature;
  }

  async getAllTokenBalances(balancesDto: BalancesDto): Promise<BalancesResponse> {
    return this.nodeClient.getAllTokenBalances(balancesDto);
  }

  async getTotalBalanceInUsd(balancesDto: BalancesDto): Promise<UsdBalanceResponse> {
    return this.nodeClient.getTotalBalanceInUsd(balancesDto);
  }

  async getSmartAccountsByOwner(smartAccountByOwnerDto: SmartAccountByOwnerDto): Promise<SmartAccountsResponse> {
    return this.nodeClient.getSmartAccountsByOwner(smartAccountByOwnerDto);
  }

  async getTransactionsByAddress(chainId: number, address: string): Promise<SCWTransactionResponse[]> {
    return this.nodeClient.getTransactionByAddress(chainId, address);
  }

  async getTransactionByHash(txHash: string): Promise<SCWTransactionResponse> {
    return this.nodeClient.getTransactionByHash(txHash);
  }

  async getAllSupportedChains(): Promise<SupportedChainsResponse> {
    return this.nodeClient.getAllSupportedChains();
  }

  getImplementationAddress(): string {
    return this.implementationAddress;
  }

  async enableModule(moduleAddress: string): Promise<UserOpResponse> {
    const tx: Transaction = await this.getEnableModuleData(moduleAddress);
    const partialUserOp = await this.buildUserOp([tx]);
    return this.sendUserOp(partialUserOp);
  }

  async getEnableModuleData(moduleAddress: string): Promise<Transaction> {
    const accountContract = await this._getAccountContract();
    const data = accountContract.interface.encodeFunctionData("enableModule", [moduleAddress]);
    const tx: Transaction = {
      to: await this.getAccountAddress(),
      value: "0",
      data: data as string,
    };
    return tx;
  }

  async getSetupAndEnableModuleData(moduleAddress: string, moduleSetupData: string): Promise<Transaction> {
    const accountContract = await this._getAccountContract();
    const data = accountContract.interface.encodeFunctionData("setupAndEnableModule", [moduleAddress, moduleSetupData]);
    const tx: Transaction = {
      to: await this.getAccountAddress(),
      value: "0",
      data: data,
    };
    return tx;
  }

  async disableModule(prevModule: string, moduleAddress: string): Promise<UserOpResponse> {
    const tx: Transaction = await this.getDisableModuleData(prevModule, moduleAddress);
    const partialUserOp = await this.buildUserOp([tx]);
    return this.sendUserOp(partialUserOp);
  }

  async getDisableModuleData(prevModule: string, moduleAddress: string): Promise<Transaction> {
    const accountContract = await this._getAccountContract();
    const data = accountContract.interface.encodeFunctionData("disableModule", [prevModule, moduleAddress]);
    const tx: Transaction = {
      to: await this.getAccountAddress(),
      value: "0",
      data: data,
    };
    return tx;
  }

  async isModuleEnabled(moduleName: string): Promise<boolean> {
    const accountContract = await this._getAccountContract();
    return accountContract.isModuleEnabled(moduleName);
  }

  async getAllModules(pageSize?: number): Promise<Array<string>> {
    pageSize = pageSize ?? 100;
    const accountContract = await this._getAccountContract();
    // Note: If page size is lower then on the next page start module would be module at the end of first page and not SENTINEL_MODULE
    const result: Array<string | Array<string>> = await accountContract.getModulesPaginated(this.SENTINEL_MODULE, pageSize);
    const modules: Array<string> = result[0] as Array<string>;
    return modules;
  }
}<|MERGE_RESOLUTION|>--- conflicted
+++ resolved
@@ -22,13 +22,8 @@
   NonceOptions,
   SmartAccountInfo,
   QueryParamsForAddressResolver,
-  ValidationModule,
 } from "./utils/Types";
-<<<<<<< HEAD
-import { BaseValidationModule, ECDSAOwnershipValidationModule, ModuleInfo, MultiChainValidationModule, SendUserOpParams } from "@biconomy/modules";
-=======
 import { BaseValidationModule, ECDSAOwnershipValidationModule, ModuleInfo, SendUserOpParams } from "@biconomy/modules";
->>>>>>> 57ecd916
 import { UserOperation, Transaction } from "@biconomy/core-types";
 import NodeClient from "@biconomy/node-client";
 import INodeClient from "@biconomy/node-client";
@@ -91,11 +86,7 @@
    *
    * This method will create a BiconomySmartAccountV2 instance but will not deploy the Smart Account.
    *
-<<<<<<< HEAD
-   * Deployment of the Smart Account will be done when you call the first sendUserOp method.
-=======
    * Deployment of the Smart Account will be donewith the first user operation.
->>>>>>> 57ecd916
    *
    * @param biconomySmartAccountConfig - Configuration for initializing the BiconomySmartAccountV2 instance.
    * @returns A promise that resolves to a new instance of BiconomySmartAccountV2.
@@ -123,23 +114,12 @@
 
     instance.implementationAddress = biconomySmartAccountConfig.implementationAddress ?? BICONOMY_IMPLEMENTATION_ADDRESSES_BY_VERSION.V2_0_0;
 
-<<<<<<< HEAD
-    if (biconomySmartAccountConfig.defaultValidationModule) {
-      instance.defaultValidationModule = biconomySmartAccountConfig.defaultValidationModule;
-    } else if (biconomySmartAccountConfig.module) {
-      instance.defaultValidationModule = await instance.checkAndCreateModule(biconomySmartAccountConfig);
-    } else {
-      instance.defaultValidationModule = await ECDSAOwnershipValidationModule.create({
-        signer: biconomySmartAccountConfig.signer,
-        moduleAddress: biconomySmartAccountConfig.module,
-=======
     // Note: if no module is provided, we will use ECDSA_OWNERSHIP as default
     if (biconomySmartAccountConfig.defaultValidationModule) {
       instance.defaultValidationModule = biconomySmartAccountConfig.defaultValidationModule;
     } else {
       instance.defaultValidationModule = await ECDSAOwnershipValidationModule.create({
         signer: biconomySmartAccountConfig.signer!,
->>>>>>> 57ecd916
       });
     }
 
@@ -161,26 +141,6 @@
     await instance.init();
 
     return instance;
-  }
-
-  async checkAndCreateModule(biconomySmartAccountConfig: BiconomySmartAccountV2Config): Promise<BaseValidationModule> {
-    switch (biconomySmartAccountConfig.module) {
-      case ValidationModule.ECDSA_OWNERSHIP:
-        return ECDSAOwnershipValidationModule.create({
-          signer: biconomySmartAccountConfig.signer,
-          moduleAddress: biconomySmartAccountConfig.module,
-        });
-      case ValidationModule.MULTICHAIN:
-        return MultiChainValidationModule.create({
-          signer: biconomySmartAccountConfig.signer,
-          moduleAddress: biconomySmartAccountConfig.module,
-        });
-      default:
-        return ECDSAOwnershipValidationModule.create({
-          signer: biconomySmartAccountConfig.signer,
-          moduleAddress: biconomySmartAccountConfig.module,
-        });
-    }
   }
 
   async _getAccountContract(): Promise<SmartAccount_v200> {
