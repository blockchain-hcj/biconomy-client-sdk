--- conflicted
+++ resolved
@@ -154,7 +154,6 @@
    * @throws An error if something is wrong with the smart account instance creation.
    */
   public static async create(biconomySmartAccountConfig: BiconomySmartAccountV2Config): Promise<BiconomySmartAccountV2> {
-<<<<<<< HEAD
     let chainId = biconomySmartAccountConfig.chainId;
 
     // Signer needs to be initialised here before defaultValidationModule is set
@@ -196,20 +195,6 @@
       activeValidationModule,
       chainId,
     };
-=======
-    const config = {
-      ...biconomySmartAccountConfig,
-    };
-
-    // Note: If no module is provided, we will use ECDSA_OWNERSHIP as default
-    if (!config?.defaultValidationModule) {
-      const newModule = await ECDSAOwnershipValidationModule.create({
-        signer: biconomySmartAccountConfig.signer!,
-      });
-      config.defaultValidationModule = newModule;
-    }
-    config.activeValidationModule = config?.activeValidationModule ?? config.defaultValidationModule;
->>>>>>> 759f3803
 
     return new BiconomySmartAccountV2(config);
   }
