--- conflicted
+++ resolved
@@ -26,11 +26,7 @@
   BatchUserOperationCallData,
   SmartAccountSigner,
 } from "@alchemy/aa-core";
-<<<<<<< HEAD
-import { addressEquals, isNullOrUndefined, packUserOp } from "./utils/Utils.js";
-=======
-import { isNullOrUndefined, isValidRpcUrl, packUserOp } from "./utils/Utils.js";
->>>>>>> 1949e68c
+import { addressEquals, isNullOrUndefined, isValidRpcUrl, packUserOp } from "./utils/Utils.js";
 import { BaseValidationModule, ModuleInfo, SendUserOpParams, createECDSAOwnershipValidationModule } from "@biconomy/modules";
 import {
   IHybridPaymaster,
@@ -57,11 +53,8 @@
   PaymasterUserOperationDto,
   SimulationType,
   BalancePayload,
-<<<<<<< HEAD
   WithdrawalRequest,
-=======
   SupportedToken,
->>>>>>> 1949e68c
 } from "./utils/Types.js";
 import {
   ADDRESS_RESOLVER_ADDRESS,
