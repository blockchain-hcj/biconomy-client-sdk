import {
  Hex,
  keccak256,
  encodePacked,
  getCreate2Address,
  encodeAbiParameters,
  parseAbiParameters,
  toHex,
  hexToNumber,
  toBytes,
  encodeFunctionData,
  PublicClient,
  createPublicClient,
  http,
  concatHex,
  GetContractReturnType,
  Chain,
  getContract,
  decodeFunctionData,
  WalletClient,
} from "viem";
import {
  BaseSmartContractAccount,
  getChain,
  type BigNumberish,
  type UserOperationStruct,
  BatchUserOperationCallData,
  WalletClientSigner,
  SmartAccountSigner,
} from "@alchemy/aa-core";
import { isNullOrUndefined, packUserOp } from "./utils/Utils";
import { Bundler, IBundler, UserOpResponse } from "@biconomy/bundler";
import { BaseValidationModule, ModuleInfo, SendUserOpParams, ECDSAOwnershipValidationModule } from "@biconomy/modules";
<<<<<<< HEAD
import {
  IHybridPaymaster,
  IPaymaster,
  BiconomyPaymaster,
  PaymasterMode,
  SponsorUserOperationDto,
  FeeQuotesOrDataResponse,
} from "@biconomy/paymaster";
import { Bundler, IBundler, UserOpResponse } from "@biconomy/bundler";
=======
import { IHybridPaymaster, IPaymaster, BiconomyPaymaster, SponsorUserOperationDto } from "@biconomy/paymaster";
>>>>>>> 29ed88d3
import {
  BiconomyTokenPaymasterRequest,
  BiconomySmartAccountV2Config,
  CounterFactualAddressParam,
  BuildUserOpOptions,
  Overrides,
  NonceOptions,
  Transaction,
  QueryParamsForAddressResolver,
  BiconomySmartAccountV2ConfigConstructorProps,
  PaymasterUserOperationDto,
} from "./utils/Types";
import {
  ADDRESS_RESOLVER_ADDRESS,
  BICONOMY_IMPLEMENTATION_ADDRESSES_BY_VERSION,
  DEFAULT_BICONOMY_FACTORY_ADDRESS,
  DEFAULT_FALLBACK_HANDLER_ADDRESS,
  PROXY_CREATION_CODE,
  ADDRESS_ZERO,
  DEFAULT_ENTRYPOINT_ADDRESS,
  UNIQUE_PROPERTIES_PER_SIGNER,
} from "./utils/Constants";
import { BiconomyFactoryAbi } from "./abi/Factory";
import { BiconomyAccountAbi } from "./abi/SmartAccount";
import { AccountResolverAbi } from "./abi/AccountResolver";
import { Logger } from "./utils/Logger";
import { Signer } from "@ethersproject/abstract-signer";
import EthersSigner from "./utils/EthersSigner";

type UserOperationKey = keyof UserOperationStruct;

export class BiconomySmartAccountV2 extends BaseSmartContractAccount {
  private SENTINEL_MODULE = "0x0000000000000000000000000000000000000001";

  private index: number;

  private chainId: number;

  private provider: PublicClient;

  paymaster?: IPaymaster;

  bundler?: IBundler;

  private accountContract?: GetContractReturnType<typeof BiconomyAccountAbi, PublicClient, Chain>;

  private defaultFallbackHandlerAddress: Hex;

  private implementationAddress: Hex;

  private scanForUpgradedAccountsFromV1!: boolean;

  private maxIndexForScan!: number;

  // Validation module responsible for account deployment initCode. This acts as a default authorization module.
  defaultValidationModule!: BaseValidationModule;

  // Deployed Smart Account can have more than one module enabled. When sending a transaction activeValidationModule is used to prepare and validate userOp signature.
  activeValidationModule!: BaseValidationModule;

  private constructor(readonly biconomySmartAccountConfig: BiconomySmartAccountV2ConfigConstructorProps) {
    super({
      ...biconomySmartAccountConfig,
      chain: getChain(biconomySmartAccountConfig.chainId),
      rpcClient: biconomySmartAccountConfig.rpcUrl || getChain(biconomySmartAccountConfig.chainId).rpcUrls.public.http[0],
      entryPointAddress: (biconomySmartAccountConfig.entryPointAddress as Hex) ?? DEFAULT_ENTRYPOINT_ADDRESS,
      accountAddress: (biconomySmartAccountConfig.accountAddress as Hex) ?? undefined,
      factoryAddress: biconomySmartAccountConfig.factoryAddress ?? DEFAULT_BICONOMY_FACTORY_ADDRESS,
    });

    this.defaultValidationModule = biconomySmartAccountConfig.defaultValidationModule;
    this.activeValidationModule = biconomySmartAccountConfig.activeValidationModule;

    this.index = biconomySmartAccountConfig.index ?? 0;
    this.chainId = biconomySmartAccountConfig.chainId;
    this.bundler = biconomySmartAccountConfig.bundler;
    this.implementationAddress = biconomySmartAccountConfig.implementationAddress ?? (BICONOMY_IMPLEMENTATION_ADDRESSES_BY_VERSION.V2_0_0 as Hex);

    if (biconomySmartAccountConfig.biconomyPaymasterApiKey) {
      this.paymaster = new BiconomyPaymaster({
        paymasterUrl: `https://paymaster.biconomy.io/api/v1/${biconomySmartAccountConfig.chainId}/${biconomySmartAccountConfig.biconomyPaymasterApiKey}`,
      });
    } else {
      this.paymaster = biconomySmartAccountConfig.paymaster;
    }

    this.bundler = biconomySmartAccountConfig.bundler;

    const defaultFallbackHandlerAddress =
      this.factoryAddress === DEFAULT_BICONOMY_FACTORY_ADDRESS ? DEFAULT_FALLBACK_HANDLER_ADDRESS : biconomySmartAccountConfig.defaultFallbackHandler;
    if (!defaultFallbackHandlerAddress) {
      throw new Error("Default Fallback Handler address is not provided");
    }
    this.defaultFallbackHandlerAddress = defaultFallbackHandlerAddress;

    // Added bang operator to avoid null check as the constructor have these params as optional
    this.defaultValidationModule = biconomySmartAccountConfig.defaultValidationModule!;
    this.activeValidationModule = biconomySmartAccountConfig.activeValidationModule!;

    this.provider = createPublicClient({
      chain: getChain(biconomySmartAccountConfig.chainId),
      transport: http(biconomySmartAccountConfig.rpcUrl || getChain(biconomySmartAccountConfig.chainId).rpcUrls.public.http[0]),
    });

    this.scanForUpgradedAccountsFromV1 = biconomySmartAccountConfig.scanForUpgradedAccountsFromV1 ?? false;
    this.maxIndexForScan = biconomySmartAccountConfig.maxIndexForScan ?? 10;
  }

  /**
   * Creates a new instance of BiconomySmartAccountV2.
   *
   * This method will create a BiconomySmartAccountV2 instance but will not deploy the Smart Account.
   *
   * Deployment of the Smart Account will be donewith the first user operation.
   *
   * @param biconomySmartAccountConfig - Configuration for initializing the BiconomySmartAccountV2 instance.
   * @returns A promise that resolves to a new instance of BiconomySmartAccountV2.
   * @throws An error if something is wrong with the smart account instance creation.
   */
  public static async create(biconomySmartAccountConfig: BiconomySmartAccountV2Config): Promise<BiconomySmartAccountV2> {
    let chainId = biconomySmartAccountConfig.chainId;
    let resolvedSmartAccountSigner!: SmartAccountSigner;

    // Signer needs to be initialised here before defaultValidationModule is set
    if (biconomySmartAccountConfig.signer) {
      const signer = biconomySmartAccountConfig.signer;

      // Alchemy currently only provides two signer types: LocalAccountSigner and WalletClientSigner.
      // Futureproof support for other signers by checking if signerType exists
      const isAnAlchemySigner = UNIQUE_PROPERTIES_PER_SIGNER.alchemy in signer;
      const isAnEthersSigner = UNIQUE_PROPERTIES_PER_SIGNER.ethers in signer;
      const isAViemSigner = UNIQUE_PROPERTIES_PER_SIGNER.viem in signer;

      if (!isAnAlchemySigner) {
        if (isAnEthersSigner) {
          const ethersSigner = signer as Signer;
          if (!chainId) {
            // If chainId not provided, get it from walletClient
            if (!ethersSigner.provider) {
              throw new Error("Cannot consume an ethers Wallet without a provider");
            }
            const chainIdFromProvider = await ethersSigner.provider.getNetwork();
            if (!chainIdFromProvider?.chainId) {
              throw new Error("Cannot consume an ethers Wallet without a chainId");
            }
            chainId = Number(chainIdFromProvider.chainId);
          }
          // convert ethers Wallet to alchemy's SmartAccountSigner under the hood
          resolvedSmartAccountSigner = new EthersSigner(ethersSigner, "ethers");
        } else if (isAViemSigner) {
          const walletClient = signer as WalletClient;
          if (!walletClient.account) {
            throw new Error("Cannot consume a viem wallet without an account");
          }
          if (!chainId) {
            // If chainId not provided, get it from walletClient
            if (!walletClient.chain) {
              throw new Error("Cannot consume a viem wallet without a chainId");
            }
            chainId = walletClient.chain.id;
          }
          // convert viems walletClient to alchemy's SmartAccountSigner under the hood
          resolvedSmartAccountSigner = new WalletClientSigner(walletClient, "viem");
        }
      } else {
        resolvedSmartAccountSigner = signer as SmartAccountSigner;
      }
    }

    if (!chainId) {
      // Chain ID still not found
      throw new Error("chainId required");
    }
    const bundler: IBundler = biconomySmartAccountConfig.bundler ?? new Bundler({ bundlerUrl: biconomySmartAccountConfig.bundlerUrl!, chainId });
    let defaultValidationModule = biconomySmartAccountConfig.defaultValidationModule;

    // Note: If no module is provided, we will use ECDSA_OWNERSHIP as default
    if (!defaultValidationModule) {
      const newModule = await ECDSAOwnershipValidationModule.create({ signer: resolvedSmartAccountSigner! });
      defaultValidationModule = newModule;
    }
    const activeValidationModule = biconomySmartAccountConfig?.activeValidationModule ?? defaultValidationModule;
    if (!resolvedSmartAccountSigner) {
      resolvedSmartAccountSigner = await activeValidationModule.getSigner();
    }
    if (!resolvedSmartAccountSigner) {
      throw new Error("signer required");
    }
    const config: BiconomySmartAccountV2ConfigConstructorProps = {
      ...biconomySmartAccountConfig,
      defaultValidationModule,
      activeValidationModule,
      chainId,
      bundler,
      signer: resolvedSmartAccountSigner,
    };

    return new BiconomySmartAccountV2(config);
  }

  // Calls the getCounterFactualAddress
  async getAddress(params?: CounterFactualAddressParam): Promise<Hex> {
    if (this.accountAddress == null) {
      // means it needs deployment
      this.accountAddress = await this.getCounterFactualAddress(params);
    }
    return this.accountAddress;
  }

  // Calls the getCounterFactualAddress
  async getAccountAddress(params?: CounterFactualAddressParam): Promise<`0x${string}`> {
    if (this.accountAddress == null || this.accountAddress == undefined) {
      // means it needs deployment
      this.accountAddress = await this.getCounterFactualAddress(params);
    }
    return this.accountAddress;
  }

  /**
   * Return the account's address. This value is valid even before deploying the contract.
   */
  async getCounterFactualAddress(params?: CounterFactualAddressParam): Promise<Hex> {
    const validationModule = params?.validationModule ?? this.defaultValidationModule;
    const index = params?.index ?? this.index;

    const maxIndexForScan = params?.maxIndexForScan ?? this.maxIndexForScan;
    // Review: default behavior
    const scanForUpgradedAccountsFromV1 = params?.scanForUpgradedAccountsFromV1 ?? this.scanForUpgradedAccountsFromV1;

    // if it's intended to detect V1 upgraded accounts
    if (scanForUpgradedAccountsFromV1) {
      const eoaSigner = await validationModule.getSigner();
      const eoaAddress = (await eoaSigner.getAddress()) as Hex;
      const moduleAddress = validationModule.getAddress() as Hex;
      const moduleSetupData = (await validationModule.getInitData()) as Hex;
      const queryParams = {
        eoaAddress,
        index,
        moduleAddress,
        moduleSetupData,
        maxIndexForScan,
      };
      const accountAddress = await this.getV1AccountsUpgradedToV2(queryParams);
      if (accountAddress !== ADDRESS_ZERO) {
        return accountAddress;
      }
    }

    const counterFactualAddressV2 = await this.getCounterFactualAddressV2({ validationModule, index });
    return counterFactualAddressV2;
  }

  private async getCounterFactualAddressV2(params?: CounterFactualAddressParam): Promise<Hex> {
    const validationModule = params?.validationModule ?? this.defaultValidationModule;
    const index = params?.index ?? this.index;

    try {
      const initCalldata = encodeFunctionData({
        abi: BiconomyAccountAbi,
        functionName: "init",
        args: [this.defaultFallbackHandlerAddress, validationModule.getAddress() as Hex, (await validationModule.getInitData()) as Hex],
      });

      const proxyCreationCodeHash = keccak256(encodePacked(["bytes", "uint256"], [PROXY_CREATION_CODE, BigInt(this.implementationAddress)]));

      const salt = keccak256(encodePacked(["bytes32", "uint256"], [keccak256(initCalldata), BigInt(index)]));

      const counterFactualAddress = getCreate2Address({
        from: this.factoryAddress,
        salt: salt,
        bytecodeHash: proxyCreationCodeHash,
      });

      return counterFactualAddress;
    } catch (e) {
      throw new Error(`Failed to get counterfactual address, ${e}`);
    }
  }

  async _getAccountContract(): Promise<GetContractReturnType<typeof BiconomyAccountAbi, PublicClient, Chain>> {
    if (this.accountContract == null) {
      this.accountContract = getContract({
        address: await this.getAddress(),
        abi: BiconomyAccountAbi,
        publicClient: this.provider as PublicClient,
      });
    }
    return this.accountContract;
  }

  isActiveValidationModuleDefined(): boolean {
    if (!this.activeValidationModule) throw new Error("Must provide an instance of active validation module.");
    return true;
  }

  isDefaultValidationModuleDefined(): boolean {
    if (!this.defaultValidationModule) throw new Error("Must provide an instance of default validation module.");
    return true;
  }

  setActiveValidationModule(validationModule: BaseValidationModule): BiconomySmartAccountV2 {
    if (validationModule instanceof BaseValidationModule) {
      this.activeValidationModule = validationModule;
    }
    return this;
  }

  setDefaultValidationModule(validationModule: BaseValidationModule): BiconomySmartAccountV2 {
    if (validationModule instanceof BaseValidationModule) {
      this.defaultValidationModule = validationModule;
    }
    return this;
  }

  async getV1AccountsUpgradedToV2(params: QueryParamsForAddressResolver): Promise<Hex> {
    const maxIndexForScan = params.maxIndexForScan ?? this.maxIndexForScan;

    const addressResolver = getContract({
      address: ADDRESS_RESOLVER_ADDRESS,
      abi: AccountResolverAbi,
      publicClient: this.provider as PublicClient,
    });
    // Note: depending on moduleAddress and moduleSetupData passed call this. otherwise could call resolveAddresses()

    if (params.moduleAddress && params.moduleSetupData) {
      const result = await addressResolver.read.resolveAddressesFlexibleForV2([
        params.eoaAddress,
        maxIndexForScan,
        params.moduleAddress,
        params.moduleSetupData,
      ]);

      const desiredV1Account = result.find(
        (smartAccountInfo) =>
          smartAccountInfo.factoryVersion === "v1" &&
          smartAccountInfo.currentVersion === "2.0.0" &&
          Number(smartAccountInfo.deploymentIndex.toString()) === params.index,
      );

      if (desiredV1Account) {
        const smartAccountAddress = desiredV1Account.accountAddress;
        return smartAccountAddress;
      } else {
        return ADDRESS_ZERO;
      }
    } else {
      return ADDRESS_ZERO;
    }
  }

  /**
   * Return the value to put into the "initCode" field, if the account is not yet deployed.
   * This value holds the "factory" address, followed by this account's information
   */
  async getAccountInitCode(): Promise<Hex> {
    this.isDefaultValidationModuleDefined();

    return concatHex([
      this.factoryAddress as Hex,
      encodeFunctionData({
        abi: BiconomyFactoryAbi,
        functionName: "deployCounterFactualAccount",
        args: [this.defaultValidationModule.getAddress() as Hex, (await this.defaultValidationModule.getInitData()) as Hex, BigInt(this.index)],
      }),
    ]);
  }

  /**
   *
   * @param to { target } address of transaction
   * @param value  represents amount of native tokens
   * @param data represent data associated with transaction
   * @returns encoded data for execute function
   */
  async encodeExecute(to: Hex, value: bigint, data: Hex): Promise<Hex> {
    // return accountContract.interface.encodeFunctionData("execute_ncC", [to, value, data]) as Hex;
    return encodeFunctionData({
      abi: BiconomyAccountAbi,
      functionName: "execute_ncC",
      args: [to, value, data],
    });
  }

  /**
   *
   * @param to { target } array of addresses in transaction
   * @param value  represents array of amount of native tokens associated with each transaction
   * @param data represent array of data associated with each transaction
   * @returns encoded data for executeBatch function
   */
  async encodeExecuteBatch(to: Array<Hex>, value: Array<bigint>, data: Array<Hex>): Promise<Hex> {
    return encodeFunctionData({
      abi: BiconomyAccountAbi,
      functionName: "executeBatch_y6U",
      args: [to, value, data],
    });
  }

  override async encodeBatchExecute(txs: BatchUserOperationCallData): Promise<Hex> {
    const [targets, datas, value] = txs.reduce(
      (accum, curr) => {
        accum[0].push(curr.target);
        accum[1].push(curr.data);
        accum[2].push(curr.value || BigInt(0));

        return accum;
      },
      [[], [], []] as [Hex[], Hex[], bigint[]],
    );

    return this.encodeExecuteBatch(targets, value, datas);
  }

  // dummy signature depends on the validation module supplied.
  async getDummySignatures(params?: ModuleInfo): Promise<Hex> {
    this.isActiveValidationModuleDefined();
    return (await this.activeValidationModule.getDummySignature(params)) as Hex;
  }

  // TODO: review this
  getDummySignature(): Hex {
    throw new Error("Method not implemented! Call getDummySignatures instead.");
  }

  // Might use provided paymaster instance to get dummy data (from pm service)
  getDummyPaymasterData(): string {
    return "0x";
  }

  validateUserOp(userOp: Partial<UserOperationStruct>, requiredFields: UserOperationKey[]): boolean {
    for (const field of requiredFields) {
      if (!userOp[field]) {
        throw new Error(`${String(field)} is missing in the UserOp`);
      }
    }
    return true;
  }

  async signUserOp(userOp: Partial<UserOperationStruct>, params?: SendUserOpParams): Promise<UserOperationStruct> {
    this.isActiveValidationModuleDefined();
    const requiredFields: UserOperationKey[] = [
      "sender",
      "nonce",
      "initCode",
      "callData",
      "callGasLimit",
      "verificationGasLimit",
      "preVerificationGas",
      "maxFeePerGas",
      "maxPriorityFeePerGas",
      "paymasterAndData",
    ];
    this.validateUserOp(userOp, requiredFields);
    const userOpHash = await this.getUserOpHash(userOp);

    const moduleSig = (await this.activeValidationModule.signUserOpHash(userOpHash, params)) as Hex;

    const signatureWithModuleAddress = this.getSignatureWithModuleAddress(moduleSig, this.activeValidationModule.getAddress() as Hex);

    userOp.signature = signatureWithModuleAddress;
    return userOp as UserOperationStruct;
  }

  getSignatureWithModuleAddress(moduleSignature: Hex, moduleAddress?: Hex): Hex {
    const moduleAddressToUse = moduleAddress ?? (this.activeValidationModule.getAddress() as Hex);
    return encodeAbiParameters(parseAbiParameters("bytes, address"), [moduleSignature, moduleAddressToUse]);
  }

  /**
   * Sets paymaster-related fields in the provided user operation based on the specified paymaster service data.
   *
   * @param {Partial<UserOperationStruct>} userOp - The partial user operation structure to be modified.
   * @param {PaymasterUserOperationDto} paymasterServiceData - The paymaster service data containing mode and additional information.
   * @returns {Promise<Partial<UserOperationStruct>>} A promise that resolves to the modified user operation structure.
   */
  async setPaymasterFields(
    userOp: Partial<UserOperationStruct>,
    paymasterServiceData: PaymasterUserOperationDto,
  ): Promise<Partial<UserOperationStruct>> {
    if (this.paymaster !== undefined) {
      try {
        if (paymasterServiceData.mode === PaymasterMode.SPONSORED) {
          const paymasterData = await (this.paymaster as IHybridPaymaster<PaymasterUserOperationDto>).getPaymasterAndData(userOp, {
            mode: paymasterServiceData.mode,
          });
          userOp.paymasterAndData = paymasterData.paymasterAndData;
          userOp.callGasLimit = paymasterData.callGasLimit;
          userOp.verificationGasLimit = paymasterData.verificationGasLimit;
          userOp.preVerificationGas = paymasterData.preVerificationGas;
          return userOp;
        } else if (paymasterServiceData.mode === PaymasterMode.ERC20) {
          const feeQuotesResponse: FeeQuotesOrDataResponse = await (
            this.paymaster as IHybridPaymaster<PaymasterUserOperationDto>
          ).getPaymasterFeeQuotesOrData(userOp, {
            mode: PaymasterMode.ERC20,
            tokenList: paymasterServiceData.tokenList,
            preferredToken: paymasterServiceData.preferredToken,
          });
          const finalUserOp = await this.buildTokenPaymasterUserOp(userOp, {
            // @ts-expect-error There should always be a fee quote
            feeQuote: feeQuotesResponse.feeQuotes[0]!,
            spender: (feeQuotesResponse.tokenPaymasterAddress as Hex) || "",
            maxApproval: true,
          });
          const newPaymasterServiceData = {
            mode: PaymasterMode.ERC20,
            // @ts-expect-error There should always be a fee quote tokenAddress
            feeTokenAddress: feeQuotesResponse.feeQuotes[0].tokenAddress!, // TODO: check if this is correct
            calculateGasLimits: true, // Always recommended and especially when using token paymaster
          };
          const paymasterAndDataWithLimits = await (this.paymaster as IHybridPaymaster<PaymasterUserOperationDto>).getPaymasterAndData(
            finalUserOp,
            newPaymasterServiceData,
          );
          finalUserOp.paymasterAndData = paymasterAndDataWithLimits.paymasterAndData;
          finalUserOp.callGasLimit = paymasterAndDataWithLimits.callGasLimit;
          finalUserOp.verificationGasLimit = paymasterAndDataWithLimits.verificationGasLimit;
          finalUserOp.preVerificationGas = paymasterAndDataWithLimits.preVerificationGas;
          return finalUserOp;
        } else {
          return userOp;
        }
      } catch (e: any) {
        Logger.error("Error while fetching paymaster data", e);
        return userOp;
      }
    } else {
      Logger.error("Paymaster is not provided");
      return userOp;
    }
  }

  /**
   *
   * @param userOp
   * @param params
   * @description This function call will setup paymaster values (if paymaster is used), take 'unsignedUserOp' as an input, sign it with the owner key, and send it to the bundler.
   * @returns Promise<UserOpResponse>
   */
  async sendUserOp(userOp: Partial<UserOperationStruct>, params?: SendUserOpParams): Promise<UserOpResponse> {
    delete userOp.signature;
    const userOperation = await this.signUserOp(userOp, params);
    const bundlerResponse = await this.sendSignedUserOp(userOperation);
    return bundlerResponse;
  }

  /**
   *
   * @param userOp
   * @description This function call will take 'signedUserOp' as input and send it to the bundler
   * @returns
   */
  async sendSignedUserOp(userOp: UserOperationStruct): Promise<UserOpResponse> {
    const requiredFields: UserOperationKey[] = [
      "sender",
      "nonce",
      "initCode",
      "callData",
      "callGasLimit",
      "verificationGasLimit",
      "preVerificationGas",
      "maxFeePerGas",
      "maxPriorityFeePerGas",
      "paymasterAndData",
      "signature",
    ];
    this.validateUserOp(userOp, requiredFields);
    if (!this.bundler) throw new Error("Bundler is not provided");
    Logger.warn("userOp being sent to the bundler", userOp);
    const bundlerResponse = await this.bundler.sendUserOp(userOp);
    return bundlerResponse;
  }

  async getUserOpHash(userOp: Partial<UserOperationStruct>): Promise<Hex> {
    const userOpHash = keccak256(packUserOp(userOp, true) as Hex);
    const enc = encodeAbiParameters(parseAbiParameters("bytes32, address, uint256"), [userOpHash, this.entryPoint.address, BigInt(this.chainId)]);
    return keccak256(enc);
  }

  async estimateUserOpGas(userOp: Partial<UserOperationStruct>): Promise<Partial<UserOperationStruct>> {
    if (!this.bundler) throw new Error("Bundler is not provided");
    const requiredFields: UserOperationKey[] = ["sender", "nonce", "initCode", "callData"];
    this.validateUserOp(userOp, requiredFields);

    const finalUserOp = userOp;

    // Making call to bundler to get gas estimations for userOp
    const { callGasLimit, verificationGasLimit, preVerificationGas, maxFeePerGas, maxPriorityFeePerGas } =
      await this.bundler.estimateUserOpGas(userOp);
    // if neither user sent gas fee nor the bundler, estimate gas from provider
    if (!userOp.maxFeePerGas && !userOp.maxPriorityFeePerGas && (!maxFeePerGas || !maxPriorityFeePerGas)) {
      const feeData = await this.provider.estimateFeesPerGas();
      if (feeData.maxFeePerGas?.toString()) {
        finalUserOp.maxFeePerGas = ("0x" + feeData.maxFeePerGas.toString(16)) as Hex;
      } else if (feeData.gasPrice?.toString()) {
        finalUserOp.maxFeePerGas = ("0x" + feeData.gasPrice.toString(16)) as Hex;
      } else {
        finalUserOp.maxFeePerGas = ("0x" + (await this.provider.getGasPrice()).toString(16)) as Hex;
      }

      if (feeData.maxPriorityFeePerGas?.toString()) {
        finalUserOp.maxPriorityFeePerGas = ("0x" + feeData.maxPriorityFeePerGas?.toString()) as Hex;
      } else if (feeData.gasPrice?.toString()) {
        finalUserOp.maxPriorityFeePerGas = toHex(Number(feeData.gasPrice?.toString()));
      } else {
        finalUserOp.maxPriorityFeePerGas = ("0x" + (await this.provider.getGasPrice()).toString(16)) as Hex;
      }
    } else {
      finalUserOp.maxFeePerGas = toHex(Number(maxFeePerGas)) ?? userOp.maxFeePerGas;
      finalUserOp.maxPriorityFeePerGas = toHex(Number(maxPriorityFeePerGas)) ?? userOp.maxPriorityFeePerGas;
    }
    finalUserOp.verificationGasLimit = toHex(Number(verificationGasLimit)) ?? userOp.verificationGasLimit;
    finalUserOp.callGasLimit = toHex(Number(callGasLimit)) ?? userOp.callGasLimit;
    finalUserOp.preVerificationGas = toHex(Number(preVerificationGas)) ?? userOp.preVerificationGas;
    if (!finalUserOp.paymasterAndData) {
      finalUserOp.paymasterAndData = "0x";
    }

    return finalUserOp;
  }

  // Could call it nonce space
  async getNonce(nonceKey?: number): Promise<bigint> {
    const nonceSpace = nonceKey ?? 0;
    try {
      const address = await this.getAddress();
      return await this.entryPoint.read.getNonce([address, BigInt(nonceSpace)]);
    } catch (e) {
      return BigInt(0);
    }
  }

  private async getBuildUserOpNonce(nonceOptions: NonceOptions | undefined): Promise<BigNumberish> {
    let nonce = BigInt(0);
    try {
      if (nonceOptions?.nonceOverride) {
        nonce = BigInt(nonceOptions?.nonceOverride);
      } else {
        const _nonceSpace = nonceOptions?.nonceKey ?? 0;
        nonce = await this.getNonce(_nonceSpace);
      }
    } catch (error) {
      // Not throwing this error as nonce would be 0 if this.getNonce() throw exception, which is expected flow for undeployed account
      Logger.warn("Error while getting nonce for the account. This is expected for undeployed accounts set nonce to 0");
    }
    return nonce;
  }

  private async getGasFeeValues(
    overrides: Overrides | undefined,
    skipBundlerGasEstimation: boolean | undefined,
  ): Promise<{ maxFeePerGas?: string; maxPriorityFeePerGas?: string }> {
    const gasFeeValues = {
      maxFeePerGas: overrides?.maxFeePerGas as string,
      maxPriorityFeePerGas: overrides?.maxPriorityFeePerGas as string,
    };
    try {
      if (this.bundler && !gasFeeValues.maxFeePerGas && !gasFeeValues.maxPriorityFeePerGas && (skipBundlerGasEstimation ?? true)) {
        const gasFeeEstimation = await this.bundler.getGasFeeValues();
        gasFeeValues.maxFeePerGas = gasFeeEstimation.maxFeePerGas;
        gasFeeValues.maxPriorityFeePerGas = gasFeeEstimation.maxPriorityFeePerGas;
      }
      return gasFeeValues;
    } catch (error: any) {
      // TODO: should throw error here?
      Logger.error("Error while getting gasFeeValues from bundler. Provided bundler might not have getGasFeeValues endpoint", error);
      return gasFeeValues;
    }
  }

  /**
   * @param manyOrOneTransactions list of transactions, or single transaction for execution
   * @param buildUseropDto options for building the userOp
   * @returns Promise<UserOpResponse>
   */
  async sendTransaction(manyOrOneTransactions: Transaction | Transaction[], buildUseropDto?: BuildUserOpOptions): Promise<UserOpResponse> {
    const userOp = await this.buildUserOp(Array.isArray(manyOrOneTransactions) ? manyOrOneTransactions : [manyOrOneTransactions], buildUseropDto);
    return this.sendUserOp(userOp);
  }

  async buildUserOp(transactions: Transaction[], buildUseropDto?: BuildUserOpOptions): Promise<Partial<UserOperationStruct>> {
    const to = transactions.map((element: Transaction) => element.to as Hex);
    const data = transactions.map((element: Transaction) => (element.data as Hex) ?? "0x");
    const value = transactions.map((element: Transaction) => (element.value as bigint) ?? BigInt(0));

    const initCodeFetchPromise = this.getInitCode();
    const dummySignatureFetchPromise = this.getDummySignatures(buildUseropDto?.params);

    const [nonceFromFetch, initCode, signature] = await Promise.all([
      this.getBuildUserOpNonce(buildUseropDto?.nonceOptions),
      initCodeFetchPromise,
      dummySignatureFetchPromise,
    ]);

    if (transactions.length === 0) {
      throw new Error("Transactions array cannot be empty");
    }
    let callData: Hex = "0x";
    if (transactions.length > 1 || buildUseropDto?.forceEncodeForBatch) {
      callData = await this.encodeExecuteBatch(to, value, data);
    } else {
      // transactions.length must be 1
      callData = await this.encodeExecute(to[0], value[0], data[0]);
    }

    let userOp: Partial<UserOperationStruct> = {
      sender: (await this.getAccountAddress()) as Hex,
      nonce: toHex(nonceFromFetch),
      initCode,
      callData: callData,
    };

    // for this Smart Account current validation module dummy signature will be used to estimate gas
    userOp.signature = signature;

    // Note: Can change the default behaviour of calling estimations using bundler/local
    userOp = await this.estimateUserOpGas(userOp);

    if (buildUseropDto?.paymasterServiceData) {
      userOp = await this.setPaymasterFields(userOp, buildUseropDto?.paymasterServiceData);
    }

    Logger.log("UserOp after estimation ", userOp);

    return userOp;
  }

  private validateUserOpAndPaymasterRequest(userOp: Partial<UserOperationStruct>, tokenPaymasterRequest: BiconomyTokenPaymasterRequest): void {
    if (isNullOrUndefined(userOp.callData)) {
      throw new Error("UserOp callData cannot be undefined");
    }

    const feeTokenAddress = tokenPaymasterRequest?.feeQuote?.tokenAddress;
    Logger.warn("Requested fee token is ", feeTokenAddress);

    if (!feeTokenAddress || feeTokenAddress === ADDRESS_ZERO) {
      throw new Error("Invalid or missing token address. Token address must be part of the feeQuote in tokenPaymasterRequest");
    }

    const spender = tokenPaymasterRequest?.spender;
    Logger.warn("Spender address is ", spender);

    if (!spender || spender === ADDRESS_ZERO) {
      throw new Error("Invalid or missing spender address. Sepnder address must be part of tokenPaymasterRequest");
    }
  }

  /**
   *
   * @param userOp partial user operation without signature and paymasterAndData
   * @param tokenPaymasterRequest This dto provides information about fee quote. Fee quote is received from earlier request getFeeQuotesOrData() to the Biconomy paymaster.
   *  maxFee and token decimals from the quote, along with the spender is required to append approval transaction.
   * @notice This method should be called when gas is paid in ERC20 token using TokenPaymaster
   * @description Optional method to update the userOp.calldata with batched transaction which approves the paymaster spender with necessary amount(if required)
   * @returns updated userOp with new callData, callGasLimit
   */
  async buildTokenPaymasterUserOp(
    userOp: Partial<UserOperationStruct>,
    tokenPaymasterRequest: BiconomyTokenPaymasterRequest,
  ): Promise<Partial<UserOperationStruct>> {
    this.validateUserOpAndPaymasterRequest(userOp, tokenPaymasterRequest);
    try {
      let batchTo: Array<Hex> = [];
      let batchValue: Array<bigint> = [];
      let batchData: Array<Hex> = [];

      let newCallData = userOp.callData;
      Logger.warn("Received information about fee token address and quote ", tokenPaymasterRequest);

      if (this.paymaster && this.paymaster instanceof BiconomyPaymaster) {
        // Make a call to paymaster.buildTokenApprovalTransaction() with necessary details

        // Review: might request this form of an array of Transaction
        const approvalRequest: Transaction = await (this.paymaster as IHybridPaymaster<SponsorUserOperationDto>).buildTokenApprovalTransaction(
          tokenPaymasterRequest,
        );
        Logger.warn("ApprovalRequest is for erc20 token ", approvalRequest.to);

        if (approvalRequest.data === "0x" || approvalRequest.to === ADDRESS_ZERO) {
          return userOp;
        }

        if (isNullOrUndefined(userOp.callData)) {
          throw new Error("UserOp callData cannot be undefined");
        }

        const decodedSmartAccountData = decodeFunctionData({
          abi: BiconomyAccountAbi,
          data: userOp.callData as Hex,
        });

        if (!decodedSmartAccountData) {
          throw new Error("Could not parse userOp call data for this smart account");
        }

        const smartAccountExecFunctionName = decodedSmartAccountData.functionName;

        Logger.warn(`Originally an ${smartAccountExecFunctionName} method call for Biconomy Account V2`);
        if (smartAccountExecFunctionName === "execute" || smartAccountExecFunctionName === "execute_ncC") {
          const methodArgsSmartWalletExecuteCall = decodedSmartAccountData.args;
          const toOriginal = methodArgsSmartWalletExecuteCall[0];
          const valueOriginal = methodArgsSmartWalletExecuteCall[1];
          const dataOriginal = methodArgsSmartWalletExecuteCall[2];

          batchTo.push(toOriginal);
          batchValue.push(valueOriginal);
          batchData.push(dataOriginal);
        } else if (smartAccountExecFunctionName === "executeBatch" || smartAccountExecFunctionName === "executeBatch_y6U") {
          const methodArgsSmartWalletExecuteCall = decodedSmartAccountData.args;
          batchTo = [...methodArgsSmartWalletExecuteCall[0]];
          batchValue = [...methodArgsSmartWalletExecuteCall[1]];
          batchData = [...methodArgsSmartWalletExecuteCall[2]];
        }

        if (approvalRequest.to && approvalRequest.data && approvalRequest.value) {
          batchTo = [approvalRequest.to as Hex, ...batchTo];
          batchValue = [BigInt(Number(approvalRequest.value.toString())), ...batchValue];
          batchData = [approvalRequest.data as Hex, ...batchData];

          newCallData = await this.encodeExecuteBatch(batchTo, batchValue, batchData);
        }
        let finalUserOp: Partial<UserOperationStruct> = {
          ...userOp,
          callData: newCallData,
        };

        // Requesting to update gas limits again (especially callGasLimit needs to be re-calculated)
        try {
          finalUserOp = await this.estimateUserOpGas(finalUserOp);
          const callGasLimit = finalUserOp.callGasLimit;
          if (callGasLimit && hexToNumber(callGasLimit as Hex) < 21000) {
            return {
              ...userOp,
              callData: newCallData,
            };
          }
          Logger.warn("UserOp after estimation ", finalUserOp);
        } catch (error) {
          Logger.error("Failed to estimate gas for userOp with updated callData ", error);
          Logger.log("Sending updated userOp. calculateGasLimit flag should be sent to the paymaster to be able to update callGasLimit");
        }
        return finalUserOp;
      }
    } catch (error) {
      Logger.log("Failed to update userOp. Sending back original op");
      Logger.error("Failed to update callData with error", error);
      return userOp;
    }
    return userOp;
  }

  async signUserOpHash(userOpHash: string, params?: ModuleInfo): Promise<Hex> {
    this.isActiveValidationModuleDefined();
    const moduleSig = (await this.activeValidationModule.signUserOpHash(userOpHash, params)) as Hex;

    const signatureWithModuleAddress = encodeAbiParameters(parseAbiParameters("bytes, address"), [
      moduleSig,
      this.activeValidationModule.getAddress() as Hex,
    ]);

    return signatureWithModuleAddress;
  }

  async signMessage(message: string | Uint8Array): Promise<Hex> {
    this.isActiveValidationModuleDefined();
    const dataHash = typeof message === "string" ? toBytes(message) : message;
    let signature = await this.activeValidationModule.signMessage(dataHash);

    const potentiallyIncorrectV = parseInt(signature.slice(-2), 16);
    if (![27, 28].includes(potentiallyIncorrectV)) {
      const correctV = potentiallyIncorrectV + 27;
      signature = signature.slice(0, -2) + correctV.toString(16);
    }
    if (signature.slice(0, 2) !== "0x") {
      signature = "0x" + signature;
    }
    return signature as Hex;
  }

  async enableModule(moduleAddress: Hex): Promise<UserOpResponse> {
    const tx: Transaction = await this.getEnableModuleData(moduleAddress);
    const partialUserOp = await this.buildUserOp([tx]);
    return this.sendUserOp(partialUserOp);
  }

  async getEnableModuleData(moduleAddress: Hex): Promise<Transaction> {
    const callData = encodeFunctionData({
      abi: BiconomyAccountAbi,
      functionName: "enableModule",
      args: [moduleAddress],
    });
    const tx: Transaction = {
      to: await this.getAddress(),
      value: "0x00",
      data: callData,
    };
    return tx;
  }

  async getSetupAndEnableModuleData(moduleAddress: Hex, moduleSetupData: Hex): Promise<Transaction> {
    const callData = encodeFunctionData({
      abi: BiconomyAccountAbi,
      functionName: "setupAndEnableModule",
      args: [moduleAddress, moduleSetupData],
    });
    const tx: Transaction = {
      to: await this.getAddress(),
      value: "0x00",
      data: callData,
    };
    return tx;
  }

  async disableModule(prevModule: Hex, moduleAddress: Hex): Promise<UserOpResponse> {
    const tx: Transaction = await this.getDisableModuleData(prevModule, moduleAddress);
    const partialUserOp = await this.buildUserOp([tx]);
    return this.sendUserOp(partialUserOp);
  }

  async getDisableModuleData(prevModule: Hex, moduleAddress: Hex): Promise<Transaction> {
    const callData = encodeFunctionData({
      abi: BiconomyAccountAbi,
      functionName: "disableModule",
      args: [prevModule, moduleAddress],
    });
    const tx: Transaction = {
      to: await this.getAddress(),
      value: "0x00",
      data: callData,
    };
    return tx;
  }

  async isModuleEnabled(moduleName: Hex): Promise<boolean> {
    const accountContract = await this._getAccountContract();
    return accountContract.read.isModuleEnabled([moduleName]);
  }

  // Review
  async getAllModules(pageSize?: number): Promise<Array<string>> {
    pageSize = pageSize ?? 100;
    const accountContract = await this._getAccountContract();
    const result = await accountContract.read.getModulesPaginated([this.SENTINEL_MODULE as Hex, BigInt(pageSize)]);
    const modules: Array<string> = result[0] as Array<string>;
    return modules;
  }
}<|MERGE_RESOLUTION|>--- conflicted
+++ resolved
@@ -31,7 +31,6 @@
 import { isNullOrUndefined, packUserOp } from "./utils/Utils";
 import { Bundler, IBundler, UserOpResponse } from "@biconomy/bundler";
 import { BaseValidationModule, ModuleInfo, SendUserOpParams, ECDSAOwnershipValidationModule } from "@biconomy/modules";
-<<<<<<< HEAD
 import {
   IHybridPaymaster,
   IPaymaster,
@@ -41,9 +40,6 @@
   FeeQuotesOrDataResponse,
 } from "@biconomy/paymaster";
 import { Bundler, IBundler, UserOpResponse } from "@biconomy/bundler";
-=======
-import { IHybridPaymaster, IPaymaster, BiconomyPaymaster, SponsorUserOperationDto } from "@biconomy/paymaster";
->>>>>>> 29ed88d3
 import {
   BiconomyTokenPaymasterRequest,
   BiconomySmartAccountV2Config,
