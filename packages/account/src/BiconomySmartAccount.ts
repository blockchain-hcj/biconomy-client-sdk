<<<<<<< HEAD
import { JsonRpcProvider } from '@ethersproject/providers';
import { ethers, BigNumberish, BytesLike, BigNumber } from 'ethers';
import { SmartAccount } from './SmartAccount';
=======
import { JsonRpcProvider } from "@ethersproject/providers";
import { ethers, BigNumberish, BytesLike, BigNumber } from "ethers";
import { SmartAccount } from "./SmartAccount";
>>>>>>> 6cfb7d22
import {
  Logger,
  NODE_CLIENT_URL,
  RPC_PROVIDER_URLS,
  SmartAccountFactory_v100,
  getEntryPointContract,
  getSAFactoryContract,
<<<<<<< HEAD
  getSAProxyContract
} from '@biconomy/common';
import {
  BiconomySmartAccountConfig,
  Overrides,
  BiconomyTokenPaymasterRequest,
  InitilizationData
} from './utils/Types';
import { UserOperation, Transaction, SmartAccountType } from '@biconomy/core-types';
import NodeClient from '@biconomy/node-client';
import INodeClient from '@biconomy/node-client';
import { IHybridPaymaster, BiconomyPaymaster, SponsorUserOperationDto } from '@biconomy/paymaster';
import { IBiconomySmartAccount } from 'interfaces/IBiconomySmartAccount';
=======
  getSAProxyContract,
} from "@biconomy/common";
import { BiconomySmartAccountConfig, Overrides, BiconomyTokenPaymasterRequest, InitilizationData } from "./utils/Types";
import { UserOperation, Transaction, SmartAccountType } from "@biconomy/core-types";
import NodeClient from "@biconomy/node-client";
import INodeClient from "@biconomy/node-client";
import { IHybridPaymaster, BiconomyPaymaster, SponsorUserOperationDto } from "@biconomy/paymaster";
import { IBiconomySmartAccount } from "interfaces/IBiconomySmartAccount";
>>>>>>> 6cfb7d22
import {
  ISmartAccount,
  SupportedChainsResponse,
  BalancesResponse,
  BalancesDto,
  UsdBalanceResponse,
  SmartAccountByOwnerDto,
  SmartAccountsResponse,
<<<<<<< HEAD
  SCWTransactionResponse
} from '@biconomy/node-client';
import {
  ENTRYPOINT_ADDRESSES,
  BICONOMY_FACTORY_ADDRESSES,
  BICONOMY_IMPLEMENTATION_ADDRESSES,
  DEFAULT_ENTRYPOINT_ADDRESS
} from './utils/Constants';
import { Signer } from 'ethers';

export class BiconomySmartAccount extends SmartAccount implements IBiconomySmartAccount {
  private factory!: SmartAccountFactory_v100;
  private nodeClient: INodeClient;
  private accountIndex!: number;
  private address!: string;
  private smartAccountInfo!: ISmartAccount;
  private _isInitialised!: boolean;

  constructor(readonly biconomySmartAccountConfig: BiconomySmartAccountConfig) {
    const { signer, rpcUrl, entryPointAddress, bundler, paymaster, chainId, nodeClientUrl } =
      biconomySmartAccountConfig;
=======
  SCWTransactionResponse,
} from "@biconomy/node-client";
import { ENTRYPOINT_ADDRESSES, BICONOMY_FACTORY_ADDRESSES, BICONOMY_IMPLEMENTATION_ADDRESSES, DEFAULT_ENTRYPOINT_ADDRESS } from "./utils/Constants";
import { Signer } from "ethers";

export class BiconomySmartAccount extends SmartAccount implements IBiconomySmartAccount {
  private factory!: SmartAccountFactory_v100;

  private nodeClient: INodeClient;

  private accountIndex!: number;

  private address!: string;

  private smartAccountInfo!: ISmartAccount;

  private _isInitialised!: boolean;

  constructor(readonly biconomySmartAccountConfig: BiconomySmartAccountConfig) {
    const { signer, rpcUrl, entryPointAddress, bundler, paymaster, chainId, nodeClientUrl } = biconomySmartAccountConfig;
>>>>>>> 6cfb7d22

    const _entryPointAddress = entryPointAddress ?? DEFAULT_ENTRYPOINT_ADDRESS;
    super({
      bundler,
<<<<<<< HEAD
      entryPointAddress: _entryPointAddress
=======
      entryPointAddress: _entryPointAddress,
>>>>>>> 6cfb7d22
    });
    const _rpcUrl = rpcUrl ?? RPC_PROVIDER_URLS[chainId];

    if (!_rpcUrl) {
      throw new Error(
<<<<<<< HEAD
        `Chain Id ${chainId} is not supported. Please refer to the following link for supported chains list https://docs.biconomy.io/build-with-biconomy-sdk/gasless-transactions#supported-chains`
=======
        `Chain Id ${chainId} is not supported. Please refer to the following link for supported chains list https://docs.biconomy.io/build-with-biconomy-sdk/gasless-transactions#supported-chains`,
>>>>>>> 6cfb7d22
      );
    }
    this.provider = new JsonRpcProvider(_rpcUrl);
    this.nodeClient = new NodeClient({ txServiceUrl: nodeClientUrl ?? NODE_CLIENT_URL });
    this.signer = signer;

    if (paymaster) {
      this.paymaster = paymaster;
    }
    if (bundler) this.bundler = bundler;
  }

  /**
   * @description This function will initialise BiconomyAccount class state
   * @returns Promise<BiconomyAccount>
   */
  async init(initilizationData?: InitilizationData): Promise<this> {
    try {
      let _accountIndex, signerAddress;
      if (initilizationData) {
        _accountIndex = initilizationData.accountIndex;
        signerAddress = initilizationData.signerAddress;
      }

      if (!_accountIndex) _accountIndex = 0;
      this.isProviderDefined();
      this.isSignerDefined();

      if (signerAddress) {
        this.owner = signerAddress;
      } else {
        this.owner = await this.signer.getAddress();
      }
      this.chainId = await this.provider.getNetwork().then((net) => net.chainId);
      await this.initializeAccountAtIndex(_accountIndex);
      this._isInitialised = true;
    } catch (error) {
      Logger.error(`Failed to call init: ${error}`);
      throw error;
    }

    return this;
  }

  async attachSigner(_signer: Signer): Promise<void> {
    try {
      this.signer = _signer;
      this.owner = await this.signer.getAddress();
    } catch (error) {
      throw new Error(`Failed to get signer address`);
    }
  }

  private isInitialized(): boolean {
    if (!this._isInitialised)
      throw new Error(
<<<<<<< HEAD
        'BiconomySmartAccount is not initialized. Please call init() on BiconomySmartAccount instance before interacting with any other function'
=======
        "BiconomySmartAccount is not initialized. Please call init() on BiconomySmartAccount instance before interacting with any other function",
>>>>>>> 6cfb7d22
      );
    return true;
  }

  private setProxyContractState() {
    if (!BICONOMY_IMPLEMENTATION_ADDRESSES[this.smartAccountInfo.implementationAddress])
      throw new Error(
<<<<<<< HEAD
        'Could not find attached implementation address against your smart account. Please raise an issue on https://github.com/bcnmy/biconomy-client-sdk for further investigation.'
=======
        "Could not find attached implementation address against your smart account. Please raise an issue on https://github.com/bcnmy/biconomy-client-sdk for further investigation.",
>>>>>>> 6cfb7d22
      );
    const proxyInstanceDto = {
      smartAccountType: SmartAccountType.BICONOMY,
      version: BICONOMY_IMPLEMENTATION_ADDRESSES[this.address],
      contractAddress: this.address,
<<<<<<< HEAD
      provider: this.provider
=======
      provider: this.provider,
>>>>>>> 6cfb7d22
    };
    this.proxy = getSAProxyContract(proxyInstanceDto);
  }

  private setEntryPointContractState() {
    const _entryPointAddress = this.smartAccountInfo.entryPointAddress;
    this.setEntryPointAddress(_entryPointAddress);
    if (!ENTRYPOINT_ADDRESSES[_entryPointAddress])
      throw new Error(
<<<<<<< HEAD
        'Could not find attached entrypoint address against your smart account. Please raise an issue on https://github.com/bcnmy/biconomy-client-sdk for further investigation.'
=======
        "Could not find attached entrypoint address against your smart account. Please raise an issue on https://github.com/bcnmy/biconomy-client-sdk for further investigation.",
>>>>>>> 6cfb7d22
      );
    const entryPointInstanceDto = {
      smartAccountType: SmartAccountType.BICONOMY,
      version: ENTRYPOINT_ADDRESSES[_entryPointAddress],
      contractAddress: _entryPointAddress,
<<<<<<< HEAD
      provider: this.provider
=======
      provider: this.provider,
>>>>>>> 6cfb7d22
    };
    this.entryPoint = getEntryPointContract(entryPointInstanceDto);
  }

  private setFactoryContractState() {
    const _factoryAddress = this.smartAccountInfo.factoryAddress;
    if (!BICONOMY_FACTORY_ADDRESSES[_factoryAddress])
      throw new Error(
<<<<<<< HEAD
        'Could not find attached factory address against your smart account. Please raise an issue on https://github.com/bcnmy/biconomy-client-sdk for further investigation.'
=======
        "Could not find attached factory address against your smart account. Please raise an issue on https://github.com/bcnmy/biconomy-client-sdk for further investigation.",
>>>>>>> 6cfb7d22
      );
    const factoryInstanceDto = {
      smartAccountType: SmartAccountType.BICONOMY,
      version: BICONOMY_FACTORY_ADDRESSES[_factoryAddress],
      contractAddress: _factoryAddress,
<<<<<<< HEAD
      provider: this.provider
=======
      provider: this.provider,
>>>>>>> 6cfb7d22
    };
    this.factory = getSAFactoryContract(factoryInstanceDto);
  }

  private async setContractsState() {
    this.setProxyContractState();
    this.setEntryPointContractState();
    this.setFactoryContractState();
  }

  async initializeAccountAtIndex(accountIndex: number): Promise<void> {
    this.accountIndex = accountIndex;
    this.address = await this.getSmartAccountAddress(accountIndex);
    await this.setContractsState();
    await this.setInitCode(this.accountIndex);
  }

  async getSmartAccountAddress(accountIndex = 0): Promise<string> {
    try {
      this.isSignerDefined();
      let smartAccountsList: ISmartAccount[] = (
        await this.getSmartAccountsByOwner({
          chainId: this.chainId,
          owner: this.owner,
          index: accountIndex,
        })
      ).data;
      if (!smartAccountsList)
        throw new Error(
<<<<<<< HEAD
          'Failed to get smart account address. Please raise an issue on https://github.com/bcnmy/biconomy-client-sdk for further investigation.'
=======
          "Failed to get smart account address. Please raise an issue on https://github.com/bcnmy/biconomy-client-sdk for further investigation.",
>>>>>>> 6cfb7d22
        );
      smartAccountsList = smartAccountsList.filter((smartAccount: ISmartAccount) => {
        return accountIndex === smartAccount.index;
      });
      if (smartAccountsList.length === 0)
        throw new Error(
<<<<<<< HEAD
          'Failed to get smart account address. Please raise an issue on https://github.com/bcnmy/biconomy-client-sdk for further investigation.'
=======
          "Failed to get smart account address. Please raise an issue on https://github.com/bcnmy/biconomy-client-sdk for further investigation.",
>>>>>>> 6cfb7d22
        );
      this.smartAccountInfo = smartAccountsList[0];
      return this.smartAccountInfo.smartAccountAddress;
    } catch (error) {
      Logger.error(`Failed to get smart account address: ${error}`);
      throw error;
    }
  }

  private async setInitCode(accountIndex = 0): Promise<string> {
    this.initCode = ethers.utils.hexConcat([
      this.factory.address,
<<<<<<< HEAD
      this.factory.interface.encodeFunctionData('deployCounterFactualAccount', [
        this.owner,
        ethers.BigNumber.from(accountIndex)
      ])
=======
      this.factory.interface.encodeFunctionData("deployCounterFactualAccount", [this.owner, ethers.BigNumber.from(accountIndex)]),
>>>>>>> 6cfb7d22
    ]);
    return this.initCode;
  }

  /**
   * @description an overrided function to showcase overriding example
   * @returns
   */
  nonce(): Promise<BigNumber> {
    this.isProxyDefined();
    return this.proxy.nonce();
  }

  /**
   *
   * @param to { target } address of transaction
   * @param value  represents amount of native tokens
   * @param data represent data associated with transaction
   * @returns
   */
  getExecuteCallData(to: string, value: BigNumberish, data: BytesLike): string {
    this.isInitialized();
    this.isProxyDefined();
<<<<<<< HEAD
    const executeCallData = this.proxy.interface.encodeFunctionData('executeCall', [
      to,
      value,
      data
    ]);
=======
    const executeCallData = this.proxy.interface.encodeFunctionData("executeCall", [to, value, data]);
>>>>>>> 6cfb7d22
    return executeCallData;
  }

  /**
   *
   * @param to { target } array of addresses in transaction
   * @param value  represents array of amount of native tokens associated with each transaction
   * @param data represent array of data associated with each transaction
   * @returns
   */
<<<<<<< HEAD
  getExecuteBatchCallData(
    to: Array<string>,
    value: Array<BigNumberish>,
    data: Array<BytesLike>
  ): string {
    this.isInitialized();
    this.isProxyDefined();
    const executeBatchCallData = this.proxy.interface.encodeFunctionData('executeBatchCall', [
      to,
      value,
      data
    ]);
=======
  getExecuteBatchCallData(to: Array<string>, value: Array<BigNumberish>, data: Array<BytesLike>): string {
    this.isInitialized();
    this.isProxyDefined();
    const executeBatchCallData = this.proxy.interface.encodeFunctionData("executeBatchCall", [to, value, data]);
>>>>>>> 6cfb7d22
    return executeBatchCallData;
  }

  getDummySignature(): string {
<<<<<<< HEAD
    return '0x73c3ac716c487ca34bb858247b5ccf1dc354fbaabdd089af3b2ac8e78ba85a4959a2d76250325bd67c11771c31fccda87c33ceec17cc0de912690521bb95ffcb1b';
  }

  getDummyPaymasterData(): string {
    return '0x';
  }

  async buildUserOp(
    transactions: Transaction[],
    overrides?: Overrides,
    skipBundlerGasEstimation?: boolean
  ): Promise<Partial<UserOperation>> {
=======
    return "0x73c3ac716c487ca34bb858247b5ccf1dc354fbaabdd089af3b2ac8e78ba85a4959a2d76250325bd67c11771c31fccda87c33ceec17cc0de912690521bb95ffcb1b";
  }

  getDummyPaymasterData(): string {
    return "0x";
  }

  async buildUserOp(transactions: Transaction[], overrides?: Overrides, skipBundlerGasEstimation?: boolean): Promise<Partial<UserOperation>> {
>>>>>>> 6cfb7d22
    this.isInitialized();
    // TODO: validate to, value and data fields
    // TODO: validate overrides if supplied
    const to = transactions.map((element: Transaction) => element.to);
<<<<<<< HEAD
    const data = transactions.map((element: Transaction) => element.data ?? '0x');
    const value = transactions.map((element: Transaction) => element.value ?? BigNumber.from('0'));
    this.isProxyDefined();

    let callData = '';
=======
    const data = transactions.map((element: Transaction) => element.data ?? "0x");
    const value = transactions.map((element: Transaction) => element.value ?? BigNumber.from("0"));
    this.isProxyDefined();

    let callData = "";
>>>>>>> 6cfb7d22
    if (transactions.length === 1) {
      callData = this.getExecuteCallData(to[0], value[0], data[0]);
    } else {
      callData = this.getExecuteBatchCallData(to, value, data);
    }
    let nonce = BigNumber.from(0);
    try {
      nonce = await this.nonce();
    } catch (error) {
      // Not throwing this error as nonce would be 0 if this.nonce() throw exception, which is expected flow for undeployed account
    }
    let isDeployed = true;

    if (nonce.eq(0)) {
      isDeployed = await this.isAccountDeployed(this.address);
    }

    let userOp: Partial<UserOperation> = {
      sender: this.address,
      nonce,
<<<<<<< HEAD
      initCode: !isDeployed ? this.initCode : '0x',
      callData: callData
=======
      initCode: !isDeployed ? this.initCode : "0x",
      callData: callData,
>>>>>>> 6cfb7d22
    };

    // for this Smart Account dummy ECDSA signature will be used to estimate gas
    userOp.signature = this.getDummySignature();

    userOp = await this.estimateUserOpGas(userOp, overrides, skipBundlerGasEstimation);
<<<<<<< HEAD
    Logger.log('userOp after estimation ', userOp);

    // Do not populate paymasterAndData as part of buildUserOp as it may not have all necessary details
    userOp.paymasterAndData = '0x'; // await this.getPaymasterAndData(userOp)
=======
    Logger.log("userOp after estimation ", userOp);

    // Do not populate paymasterAndData as part of buildUserOp as it may not have all necessary details
    userOp.paymasterAndData = "0x"; // await this.getPaymasterAndData(userOp)
>>>>>>> 6cfb7d22

    return userOp;
  }

  private validateUserOpAndRequest(userOp: Partial<UserOperation>, tokenPaymasterRequest: BiconomyTokenPaymasterRequest): void {
    if (!userOp.callData) {
<<<<<<< HEAD
      throw new Error('Userop callData cannot be undefined');
    }

    const feeTokenAddress = tokenPaymasterRequest?.feeQuote?.tokenAddress;
    Logger.log('requested fee token is ', feeTokenAddress);

    if (!feeTokenAddress || feeTokenAddress == ethers.constants.AddressZero) {
      throw new Error(
        'Invalid or missing token address. Token address must be part of the feeQuote in tokenPaymasterRequest'
      );
    }

    const spender = tokenPaymasterRequest?.spender;
    Logger.log('fee token approval to be checked and added for spender: ', spender);

    if (!spender || spender == ethers.constants.AddressZero) {
      throw new Error(
        'Invalid or missing spender address. Sepnder address must be part of tokenPaymasterRequest'
      );
=======
      throw new Error("Userop callData cannot be undefined");
    }

    const feeTokenAddress = tokenPaymasterRequest?.feeQuote?.tokenAddress;
    Logger.log("requested fee token is ", feeTokenAddress);

    if (!feeTokenAddress || feeTokenAddress == ethers.constants.AddressZero) {
      throw new Error("Invalid or missing token address. Token address must be part of the feeQuote in tokenPaymasterRequest");
    }

    const spender = tokenPaymasterRequest?.spender;
    Logger.log("fee token approval to be checked and added for spender: ", spender);

    if (!spender || spender == ethers.constants.AddressZero) {
      throw new Error("Invalid or missing spender address. Sepnder address must be part of tokenPaymasterRequest");
>>>>>>> 6cfb7d22
    }
  }

  /**
   *
   * @param userOp partial user operation without signature and paymasterAndData
   * @param tokenPaymasterRequest This dto provides information about fee quote. Fee quote is received from earlier request getFeeQuotesOrData() to the Biconomy paymaster.
   *  maxFee and token decimals from the quote, along with the spender is required to append approval transaction.
   * @notice This method should be called when gas is paid in ERC20 token using TokenPaymaster
   * @description Optional method to update the userOp.calldata with batched transaction which approves the paymaster spender with necessary amount(if required)
   * @returns updated userOp with new callData, callGasLimit
   */
  async buildTokenPaymasterUserOp(
    userOp: Partial<UserOperation>,
    tokenPaymasterRequest: BiconomyTokenPaymasterRequest,
  ): Promise<Partial<UserOperation>> {
    this.validateUserOpAndRequest(userOp, tokenPaymasterRequest);
    try {
      let batchTo: Array<string> = [];
      let batchValue: Array<string | BigNumberish> = [];
      let batchData: Array<string> = [];

      let newCallData = userOp.callData;
<<<<<<< HEAD
      Logger.log('received information about fee token address and quote ', tokenPaymasterRequest);
=======
      Logger.log("received information about fee token address and quote ", tokenPaymasterRequest);
>>>>>>> 6cfb7d22

      if (this.paymaster && this.paymaster instanceof BiconomyPaymaster) {
        // Make a call to paymaster.buildTokenApprovalTransaction() with necessary details

        // Review: might request this form of an array of Transaction
<<<<<<< HEAD
        const approvalRequest: Transaction = await (
          this.paymaster as IHybridPaymaster<SponsorUserOperationDto>
        ).buildTokenApprovalTransaction(tokenPaymasterRequest, this.provider);
        Logger.log('approvalRequest is for erc20 token ', approvalRequest.to);

        if (approvalRequest.data == '0x' || approvalRequest.to == ethers.constants.AddressZero) {
=======
        const approvalRequest: Transaction = await (this.paymaster as IHybridPaymaster<SponsorUserOperationDto>).buildTokenApprovalTransaction(
          tokenPaymasterRequest,
          this.provider,
        );
        Logger.log("approvalRequest is for erc20 token ", approvalRequest.to);

        if (approvalRequest.data == "0x" || approvalRequest.to == ethers.constants.AddressZero) {
>>>>>>> 6cfb7d22
          return userOp;
        }

        if (!userOp.callData) {
<<<<<<< HEAD
          throw new Error('Userop callData cannot be undefined');
        }

        const decodedDataSmartWallet = this.proxy.interface.parseTransaction({
          data: userOp.callData.toString()
        });
        if (!decodedDataSmartWallet) {
          throw new Error('Could not parse call data of smart wallet for userOp');
=======
          throw new Error("Userop callData cannot be undefined");
        }

        const decodedDataSmartWallet = this.proxy.interface.parseTransaction({
          data: userOp.callData.toString(),
        });
        if (!decodedDataSmartWallet) {
          throw new Error("Could not parse call data of smart wallet for userOp");
>>>>>>> 6cfb7d22
        }

        const smartWalletExecFunctionName = decodedDataSmartWallet.name;

<<<<<<< HEAD
        if (smartWalletExecFunctionName === 'executeCall') {
          Logger.log('originally an executeCall for Biconomy Account');
=======
        if (smartWalletExecFunctionName === "executeCall") {
          Logger.log("originally an executeCall for Biconomy Account");
>>>>>>> 6cfb7d22
          const methodArgsSmartWalletExecuteCall = decodedDataSmartWallet.args;
          const toOriginal = methodArgsSmartWalletExecuteCall[0];
          const valueOriginal = methodArgsSmartWalletExecuteCall[1];
          const dataOriginal = methodArgsSmartWalletExecuteCall[2];

          batchTo.push(toOriginal);
          batchValue.push(valueOriginal);
          batchData.push(dataOriginal);
<<<<<<< HEAD
        } else if (smartWalletExecFunctionName === 'executeBatchCall') {
          Logger.log('originally an executeBatchCall for Biconomy Account');
=======
        } else if (smartWalletExecFunctionName === "executeBatchCall") {
          Logger.log("originally an executeBatchCall for Biconomy Account");
>>>>>>> 6cfb7d22
          const methodArgsSmartWalletExecuteCall = decodedDataSmartWallet.args;
          batchTo = methodArgsSmartWalletExecuteCall[0];
          batchValue = methodArgsSmartWalletExecuteCall[1];
          batchData = methodArgsSmartWalletExecuteCall[2];
        }

        if (approvalRequest.to && approvalRequest.data && approvalRequest.value) {
          batchTo = [approvalRequest.to, ...batchTo];
          batchValue = [approvalRequest.value, ...batchValue];
          batchData = [approvalRequest.data, ...batchData];

          newCallData = this.getExecuteBatchCallData(batchTo, batchValue, batchData);
        }
        let finalUserOp: Partial<UserOperation> = {
          ...userOp,
<<<<<<< HEAD
          callData: newCallData
=======
          callData: newCallData,
>>>>>>> 6cfb7d22
        };

        // Requesting to update gas limits again (especially callGasLimit needs to be re-calculated)
        try {
          delete finalUserOp.callGasLimit;
          delete finalUserOp.verificationGasLimit;
          delete finalUserOp.preVerificationGas;

          // Maybe send paymasterAndData since we know it's for Token paymaster
          /*finalUserOp.paymasterAndData =
            '0x00000f7365ca6c59a2c93719ad53d567ed49c14c000000000000000000000000000000000000000000000000000000000064e3d3890000000000000000000000000000000000000000000000000000000064e3cc81000000000000000000000000af88d065e77c8cc2239327c5edb3a432268e583100000000000000000000000000000f7748595e46527413574a9327942e744e910000000000000000000000000000000000000000000000000000000063ac7f6c000000000000000000000000000000000000000000000000000000000010c8e07bf61410b71700f943499adfd23e50fb16040d587acb0a5e60ac8576cdbb4c8044f00579a1fc3f294e7dc4a5eb557a7193008343aa36225bddcfbd4fd15646031c'*/

          // Review: and handle the case when mock pnd fails with AA31 during simulation.

          finalUserOp = await this.estimateUserOpGas(finalUserOp);
          const cgl = ethers.BigNumber.from(finalUserOp.callGasLimit);
<<<<<<< HEAD
          if (finalUserOp.callGasLimit && cgl.lt(ethers.BigNumber.from('21000'))) {
            return {
              ...userOp,
              callData: newCallData
            };
          }
          Logger.log('userOp after estimation ', finalUserOp);
        } catch (error) {
          Logger.error('Failed to estimate gas for userOp with updated callData ', error);
          Logger.log(
            'sending updated userOp. calculateGasLimit flag should be sent to the paymaster to be able to update callGasLimit'
          );
=======
          if (finalUserOp.callGasLimit && cgl.lt(ethers.BigNumber.from("21000"))) {
            return {
              ...userOp,
              callData: newCallData,
            };
          }
          Logger.log("userOp after estimation ", finalUserOp);
        } catch (error) {
          Logger.error("Failed to estimate gas for userOp with updated callData ", error);
          Logger.log("sending updated userOp. calculateGasLimit flag should be sent to the paymaster to be able to update callGasLimit");
>>>>>>> 6cfb7d22
        }
        return finalUserOp;
      }
    } catch (error) {
<<<<<<< HEAD
      Logger.log('Failed to update userOp. sending back original op');
      Logger.error('Failed to update callData with error', error);
=======
      Logger.log("Failed to update userOp. sending back original op");
      Logger.error("Failed to update callData with error", error);
>>>>>>> 6cfb7d22
      return userOp;
    }
    return userOp;
  }

  async getAllTokenBalances(balancesDto: BalancesDto): Promise<BalancesResponse> {
    return this.nodeClient.getAllTokenBalances(balancesDto);
  }

  async getTotalBalanceInUsd(balancesDto: BalancesDto): Promise<UsdBalanceResponse> {
    return this.nodeClient.getTotalBalanceInUsd(balancesDto);
  }

<<<<<<< HEAD
  async getSmartAccountsByOwner(
    smartAccountByOwnerDto: SmartAccountByOwnerDto
  ): Promise<SmartAccountsResponse> {
    return this.nodeClient.getSmartAccountsByOwner(smartAccountByOwnerDto);
  }

  async getTransactionsByAddress(
    chainId: number,
    address: string
  ): Promise<SCWTransactionResponse[]> {
=======
  async getSmartAccountsByOwner(smartAccountByOwnerDto: SmartAccountByOwnerDto): Promise<SmartAccountsResponse> {
    return this.nodeClient.getSmartAccountsByOwner(smartAccountByOwnerDto);
  }

  async getTransactionsByAddress(chainId: number, address: string): Promise<SCWTransactionResponse[]> {
>>>>>>> 6cfb7d22
    return this.nodeClient.getTransactionByAddress(chainId, address);
  }

  async getTransactionByHash(txHash: string): Promise<SCWTransactionResponse> {
    return this.nodeClient.getTransactionByHash(txHash);
  }

  async getAllSupportedChains(): Promise<SupportedChainsResponse> {
    return this.nodeClient.getAllSupportedChains();
  }
}<|MERGE_RESOLUTION|>--- conflicted
+++ resolved
@@ -1,12 +1,6 @@
-<<<<<<< HEAD
-import { JsonRpcProvider } from '@ethersproject/providers';
-import { ethers, BigNumberish, BytesLike, BigNumber } from 'ethers';
-import { SmartAccount } from './SmartAccount';
-=======
 import { JsonRpcProvider } from "@ethersproject/providers";
 import { ethers, BigNumberish, BytesLike, BigNumber } from "ethers";
 import { SmartAccount } from "./SmartAccount";
->>>>>>> 6cfb7d22
 import {
   Logger,
   NODE_CLIENT_URL,
@@ -14,21 +8,6 @@
   SmartAccountFactory_v100,
   getEntryPointContract,
   getSAFactoryContract,
-<<<<<<< HEAD
-  getSAProxyContract
-} from '@biconomy/common';
-import {
-  BiconomySmartAccountConfig,
-  Overrides,
-  BiconomyTokenPaymasterRequest,
-  InitilizationData
-} from './utils/Types';
-import { UserOperation, Transaction, SmartAccountType } from '@biconomy/core-types';
-import NodeClient from '@biconomy/node-client';
-import INodeClient from '@biconomy/node-client';
-import { IHybridPaymaster, BiconomyPaymaster, SponsorUserOperationDto } from '@biconomy/paymaster';
-import { IBiconomySmartAccount } from 'interfaces/IBiconomySmartAccount';
-=======
   getSAProxyContract,
 } from "@biconomy/common";
 import { BiconomySmartAccountConfig, Overrides, BiconomyTokenPaymasterRequest, InitilizationData } from "./utils/Types";
@@ -37,7 +16,6 @@
 import INodeClient from "@biconomy/node-client";
 import { IHybridPaymaster, BiconomyPaymaster, SponsorUserOperationDto } from "@biconomy/paymaster";
 import { IBiconomySmartAccount } from "interfaces/IBiconomySmartAccount";
->>>>>>> 6cfb7d22
 import {
   ISmartAccount,
   SupportedChainsResponse,
@@ -46,29 +24,6 @@
   UsdBalanceResponse,
   SmartAccountByOwnerDto,
   SmartAccountsResponse,
-<<<<<<< HEAD
-  SCWTransactionResponse
-} from '@biconomy/node-client';
-import {
-  ENTRYPOINT_ADDRESSES,
-  BICONOMY_FACTORY_ADDRESSES,
-  BICONOMY_IMPLEMENTATION_ADDRESSES,
-  DEFAULT_ENTRYPOINT_ADDRESS
-} from './utils/Constants';
-import { Signer } from 'ethers';
-
-export class BiconomySmartAccount extends SmartAccount implements IBiconomySmartAccount {
-  private factory!: SmartAccountFactory_v100;
-  private nodeClient: INodeClient;
-  private accountIndex!: number;
-  private address!: string;
-  private smartAccountInfo!: ISmartAccount;
-  private _isInitialised!: boolean;
-
-  constructor(readonly biconomySmartAccountConfig: BiconomySmartAccountConfig) {
-    const { signer, rpcUrl, entryPointAddress, bundler, paymaster, chainId, nodeClientUrl } =
-      biconomySmartAccountConfig;
-=======
   SCWTransactionResponse,
 } from "@biconomy/node-client";
 import { ENTRYPOINT_ADDRESSES, BICONOMY_FACTORY_ADDRESSES, BICONOMY_IMPLEMENTATION_ADDRESSES, DEFAULT_ENTRYPOINT_ADDRESS } from "./utils/Constants";
@@ -89,26 +44,17 @@
 
   constructor(readonly biconomySmartAccountConfig: BiconomySmartAccountConfig) {
     const { signer, rpcUrl, entryPointAddress, bundler, paymaster, chainId, nodeClientUrl } = biconomySmartAccountConfig;
->>>>>>> 6cfb7d22
 
     const _entryPointAddress = entryPointAddress ?? DEFAULT_ENTRYPOINT_ADDRESS;
     super({
       bundler,
-<<<<<<< HEAD
-      entryPointAddress: _entryPointAddress
-=======
       entryPointAddress: _entryPointAddress,
->>>>>>> 6cfb7d22
     });
     const _rpcUrl = rpcUrl ?? RPC_PROVIDER_URLS[chainId];
 
     if (!_rpcUrl) {
       throw new Error(
-<<<<<<< HEAD
-        `Chain Id ${chainId} is not supported. Please refer to the following link for supported chains list https://docs.biconomy.io/build-with-biconomy-sdk/gasless-transactions#supported-chains`
-=======
         `Chain Id ${chainId} is not supported. Please refer to the following link for supported chains list https://docs.biconomy.io/build-with-biconomy-sdk/gasless-transactions#supported-chains`,
->>>>>>> 6cfb7d22
       );
     }
     this.provider = new JsonRpcProvider(_rpcUrl);
@@ -165,11 +111,7 @@
   private isInitialized(): boolean {
     if (!this._isInitialised)
       throw new Error(
-<<<<<<< HEAD
-        'BiconomySmartAccount is not initialized. Please call init() on BiconomySmartAccount instance before interacting with any other function'
-=======
         "BiconomySmartAccount is not initialized. Please call init() on BiconomySmartAccount instance before interacting with any other function",
->>>>>>> 6cfb7d22
       );
     return true;
   }
@@ -177,21 +119,13 @@
   private setProxyContractState() {
     if (!BICONOMY_IMPLEMENTATION_ADDRESSES[this.smartAccountInfo.implementationAddress])
       throw new Error(
-<<<<<<< HEAD
-        'Could not find attached implementation address against your smart account. Please raise an issue on https://github.com/bcnmy/biconomy-client-sdk for further investigation.'
-=======
         "Could not find attached implementation address against your smart account. Please raise an issue on https://github.com/bcnmy/biconomy-client-sdk for further investigation.",
->>>>>>> 6cfb7d22
       );
     const proxyInstanceDto = {
       smartAccountType: SmartAccountType.BICONOMY,
       version: BICONOMY_IMPLEMENTATION_ADDRESSES[this.address],
       contractAddress: this.address,
-<<<<<<< HEAD
-      provider: this.provider
-=======
       provider: this.provider,
->>>>>>> 6cfb7d22
     };
     this.proxy = getSAProxyContract(proxyInstanceDto);
   }
@@ -201,21 +135,13 @@
     this.setEntryPointAddress(_entryPointAddress);
     if (!ENTRYPOINT_ADDRESSES[_entryPointAddress])
       throw new Error(
-<<<<<<< HEAD
-        'Could not find attached entrypoint address against your smart account. Please raise an issue on https://github.com/bcnmy/biconomy-client-sdk for further investigation.'
-=======
         "Could not find attached entrypoint address against your smart account. Please raise an issue on https://github.com/bcnmy/biconomy-client-sdk for further investigation.",
->>>>>>> 6cfb7d22
       );
     const entryPointInstanceDto = {
       smartAccountType: SmartAccountType.BICONOMY,
       version: ENTRYPOINT_ADDRESSES[_entryPointAddress],
       contractAddress: _entryPointAddress,
-<<<<<<< HEAD
-      provider: this.provider
-=======
       provider: this.provider,
->>>>>>> 6cfb7d22
     };
     this.entryPoint = getEntryPointContract(entryPointInstanceDto);
   }
@@ -224,21 +150,13 @@
     const _factoryAddress = this.smartAccountInfo.factoryAddress;
     if (!BICONOMY_FACTORY_ADDRESSES[_factoryAddress])
       throw new Error(
-<<<<<<< HEAD
-        'Could not find attached factory address against your smart account. Please raise an issue on https://github.com/bcnmy/biconomy-client-sdk for further investigation.'
-=======
         "Could not find attached factory address against your smart account. Please raise an issue on https://github.com/bcnmy/biconomy-client-sdk for further investigation.",
->>>>>>> 6cfb7d22
       );
     const factoryInstanceDto = {
       smartAccountType: SmartAccountType.BICONOMY,
       version: BICONOMY_FACTORY_ADDRESSES[_factoryAddress],
       contractAddress: _factoryAddress,
-<<<<<<< HEAD
-      provider: this.provider
-=======
       provider: this.provider,
->>>>>>> 6cfb7d22
     };
     this.factory = getSAFactoryContract(factoryInstanceDto);
   }
@@ -268,22 +186,14 @@
       ).data;
       if (!smartAccountsList)
         throw new Error(
-<<<<<<< HEAD
-          'Failed to get smart account address. Please raise an issue on https://github.com/bcnmy/biconomy-client-sdk for further investigation.'
-=======
           "Failed to get smart account address. Please raise an issue on https://github.com/bcnmy/biconomy-client-sdk for further investigation.",
->>>>>>> 6cfb7d22
         );
       smartAccountsList = smartAccountsList.filter((smartAccount: ISmartAccount) => {
         return accountIndex === smartAccount.index;
       });
       if (smartAccountsList.length === 0)
         throw new Error(
-<<<<<<< HEAD
-          'Failed to get smart account address. Please raise an issue on https://github.com/bcnmy/biconomy-client-sdk for further investigation.'
-=======
           "Failed to get smart account address. Please raise an issue on https://github.com/bcnmy/biconomy-client-sdk for further investigation.",
->>>>>>> 6cfb7d22
         );
       this.smartAccountInfo = smartAccountsList[0];
       return this.smartAccountInfo.smartAccountAddress;
@@ -296,14 +206,7 @@
   private async setInitCode(accountIndex = 0): Promise<string> {
     this.initCode = ethers.utils.hexConcat([
       this.factory.address,
-<<<<<<< HEAD
-      this.factory.interface.encodeFunctionData('deployCounterFactualAccount', [
-        this.owner,
-        ethers.BigNumber.from(accountIndex)
-      ])
-=======
       this.factory.interface.encodeFunctionData("deployCounterFactualAccount", [this.owner, ethers.BigNumber.from(accountIndex)]),
->>>>>>> 6cfb7d22
     ]);
     return this.initCode;
   }
@@ -327,15 +230,7 @@
   getExecuteCallData(to: string, value: BigNumberish, data: BytesLike): string {
     this.isInitialized();
     this.isProxyDefined();
-<<<<<<< HEAD
-    const executeCallData = this.proxy.interface.encodeFunctionData('executeCall', [
-      to,
-      value,
-      data
-    ]);
-=======
     const executeCallData = this.proxy.interface.encodeFunctionData("executeCall", [to, value, data]);
->>>>>>> 6cfb7d22
     return executeCallData;
   }
 
@@ -346,43 +241,14 @@
    * @param data represent array of data associated with each transaction
    * @returns
    */
-<<<<<<< HEAD
-  getExecuteBatchCallData(
-    to: Array<string>,
-    value: Array<BigNumberish>,
-    data: Array<BytesLike>
-  ): string {
-    this.isInitialized();
-    this.isProxyDefined();
-    const executeBatchCallData = this.proxy.interface.encodeFunctionData('executeBatchCall', [
-      to,
-      value,
-      data
-    ]);
-=======
   getExecuteBatchCallData(to: Array<string>, value: Array<BigNumberish>, data: Array<BytesLike>): string {
     this.isInitialized();
     this.isProxyDefined();
     const executeBatchCallData = this.proxy.interface.encodeFunctionData("executeBatchCall", [to, value, data]);
->>>>>>> 6cfb7d22
     return executeBatchCallData;
   }
 
   getDummySignature(): string {
-<<<<<<< HEAD
-    return '0x73c3ac716c487ca34bb858247b5ccf1dc354fbaabdd089af3b2ac8e78ba85a4959a2d76250325bd67c11771c31fccda87c33ceec17cc0de912690521bb95ffcb1b';
-  }
-
-  getDummyPaymasterData(): string {
-    return '0x';
-  }
-
-  async buildUserOp(
-    transactions: Transaction[],
-    overrides?: Overrides,
-    skipBundlerGasEstimation?: boolean
-  ): Promise<Partial<UserOperation>> {
-=======
     return "0x73c3ac716c487ca34bb858247b5ccf1dc354fbaabdd089af3b2ac8e78ba85a4959a2d76250325bd67c11771c31fccda87c33ceec17cc0de912690521bb95ffcb1b";
   }
 
@@ -391,24 +257,15 @@
   }
 
   async buildUserOp(transactions: Transaction[], overrides?: Overrides, skipBundlerGasEstimation?: boolean): Promise<Partial<UserOperation>> {
->>>>>>> 6cfb7d22
     this.isInitialized();
     // TODO: validate to, value and data fields
     // TODO: validate overrides if supplied
     const to = transactions.map((element: Transaction) => element.to);
-<<<<<<< HEAD
-    const data = transactions.map((element: Transaction) => element.data ?? '0x');
-    const value = transactions.map((element: Transaction) => element.value ?? BigNumber.from('0'));
-    this.isProxyDefined();
-
-    let callData = '';
-=======
     const data = transactions.map((element: Transaction) => element.data ?? "0x");
     const value = transactions.map((element: Transaction) => element.value ?? BigNumber.from("0"));
     this.isProxyDefined();
 
     let callData = "";
->>>>>>> 6cfb7d22
     if (transactions.length === 1) {
       callData = this.getExecuteCallData(to[0], value[0], data[0]);
     } else {
@@ -429,57 +286,24 @@
     let userOp: Partial<UserOperation> = {
       sender: this.address,
       nonce,
-<<<<<<< HEAD
-      initCode: !isDeployed ? this.initCode : '0x',
-      callData: callData
-=======
       initCode: !isDeployed ? this.initCode : "0x",
       callData: callData,
->>>>>>> 6cfb7d22
     };
 
     // for this Smart Account dummy ECDSA signature will be used to estimate gas
     userOp.signature = this.getDummySignature();
 
     userOp = await this.estimateUserOpGas(userOp, overrides, skipBundlerGasEstimation);
-<<<<<<< HEAD
-    Logger.log('userOp after estimation ', userOp);
-
-    // Do not populate paymasterAndData as part of buildUserOp as it may not have all necessary details
-    userOp.paymasterAndData = '0x'; // await this.getPaymasterAndData(userOp)
-=======
     Logger.log("userOp after estimation ", userOp);
 
     // Do not populate paymasterAndData as part of buildUserOp as it may not have all necessary details
     userOp.paymasterAndData = "0x"; // await this.getPaymasterAndData(userOp)
->>>>>>> 6cfb7d22
 
     return userOp;
   }
 
   private validateUserOpAndRequest(userOp: Partial<UserOperation>, tokenPaymasterRequest: BiconomyTokenPaymasterRequest): void {
     if (!userOp.callData) {
-<<<<<<< HEAD
-      throw new Error('Userop callData cannot be undefined');
-    }
-
-    const feeTokenAddress = tokenPaymasterRequest?.feeQuote?.tokenAddress;
-    Logger.log('requested fee token is ', feeTokenAddress);
-
-    if (!feeTokenAddress || feeTokenAddress == ethers.constants.AddressZero) {
-      throw new Error(
-        'Invalid or missing token address. Token address must be part of the feeQuote in tokenPaymasterRequest'
-      );
-    }
-
-    const spender = tokenPaymasterRequest?.spender;
-    Logger.log('fee token approval to be checked and added for spender: ', spender);
-
-    if (!spender || spender == ethers.constants.AddressZero) {
-      throw new Error(
-        'Invalid or missing spender address. Sepnder address must be part of tokenPaymasterRequest'
-      );
-=======
       throw new Error("Userop callData cannot be undefined");
     }
 
@@ -495,7 +319,6 @@
 
     if (!spender || spender == ethers.constants.AddressZero) {
       throw new Error("Invalid or missing spender address. Sepnder address must be part of tokenPaymasterRequest");
->>>>>>> 6cfb7d22
     }
   }
 
@@ -519,24 +342,12 @@
       let batchData: Array<string> = [];
 
       let newCallData = userOp.callData;
-<<<<<<< HEAD
-      Logger.log('received information about fee token address and quote ', tokenPaymasterRequest);
-=======
       Logger.log("received information about fee token address and quote ", tokenPaymasterRequest);
->>>>>>> 6cfb7d22
 
       if (this.paymaster && this.paymaster instanceof BiconomyPaymaster) {
         // Make a call to paymaster.buildTokenApprovalTransaction() with necessary details
 
         // Review: might request this form of an array of Transaction
-<<<<<<< HEAD
-        const approvalRequest: Transaction = await (
-          this.paymaster as IHybridPaymaster<SponsorUserOperationDto>
-        ).buildTokenApprovalTransaction(tokenPaymasterRequest, this.provider);
-        Logger.log('approvalRequest is for erc20 token ', approvalRequest.to);
-
-        if (approvalRequest.data == '0x' || approvalRequest.to == ethers.constants.AddressZero) {
-=======
         const approvalRequest: Transaction = await (this.paymaster as IHybridPaymaster<SponsorUserOperationDto>).buildTokenApprovalTransaction(
           tokenPaymasterRequest,
           this.provider,
@@ -544,21 +355,10 @@
         Logger.log("approvalRequest is for erc20 token ", approvalRequest.to);
 
         if (approvalRequest.data == "0x" || approvalRequest.to == ethers.constants.AddressZero) {
->>>>>>> 6cfb7d22
           return userOp;
         }
 
         if (!userOp.callData) {
-<<<<<<< HEAD
-          throw new Error('Userop callData cannot be undefined');
-        }
-
-        const decodedDataSmartWallet = this.proxy.interface.parseTransaction({
-          data: userOp.callData.toString()
-        });
-        if (!decodedDataSmartWallet) {
-          throw new Error('Could not parse call data of smart wallet for userOp');
-=======
           throw new Error("Userop callData cannot be undefined");
         }
 
@@ -567,18 +367,12 @@
         });
         if (!decodedDataSmartWallet) {
           throw new Error("Could not parse call data of smart wallet for userOp");
->>>>>>> 6cfb7d22
         }
 
         const smartWalletExecFunctionName = decodedDataSmartWallet.name;
 
-<<<<<<< HEAD
-        if (smartWalletExecFunctionName === 'executeCall') {
-          Logger.log('originally an executeCall for Biconomy Account');
-=======
         if (smartWalletExecFunctionName === "executeCall") {
           Logger.log("originally an executeCall for Biconomy Account");
->>>>>>> 6cfb7d22
           const methodArgsSmartWalletExecuteCall = decodedDataSmartWallet.args;
           const toOriginal = methodArgsSmartWalletExecuteCall[0];
           const valueOriginal = methodArgsSmartWalletExecuteCall[1];
@@ -587,13 +381,8 @@
           batchTo.push(toOriginal);
           batchValue.push(valueOriginal);
           batchData.push(dataOriginal);
-<<<<<<< HEAD
-        } else if (smartWalletExecFunctionName === 'executeBatchCall') {
-          Logger.log('originally an executeBatchCall for Biconomy Account');
-=======
         } else if (smartWalletExecFunctionName === "executeBatchCall") {
           Logger.log("originally an executeBatchCall for Biconomy Account");
->>>>>>> 6cfb7d22
           const methodArgsSmartWalletExecuteCall = decodedDataSmartWallet.args;
           batchTo = methodArgsSmartWalletExecuteCall[0];
           batchValue = methodArgsSmartWalletExecuteCall[1];
@@ -609,11 +398,7 @@
         }
         let finalUserOp: Partial<UserOperation> = {
           ...userOp,
-<<<<<<< HEAD
-          callData: newCallData
-=======
           callData: newCallData,
->>>>>>> 6cfb7d22
         };
 
         // Requesting to update gas limits again (especially callGasLimit needs to be re-calculated)
@@ -630,20 +415,6 @@
 
           finalUserOp = await this.estimateUserOpGas(finalUserOp);
           const cgl = ethers.BigNumber.from(finalUserOp.callGasLimit);
-<<<<<<< HEAD
-          if (finalUserOp.callGasLimit && cgl.lt(ethers.BigNumber.from('21000'))) {
-            return {
-              ...userOp,
-              callData: newCallData
-            };
-          }
-          Logger.log('userOp after estimation ', finalUserOp);
-        } catch (error) {
-          Logger.error('Failed to estimate gas for userOp with updated callData ', error);
-          Logger.log(
-            'sending updated userOp. calculateGasLimit flag should be sent to the paymaster to be able to update callGasLimit'
-          );
-=======
           if (finalUserOp.callGasLimit && cgl.lt(ethers.BigNumber.from("21000"))) {
             return {
               ...userOp,
@@ -654,18 +425,12 @@
         } catch (error) {
           Logger.error("Failed to estimate gas for userOp with updated callData ", error);
           Logger.log("sending updated userOp. calculateGasLimit flag should be sent to the paymaster to be able to update callGasLimit");
->>>>>>> 6cfb7d22
         }
         return finalUserOp;
       }
     } catch (error) {
-<<<<<<< HEAD
-      Logger.log('Failed to update userOp. sending back original op');
-      Logger.error('Failed to update callData with error', error);
-=======
       Logger.log("Failed to update userOp. sending back original op");
       Logger.error("Failed to update callData with error", error);
->>>>>>> 6cfb7d22
       return userOp;
     }
     return userOp;
@@ -679,24 +444,11 @@
     return this.nodeClient.getTotalBalanceInUsd(balancesDto);
   }
 
-<<<<<<< HEAD
-  async getSmartAccountsByOwner(
-    smartAccountByOwnerDto: SmartAccountByOwnerDto
-  ): Promise<SmartAccountsResponse> {
-    return this.nodeClient.getSmartAccountsByOwner(smartAccountByOwnerDto);
-  }
-
-  async getTransactionsByAddress(
-    chainId: number,
-    address: string
-  ): Promise<SCWTransactionResponse[]> {
-=======
   async getSmartAccountsByOwner(smartAccountByOwnerDto: SmartAccountByOwnerDto): Promise<SmartAccountsResponse> {
     return this.nodeClient.getSmartAccountsByOwner(smartAccountByOwnerDto);
   }
 
   async getTransactionsByAddress(chainId: number, address: string): Promise<SCWTransactionResponse[]> {
->>>>>>> 6cfb7d22
     return this.nodeClient.getTransactionByAddress(chainId, address);
   }
 
