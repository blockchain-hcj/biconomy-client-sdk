import { JsonRpcProvider } from '@ethersproject/providers'
import { ethers, BigNumberish, BytesLike, BigNumber } from 'ethers'
import { SmartAccount } from './BaseAccount'
import {
  Logger,
  NODE_CLIENT_URL,
  RPC_PROVIDER_URLS,
  SmartAccountFactory_v100,
  getEntryPointContractInstance,
  getFactoryContractInstance,
  getProxyContractInstance
} from '@biconomy/common'
import { BiconomySmartAccountConfig, Overrides } from './utils/Types'
import { UserOperation, Transaction, SmartAccountType } from '@biconomy/core-types'
import NodeClient from '@biconomy/node-client'
import INodeClient from '@biconomy/node-client'
import { IBiconomySmartAccount } from 'interfaces/IBiconomySmartAccount'
import {
  ISmartAccount,
  SupportedChainsResponse,
  BalancesResponse,
  BalancesDto,
  UsdBalanceResponse,
  SmartAccountByOwnerDto,
  SmartAccountsResponse,
  SCWTransactionResponse
} from '@biconomy/node-client'
import { ENTRYPOINT_ADDRESSES, BICONOMY_FACTORY_ADDRESSES, BICONOMY_IMPLEMENTATION_ADDRESSES } from './utils/Constants'

export class BiconomySmartAccount extends SmartAccount implements IBiconomySmartAccount {
  private factory!: SmartAccountFactory_v100
  private nodeClient: INodeClient
  private accountIndex!: number
  private address!: string
  private smartAccountInfo!: ISmartAccount
  private isInited!: boolean

  constructor(readonly biconomySmartAccountConfig: BiconomySmartAccountConfig) {
    const {
      signer,
      rpcUrl,
      entryPointAddress,
      factoryAddress,
      bundler,
      paymaster,
      chainId,
      nodeClientUrl
    } = biconomySmartAccountConfig

    const _entryPointAddress = entryPointAddress ?? ENTRYPOINT_ADDRESSES.default
    super({
      bundler,
      entryPointAddress: _entryPointAddress
    })
    const _rpcUrl = rpcUrl ?? RPC_PROVIDER_URLS[chainId]

    if (!_rpcUrl) {
      throw new Error(`Chain Id ${chainId} is not supported. Please refer to the following link for supported chains list https://docs.biconomy.io/build-with-biconomy-sdk/gasless-transactions#supported-chains`)
    }
    this.provider = new JsonRpcProvider(_rpcUrl)
    this.nodeClient = new NodeClient({ txServiceUrl: nodeClientUrl ?? NODE_CLIENT_URL })
    this.signer = signer

    if (paymaster) {
      this.paymaster = paymaster
    }
    if (bundler)
      this.bundler = bundler
  }
  /**
   * @description This function will initialise BiconomyAccount class state
   * @returns Promise<BiconomyAccount>
   */
  async init(accountIndex: number = 0): Promise<BiconomySmartAccount> {
    try {
      this.isProviderDefined()
      this.isSignerDefined()
      this.owner = await this.signer.getAddress()
      this.chainId = await this.provider.getNetwork().then((net) => net.chainId)
      await this.setAccountIndex(accountIndex)
      this.isInited = true
    } catch (error) {
      Logger.error(`Failed to call init: ${error}`);
      throw error
    }

    return this
  }

  private isInitialized(): boolean{
    if (!this.isInited)
    throw new Error('BiconomySmartAccount is not initialized. Please call BiconomySmartAccount.init() before interacting with any other function')
    return true
  }

  private setProxyContractState(){
    const proxyInstanceDto = {
      smartAccountType: SmartAccountType.BICONOMY,
      version: BICONOMY_IMPLEMENTATION_ADDRESSES[this.address],
      contractAddress: this.address,
      provider: this.provider
    }
    this.proxy = getProxyContractInstance(proxyInstanceDto)
  }

  private setEntryPointContractState(){
    const _entryPointAddress = this.smartAccountInfo.entryPointAddress
    this.setEntrypointAddress(_entryPointAddress)
    const entryPointInstanceDto = {
      smartAccountType: SmartAccountType.BICONOMY,
      version: ENTRYPOINT_ADDRESSES[_entryPointAddress],
      contractAddress: _entryPointAddress,
      provider: this.provider
    }
    this.entryPoint = getEntryPointContractInstance(entryPointInstanceDto)
  }

  private setFactoryContractState(){
    const _factoryAddress = this.smartAccountInfo.factoryAddress
    const factoryInstanceDto = {
      smartAccountType: SmartAccountType.BICONOMY,
      version: BICONOMY_FACTORY_ADDRESSES[_factoryAddress],
      contractAddress: _factoryAddress,
      provider: this.provider
    }
    this.factory = getFactoryContractInstance(factoryInstanceDto)
  }

  private async setContractsState() {
    this.setProxyContractState()
    this.setEntryPointContractState()
    this.setFactoryContractState()
  }

  async setAccountIndex(accountIndex: number): Promise<void> {
    this.accountIndex = accountIndex
    this.address = await this.getSmartAccountAddress(accountIndex)
    await this.setContractsState()
    await this.setInitCode(this.accountIndex)
  }

  async getSmartAccountAddress(accountIndex: number = 0): Promise<string> {
    try {
      this.isSignerDefined()
<<<<<<< HEAD
      let smartAccountsList: ISmartAccount[] = (await this.getSmartAccountsByOwner({
        chainId: this.chainId,
        owner: this.owner
      })).data
      smartAccountsList = smartAccountsList.filter((smartAccount: ISmartAccount) => { return accountIndex === smartAccount.index })
      if (smartAccountsList.length === 0)
        throw new Error('Failed to get smart account address')
      this.smartAccountInfo = smartAccountsList[0]
      return this.smartAccountInfo.smartAccountAddress
=======
      await this.getInitCode(accountIndex)
      const address = await this.factory.getAddressForCounterFactualAccount(
        await this.signer.getAddress(),
        ethers.BigNumber.from(accountIndex)
      )
      return address
>>>>>>> 7704d2ee
    } catch (error) {
      Logger.error(`Failed to get smart account address: ${error}`);
      throw error
    }
  }

  private async setInitCode(accountIndex: number = 0): Promise<string> {
    this.initCode = ethers.utils.hexConcat([
      this.factory.address,
      this.factory.interface.encodeFunctionData('deployCounterFactualAccount', [
        await this.signer.getAddress(),
        ethers.BigNumber.from(accountIndex)
      ])
    ])
    return this.initCode
  }
  /**
   * @description an overrided function to showcase overriding example
   * @returns
   */
  nonce(): Promise<BigNumber> {
    this.isProxyDefined()
    return this.proxy.nonce()
  }
  /**
   *
   * @param to { target } address of transaction
   * @param value  represents amount of native tokens
   * @param data represent data associated with transaction
   * @returns
   */
  getExecuteCallData(to: string, value: BigNumberish, data: BytesLike): string {
    this.isInitialized()
    this.isProxyDefined()
    const executeCallData = this.proxy.interface.encodeFunctionData('executeCall', [to, value, data])
    return executeCallData
  }
  /**
   *
   * @param to { target } array of addresses in transaction
   * @param value  represents array of amount of native tokens associated with each transaction
   * @param data represent array of data associated with each transaction
   * @returns
   */
  getExecuteBatchCallData(to: Array<string>, value: Array<BigNumberish>, data: Array<BytesLike>): string {
    this.isInitialized()
    this.isProxyDefined()
    const executeBatchCallData = this.proxy.interface.encodeFunctionData('executeBatchCall', [to, value, data])
    return executeBatchCallData
  }

  async buildUserOp(transactions: Transaction[], overrides?: Overrides): Promise<Partial<UserOperation>> {
    this.isInitialized()
    // TODO: validate to, value and data fields
    // TODO: validate overrides if supplied
    const to = transactions.map((element: Transaction) => element.to)
    const data = transactions.map((element: Transaction) => element.data ?? '0x')
    const value = transactions.map((element: Transaction) => element.value ?? BigNumber.from('0'))
    this.isProxyDefined()

    let callData = ''
    if (transactions.length === 1) {
      callData = this.getExecuteCallData(to[0], value[0], data[0])
    } else {
      callData = this.getExecuteBatchCallData(to, value, data)
    }
<<<<<<< HEAD

=======
>>>>>>> 7704d2ee
    let nonce = BigNumber.from(0)
    try {
      nonce = await this.nonce()
    } catch (error) {
      // Not throwing this error as nonce would be 0 if this.nonce() throw exception, which is expected flow for undeployed account
    }
<<<<<<< HEAD

=======
>>>>>>> 7704d2ee
    let userOp: Partial<UserOperation> = {
      sender: this.address,
      nonce,
      initCode: nonce.eq(0) ? this.initCode : '0x',
      callData: callData
    }
<<<<<<< HEAD

    userOp = await this.estimateUserOpGas(userOp, overrides)
    Logger.log('userOp after estimation ', userOp)
=======
    userOp = await this.estimateUserOpGas(userOp, overrides)
>>>>>>> 7704d2ee
    userOp.paymasterAndData = await this.getPaymasterAndData(userOp)
    return userOp
  }

  async getAllTokenBalances(balancesDto: BalancesDto): Promise<BalancesResponse> {
    return this.nodeClient.getAllTokenBalances(balancesDto)
  }

  async getTotalBalanceInUsd(balancesDto: BalancesDto): Promise<UsdBalanceResponse> {
    return this.nodeClient.getTotalBalanceInUsd(balancesDto)
  }

  async getSmartAccountsByOwner(
    smartAccountByOwnerDto: SmartAccountByOwnerDto
  ): Promise<SmartAccountsResponse> {
    return this.nodeClient.getSmartAccountsByOwner(smartAccountByOwnerDto)
  }

  async getTransactionsByAddress(
    chainId: number,
    address: string
  ): Promise<SCWTransactionResponse[]> {
    return this.nodeClient.getTransactionByAddress(chainId, address)
  }

  async getTransactionByHash(txHash: string): Promise<SCWTransactionResponse> {
    return this.nodeClient.getTransactionByHash(txHash)
  }

  async getAllSupportedChains(): Promise<SupportedChainsResponse> {
    return this.nodeClient.getAllSupportedChains()
  }
}<|MERGE_RESOLUTION|>--- conflicted
+++ resolved
@@ -142,7 +142,6 @@
   async getSmartAccountAddress(accountIndex: number = 0): Promise<string> {
     try {
       this.isSignerDefined()
-<<<<<<< HEAD
       let smartAccountsList: ISmartAccount[] = (await this.getSmartAccountsByOwner({
         chainId: this.chainId,
         owner: this.owner
@@ -152,14 +151,6 @@
         throw new Error('Failed to get smart account address')
       this.smartAccountInfo = smartAccountsList[0]
       return this.smartAccountInfo.smartAccountAddress
-=======
-      await this.getInitCode(accountIndex)
-      const address = await this.factory.getAddressForCounterFactualAccount(
-        await this.signer.getAddress(),
-        ethers.BigNumber.from(accountIndex)
-      )
-      return address
->>>>>>> 7704d2ee
     } catch (error) {
       Logger.error(`Failed to get smart account address: ${error}`);
       throw error
@@ -226,33 +217,21 @@
     } else {
       callData = this.getExecuteBatchCallData(to, value, data)
     }
-<<<<<<< HEAD
-
-=======
->>>>>>> 7704d2ee
     let nonce = BigNumber.from(0)
     try {
       nonce = await this.nonce()
     } catch (error) {
       // Not throwing this error as nonce would be 0 if this.nonce() throw exception, which is expected flow for undeployed account
     }
-<<<<<<< HEAD
-
-=======
->>>>>>> 7704d2ee
     let userOp: Partial<UserOperation> = {
       sender: this.address,
       nonce,
       initCode: nonce.eq(0) ? this.initCode : '0x',
       callData: callData
     }
-<<<<<<< HEAD
 
     userOp = await this.estimateUserOpGas(userOp, overrides)
     Logger.log('userOp after estimation ', userOp)
-=======
-    userOp = await this.estimateUserOpGas(userOp, overrides)
->>>>>>> 7704d2ee
     userOp.paymasterAndData = await this.getPaymasterAndData(userOp)
     return userOp
   }
