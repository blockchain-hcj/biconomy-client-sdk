--- conflicted
+++ resolved
@@ -55,13 +55,7 @@
     const _rpcUrl = rpcUrl ?? RPC_PROVIDER_URLS[chainId]
 
     if (!_rpcUrl) {
-<<<<<<< HEAD
-      throw new Error(
-        `Chain Id ${chainId} is not supported. Please refer to the following link for supported chains list https://docs.biconomy.io/build-with-biconomy-sdk/gasless-transactions#supported-chains`
-      )
-=======
       throw new Error(`Chain Id ${chainId} is not supported. Please refer to the following link for supported chains list https://docs.biconomy.io/build-with-biconomy-sdk/gasless-transactions#supported-chains`)
->>>>>>> 999ba923
     }
     this.provider = new JsonRpcProvider(_rpcUrl)
     this.nodeClient = new NodeClient({ txServiceUrl: nodeClientUrl ?? NODE_CLIENT_URL })
@@ -70,12 +64,8 @@
     if (paymaster) {
       this.paymaster = paymaster
     }
-<<<<<<< HEAD
-    if (bundler) this.bundler = bundler
-=======
     if (bundler)
       this.bundler = bundler
->>>>>>> 999ba923
   }
   /**
    * @description This function will initialise BiconomyAccount class state
@@ -90,11 +80,7 @@
       await this.setAccountIndex(accountIndex)
       this.isInited = true
     } catch (error) {
-<<<<<<< HEAD
-      console.error(`Failed to call init: ${error}`)
-=======
       Logger.error(`Failed to call init: ${error}`);
->>>>>>> 999ba923
       throw error
     }
 
@@ -172,20 +158,12 @@
       this.smartAccountInfo = smartAccountsList[0]
       return this.smartAccountInfo.smartAccountAddress
     } catch (error) {
-<<<<<<< HEAD
-      console.error(`Failed to get smart account address: ${error}`)
-=======
       Logger.error(`Failed to get smart account address: ${error}`);
->>>>>>> 999ba923
       throw error
     }
   }
 
-<<<<<<< HEAD
-  async getInitCode(accountIndex = 0): Promise<string> {
-=======
   private async setInitCode(accountIndex: number = 0): Promise<string> {
->>>>>>> 999ba923
     this.initCode = ethers.utils.hexConcat([
       this.factory.address,
       this.factory.interface.encodeFunctionData('deployCounterFactualAccount', [
@@ -227,16 +205,8 @@
    * @param data represent array of data associated with each transaction
    * @returns
    */
-<<<<<<< HEAD
-  getExecuteBatchCallData(
-    to: Array<string>,
-    value: Array<BigNumberish>,
-    data: Array<BytesLike>
-  ): string {
-=======
   getExecuteBatchCallData(to: Array<string>, value: Array<BigNumberish>, data: Array<BytesLike>): string {
     this.isInitialized()
->>>>>>> 999ba923
     this.isProxyDefined()
     const executeBatchCallData = this.proxy.interface.encodeFunctionData('executeBatchCall', [
       to,
@@ -246,17 +216,10 @@
     return executeBatchCallData
   }
 
-<<<<<<< HEAD
-  async buildUserOp(
-    transactions: Transaction[],
-    overrides?: Overrides
-  ): Promise<Partial<UserOperation>> {
-=======
   async buildUserOp(transactions: Transaction[], overrides?: Overrides): Promise<Partial<UserOperation>> {
     this.isInitialized()
     // TODO: validate to, value and data fields
     // TODO: validate overrides if supplied
->>>>>>> 999ba923
     const to = transactions.map((element: Transaction) => element.to)
     const data = transactions.map((element: Transaction) => element.data ?? '0x')
     const value = transactions.map((element: Transaction) => element.value ?? BigNumber.from('0'))
