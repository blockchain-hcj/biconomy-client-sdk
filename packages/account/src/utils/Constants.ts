import { Hex } from "viem";
import {
  EntryPointAddresses,
  BiconomyFactories,
  BiconomyImplementations,
  EntryPointAddressesByVersion,
  BiconomyFactoriesByVersion,
  BiconomyImplementationsByVersion,
} from "./Types";

export const ADDRESS_ZERO = "0x0000000000000000000000000000000000000000";

// will always be latest entrypoint address
export const DEFAULT_ENTRYPOINT_ADDRESS = "0x5ff137d4b0fdcd49dca30c7cf57e578a026d2789";
export const ENTRYPOINT_ADDRESSES: EntryPointAddresses = {
  "0x27a4db290b89ae3373ce4313cbeae72112ae7da9": "V0_0_5",
  "0x5ff137d4b0fdcd49dca30c7cf57e578a026d2789": "V0_0_6",
};

// will always be latest factory address
export const DEFAULT_BICONOMY_FACTORY_ADDRESS = "0x000000a56Aaca3e9a4C479ea6b6CD0DbcB6634F5";
export const DEFAULT_FALLBACK_HANDLER_ADDRESS = "0x0bBa6d96BD616BedC6BFaa341742FD43c60b83C1";
export const BICONOMY_FACTORY_ADDRESSES: BiconomyFactories = {
  "0x000000f9ee1842bb72f6bbdd75e6d3d4e3e9594c": "V1_0_0",
  "0x000000a56Aaca3e9a4C479ea6b6CD0DbcB6634F5": "V2_0_0",
};

// will always be latest implementation address
export const DEFAULT_BICONOMY_IMPLEMENTATION_ADDRESS = "0x0000002512019Dafb59528B82CB92D3c5D2423aC";
export const BICONOMY_IMPLEMENTATION_ADDRESSES: BiconomyImplementations = {
  "0x00006b7e42e01957da540dc6a8f7c30c4d816af5": "V1_0_0",
  "0x0000002512019Dafb59528B82CB92D3c5D2423aC": "V2_0_0",
};

export const ENTRYPOINT_ADDRESSES_BY_VERSION: EntryPointAddressesByVersion = {
  V0_0_5: "0x27a4db290b89ae3373ce4313cbeae72112ae7da9",
  V0_0_6: "0x5ff137d4b0fdcd49dca30c7cf57e578a026d2789",
};

export const BICONOMY_FACTORY_ADDRESSES_BY_VERSION: BiconomyFactoriesByVersion = Object.fromEntries(
  Object.entries(BICONOMY_FACTORY_ADDRESSES).map(([k, v]) => [v, k]),
);

export const BICONOMY_IMPLEMENTATION_ADDRESSES_BY_VERSION: BiconomyImplementationsByVersion = Object.fromEntries(
  Object.entries(BICONOMY_IMPLEMENTATION_ADDRESSES).map(([k, v]) => [v, k]),
);

export const EIP1559_UNSUPPORTED_NETWORKS: Array<number> = [97, 56, 1442, 1101];

export const PROXY_CREATION_CODE =
  "0x6080346100aa57601f61012038819003918201601f19168301916001600160401b038311848410176100af578084926020946040528339810103126100aa57516001600160a01b0381168082036100aa5715610065573055604051605a90816100c68239f35b60405162461bcd60e51b815260206004820152601e60248201527f496e76616c696420696d706c656d656e746174696f6e206164647265737300006044820152606490fd5b600080fd5b634e487b7160e01b600052604160045260246000fdfe608060405230546000808092368280378136915af43d82803e156020573d90f35b3d90fdfea2646970667358221220a03b18dce0be0b4c9afe58a9eb85c35205e2cf087da098bbf1d23945bf89496064736f6c63430008110033";

export const ADDRESS_RESOLVER_ADDRESS = "0x00000E81673606e07fC79CE5F1b3B26957844468";

export const DefaultGasLimit = {
  callGasLimit: 800000,
  verificationGasLimit: 1000000,
  preVerificationGas: 100000,
};

export const ERROR_MESSAGES = {
<<<<<<< HEAD
  NO_RECIPIENT: "One or more of your withdrawals is missing a recipient",
=======
  ACCOUNT_ALREADY_DEPLOYED: "Account already deployed",
  NO_NATIVE_TOKEN_BALANCE_DURING_DEPLOY: "Native token balance is not available during deploy",
>>>>>>> be9dc4d7
  SPENDER_REQUIRED: "spender is required for ERC20 mode",
  NO_FEE_QUOTE: "FeeQuote was not provided, please call smartAccount.getTokenFees() to get feeQuote",
  FAILED_FEE_QUOTE_FETCH: "Failed to fetch fee quote",
  NATIVE_TOKEN_WITHDRAWAL_WITHOUT_AMOUNT: "'Amount' is required for withdrawal of native token without using a paymaster",
};

export const NATIVE_TOKEN_ALIAS: Hex = "0xEeeeeEeeeEeEeeEeEeEeeEEEeeeeEeeeeeeeEEeE";
export const ERC20_ABI = [
  "function transfer(address to, uint256 value) external returns (bool)",
  "function transferFrom(address from, address to, uint256 value) external returns (bool)",
  "function approve(address spender, uint256 value) external returns (bool)",
  "function allowance(address owner, address spender) external view returns (uint256)",
  "function balanceOf(address owner) external view returns (uint256)",
  "function decimals() external view returns (uint8)",
];<|MERGE_RESOLUTION|>--- conflicted
+++ resolved
@@ -59,12 +59,9 @@
 };
 
 export const ERROR_MESSAGES = {
-<<<<<<< HEAD
-  NO_RECIPIENT: "One or more of your withdrawals is missing a recipient",
-=======
   ACCOUNT_ALREADY_DEPLOYED: "Account already deployed",
   NO_NATIVE_TOKEN_BALANCE_DURING_DEPLOY: "Native token balance is not available during deploy",
->>>>>>> be9dc4d7
+  NO_RECIPIENT: "One or more of your withdrawals is missing a recipient",
   SPENDER_REQUIRED: "spender is required for ERC20 mode",
   NO_FEE_QUOTE: "FeeQuote was not provided, please call smartAccount.getTokenFees() to get feeQuote",
   FAILED_FEE_QUOTE_FETCH: "Failed to fetch fee quote",
