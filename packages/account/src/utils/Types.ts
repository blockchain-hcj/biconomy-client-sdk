<<<<<<< HEAD
import { Signer } from 'ethers'
import { ChainId } from '@biconomy/core-types'
import { BigNumberish } from 'ethers'
import { IBundler } from '@biconomy/bundler'
import { IPaymaster, PaymasterFeeQuote } from '@biconomy/paymaster'
import { BaseValidationModule, ModuleInfo } from '@biconomy/modules'
import { JsonRpcProvider, Provider } from '@ethersproject/providers'
import { GasOverheads } from './Preverificaiton'

export type EntryPointAddresses = {
  [address: string]: string
}
=======
import { Signer } from "ethers";
import { ChainId } from "@biconomy/core-types";
import { BigNumberish } from "ethers";
import { IBundler } from "@biconomy/bundler";
import { IPaymaster, PaymasterFeeQuote } from "@biconomy/paymaster";

export type EntrypointAddresses = {
  [address: string]: string;
};
>>>>>>> 6cfb7d22

export type BiconomyFactories = {
  [address: string]: string;
};

<<<<<<< HEAD
export type BiconomyImplementations = {
  [address: string]: string
}
=======
export type BiconomyImplementation = {
  [address: string]: string;
};
>>>>>>> 6cfb7d22

export type EntryPointAddressesByVersion = {
  [version: string]: string
}

export type BiconomyFactoriesByVersion = {
  [version: string]: string
}

export type BiconomyImplementationsByVersion = {
  [version: string]: string
}

export type SmartAccountConfig = {
  entryPointAddress: string;
  bundler?: IBundler;
};

export interface BaseSmartAccountConfig {
  // owner?: Signer // can be in child classes
  index?: number
  provider?: Provider
  entryPointAddress: string
  accountAddress?: string
  overheads?: Partial<GasOverheads>
  paymaster?: IPaymaster // PaymasterAPI
  bundler?: IBundler // like HttpRpcClient
  chainId: ChainId
}

export type BiconomyTokenPaymasterRequest = {
  feeQuote: PaymasterFeeQuote;
  spender: string;
  maxApproval?: boolean;
};

export type BiconomySmartAccountConfig = {
  signer: Signer;
  rpcUrl?: string;
  chainId: ChainId;
  entryPointAddress?: string;
  bundler?: IBundler;
  paymaster?: IPaymaster;
  nodeClientUrl?: string;
};

export interface BiconomySmartAccountV2Config extends BaseSmartAccountConfig {
  factoryAddress?: string
  rpcUrl?: string // as good as Provider
  nodeClientUrl?: string // very specific to Biconomy
  defaultValidationModule: BaseValidationModule
  activeValidationModule?: BaseValidationModule
}

export type BuildUserOpOptions = {
  overrides?: Overrides
  skipBundlerGasEstimation?: boolean
  params?: ModuleInfo
  nonceOptions?: NonceOptions
  forceEncodeForBatch?: boolean
}

export type NonceOptions = {
  nonceKey?: number
  nonceOverride?: number
}

export type Overrides = {
  callGasLimit?: BigNumberish;
  verificationGasLimit?: BigNumberish;
  preVerificationGas?: BigNumberish;
  maxFeePerGas?: BigNumberish;
  maxPriorityFeePerGas?: BigNumberish;
  paymasterData?: string;
  signature?: string;
};

export type InitilizationData = {
<<<<<<< HEAD
  accountIndex?: number
  signerAddress?: string
}

export type InitializeV2Data = {
  accountIndex?: number
}

export interface TransactionDetailsForUserOp {
  target: string
  data: string
  value?: BigNumberish
  gasLimit?: BigNumberish
  maxFeePerGas?: BigNumberish
  maxPriorityFeePerGas?: BigNumberish
  nonce?: BigNumberish
}

export type CounterFactualAddressParam = {
  index?: number
  validationModule?: BaseValidationModule
}
=======
  accountIndex?: number;
  signerAddress?: string;
};
>>>>>>> 6cfb7d22
<|MERGE_RESOLUTION|>--- conflicted
+++ resolved
@@ -1,4 +1,3 @@
-<<<<<<< HEAD
 import { Signer } from 'ethers'
 import { ChainId } from '@biconomy/core-types'
 import { BigNumberish } from 'ethers'
@@ -11,31 +10,14 @@
 export type EntryPointAddresses = {
   [address: string]: string
 }
-=======
-import { Signer } from "ethers";
-import { ChainId } from "@biconomy/core-types";
-import { BigNumberish } from "ethers";
-import { IBundler } from "@biconomy/bundler";
-import { IPaymaster, PaymasterFeeQuote } from "@biconomy/paymaster";
-
-export type EntrypointAddresses = {
-  [address: string]: string;
-};
->>>>>>> 6cfb7d22
 
 export type BiconomyFactories = {
   [address: string]: string;
 };
 
-<<<<<<< HEAD
 export type BiconomyImplementations = {
   [address: string]: string
 }
-=======
-export type BiconomyImplementation = {
-  [address: string]: string;
-};
->>>>>>> 6cfb7d22
 
 export type EntryPointAddressesByVersion = {
   [version: string]: string
@@ -114,7 +96,6 @@
 };
 
 export type InitilizationData = {
-<<<<<<< HEAD
   accountIndex?: number
   signerAddress?: string
 }
@@ -136,9 +117,4 @@
 export type CounterFactualAddressParam = {
   index?: number
   validationModule?: BaseValidationModule
-}
-=======
-  accountIndex?: number;
-  signerAddress?: string;
-};
->>>>>>> 6cfb7d22
+}