import { BigNumberish, SmartAccountSigner, UserOperationStruct } from "@alchemy/aa-core";
import { IBundler } from "@biconomy/bundler";
import {
  type FeeQuotesOrDataDto,
  type IPaymaster,
  type PaymasterFeeQuote,
  PaymasterMode,
  type SmartAccountData,
  type SponsorUserOperationDto,
} from "@biconomy/paymaster";
import { BaseValidationModule, ModuleInfo } from "@biconomy/modules";
import { Hex, WalletClient } from "viem";
import { SupportedSigner, StateOverrideSet } from "@biconomy/common";

export type EntryPointAddresses = Record<string, string>;
export type BiconomyFactories = Record<string, string>;
export type BiconomyImplementations = Record<string, string>;
export type EntryPointAddressesByVersion = Record<string, string>;
export type BiconomyFactoriesByVersion = Record<string, string>;
export type BiconomyImplementationsByVersion = Record<string, string>;

export type SmartAccountConfig = {
  /** entryPointAddress: address of the entry point */
  entryPointAddress: string;
  /** factoryAddress: address of the smart account factory */
  bundler?: IBundler;
};

export interface BalancePayload {
  /** address: The address of the account */
  address: string;
  /** chainId: The chainId of the network */
  chainId: number;
  /** amount: The amount of the balance */
  amount: bigint;
  /** decimals: The number of decimals */
  decimals: number;
  /** formattedAmount: The amount of the balance formatted */
  formattedAmount: string;
}

<<<<<<< HEAD
export interface WithdrawalRequest {
  /** The address of the tokenAddress */
  address: Hex;
  /** The amount to withdraw. Expects unformatted amount. Will use max amount if unset */
  amount?: bigint;
}

=======
>>>>>>> 4b8bae41
export interface GasOverheads {
  /** fixed: fixed gas overhead */
  fixed: number;
  /** perUserOp: per user operation gas overhead */
  perUserOp: number;
  /** perUserOpWord: per user operation word gas overhead */
  perUserOpWord: number;
  /** zeroByte: per byte gas overhead */
  zeroByte: number;
  /** nonZeroByte: per non zero byte gas overhead */
  nonZeroByte: number;
  /** bundleSize: per signature bundleSize */
  bundleSize: number;
  /** sigSize: sigSize gas overhead */
  sigSize: number;
}

export type BaseSmartAccountConfig = {
  /** index: helps to not conflict with other smart account instances */
  index?: number;
  /** provider: WalletClientSigner from viem */
  provider?: WalletClient;
  /** entryPointAddress: address of the smart account entry point */
  entryPointAddress?: string;
  /** accountAddress: address of the smart account, potentially counterfactual */
  accountAddress?: string;
  /** overheads: {@link GasOverheads} */
  overheads?: Partial<GasOverheads>;
  /** paymaster: {@link IPaymaster} interface */
  paymaster?: IPaymaster;
  /** chainId: chainId of the network */
  chainId?: number;
};

export type BiconomyTokenPaymasterRequest = {
  /** feeQuote: {@link PaymasterFeeQuote} */
  feeQuote: PaymasterFeeQuote;
  /** spender: The address of the spender who is paying for the transaction, this can usually be set to feeQuotesResponse.tokenPaymasterAddress */
  spender: Hex;
  /** maxApproval: If set to true, the paymaster will approve the maximum amount of tokens required for the transaction. Not recommended */
  maxApproval?: boolean;
};

export type RequireAtLeastOne<T, Keys extends keyof T = keyof T> = Pick<T, Exclude<keyof T, Keys>> &
  {
    [K in Keys]-?: Required<Pick<T, K>> & Partial<Pick<T, Exclude<Keys, K>>>;
  }[Keys];

export type ConditionalBundlerProps = RequireAtLeastOne<
  {
    bundler: IBundler;
    bundlerUrl: string;
  },
  "bundler" | "bundlerUrl"
>;
export type ResolvedBundlerProps = {
  bundler: IBundler;
};
export type ConditionalValidationProps = RequireAtLeastOne<
  {
    defaultValidationModule: BaseValidationModule;
    signer: SupportedSigner;
  },
  "defaultValidationModule" | "signer"
>;

export type ResolvedValidationProps = {
  /** defaultValidationModule: {@link BaseValidationModule} */
  defaultValidationModule: BaseValidationModule;
  /** activeValidationModule: {@link BaseValidationModule}. The active validation module. Will default to the defaultValidationModule */
  activeValidationModule: BaseValidationModule;
  /** signer: ethers Wallet, viemWallet or alchemys SmartAccountSigner */
  signer: SmartAccountSigner;
  /** chainId: chainId of the network */
  chainId: number;
};

export type BiconomySmartAccountV2ConfigBaseProps = {
  /** Factory address of biconomy factory contract or some other contract you have deployed on chain */
  factoryAddress?: Hex;
  /** Sender address: If you want to override the Signer address with some other address and get counterfactual address can use this to pass the EOA and get SA address */
  senderAddress?: Hex;
  /** implementation of smart contract address or some other contract you have deployed and want to override */
  implementationAddress?: Hex;
  /** defaultFallbackHandler: override the default fallback contract address */
  defaultFallbackHandler?: Hex;
  /** rpcUrl: Explicitly set the rpc else it is pulled out of the signer. */
  rpcUrl?: string; // as good as Provider
  /** biconomyPaymasterApiKey: The API key retrieved from the Biconomy dashboard */
  biconomyPaymasterApiKey?: string;
  /** activeValidationModule: The active validation module. Will default to the defaultValidationModule */
  activeValidationModule?: BaseValidationModule;
  /** scanForUpgradedAccountsFromV1: set to true if you you want the userwho was using biconomy SA v1 to upgrade to biconomy SA v2 */
  scanForUpgradedAccountsFromV1?: boolean;
  /** the index of SA the EOA have generated and till which indexes the upgraded SA should scan */
  maxIndexForScan?: number;
};
export type BiconomySmartAccountV2Config = BiconomySmartAccountV2ConfigBaseProps &
  BaseSmartAccountConfig &
  ConditionalBundlerProps &
  ConditionalValidationProps;

export type BiconomySmartAccountV2ConfigConstructorProps = BiconomySmartAccountV2ConfigBaseProps &
  BaseSmartAccountConfig &
  ResolvedBundlerProps &
  ResolvedValidationProps;

export type BuildUserOpOptions = {
  /** overrides: Explicitly set gas values */
  // overrides?: Overrides;
  /** Not currently in use  */
  // skipBundlerGasEstimation?: boolean;
  /**  params relevant to the module, mostly relevant to sessions */
  params?: ModuleInfo;
  /**  nonceOptions: For overriding the nonce */
  nonceOptions?: NonceOptions;
  /**  forceEncodeForBatch: For encoding the user operation for batch */
  forceEncodeForBatch?: boolean;
  /**  paymasterServiceData: Options specific to transactions that involve a paymaster */
  paymasterServiceData?: PaymasterUserOperationDto;
  /**  simulationType: Determine which parts of the tx a bundler will simulate: "validation" | "validation_and_execution".  */
  simulationType?: SimulationType;
  /**  stateOverrideSet: For overriding the state */
  stateOverrideSet?: StateOverrideSet;
};

export type NonceOptions = {
  /** nonceKey: The key to use for nonce */
  nonceKey?: number;
  /** nonceOverride: The nonce to use for the transaction */
  nonceOverride?: number;
};

export type SimulationType = "validation" | "validation_and_execution";

export type Overrides = {
  /* Value used by inner account execution */
  callGasLimit?: Hex;
  /* Actual gas used by the validation of this UserOperation */
  verificationGasLimit?: Hex;
  /* Gas overhead of this UserOperation */
  preVerificationGas?: Hex;
  /* Maximum fee per gas (similar to EIP-1559 max_fee_per_gas) */
  maxFeePerGas?: Hex;
  /* Maximum priority fee per gas (similar to EIP-1559 max_priority_fee_per_gas) */
  maxPriorityFeePerGas?: Hex;
  /* Address of paymaster sponsoring the transaction, followed by extra data to send to the paymaster ("0x" for self-sponsored transaction) */
  paymasterData?: Hex;
  /* Data passed into the account along with the nonce during the verification step */
  signature?: Hex;
};

export type InitilizationData = {
  accountIndex?: number;
  signerAddress?: string;
};

export type PaymasterUserOperationDto = SponsorUserOperationDto &
  FeeQuotesOrDataDto & {
    /** mode: sponsored or erc20 */
    mode: PaymasterMode;
    /** Always recommended, especially when using token paymaster */
    calculateGasLimits?: boolean;
    /** Expiry duration in seconds */
    expiryDuration?: number;
    /** Webhooks to be fired after user op is sent */
    webhookData?: Record<string, any>;
    /** Smart account meta data */
    smartAccountInfo?: SmartAccountData;
    /** the fee-paying token address */
    feeTokenAddress?: string;
    /** The fee quote */
    feeQuote?: PaymasterFeeQuote;
    /** The address of the spender. This is usually set to FeeQuotesOrDataResponse.tokenPaymasterAddress  */
    spender?: Hex;
    /** Not recommended */
    maxApproval?: boolean;
  };

export type InitializeV2Data = {
  accountIndex?: number;
};

export type EstimateUserOpGasParams = {
  userOp: Partial<UserOperationStruct>;
  // overrides?: Overrides;
  /** Currrently has no effect */
  // skipBundlerGasEstimation?: boolean;
  /**  paymasterServiceData: Options specific to transactions that involve a paymaster */
  paymasterServiceData?: SponsorUserOperationDto;
};

export interface TransactionDetailsForUserOp {
  /** target: The address of the contract to call */
  target: string;
  /** data: The data to send to the contract */
  data: string;
  /** value: The value to send to the contract */
  value?: BigNumberish;
  /** gasLimit: The gas limit to use for the transaction */
  gasLimit?: BigNumberish;
  /** maxFeePerGas: The maximum fee per gas to use for the transaction */
  maxFeePerGas?: BigNumberish;
  /** maxPriorityFeePerGas: The maximum priority fee per gas to use for the transaction */
  maxPriorityFeePerGas?: BigNumberish;
  /** nonce: The nonce to use for the transaction */
  nonce?: BigNumberish;
}

export type CounterFactualAddressParam = {
  index?: number;
  validationModule?: BaseValidationModule;
  /** scanForUpgradedAccountsFromV1: set to true if you you want the userwho was using biconomy SA v1 to upgrade to biconomy SA v2 */
  scanForUpgradedAccountsFromV1?: boolean;
  /** the index of SA the EOA have generated and till which indexes the upgraded SA should scan */
  maxIndexForScan?: number;
};

export type QueryParamsForAddressResolver = {
  eoaAddress: Hex;
  index: number;
  moduleAddress: Hex;
  moduleSetupData: Hex;
  maxIndexForScan?: number;
};

export type SmartAccountInfo = {
  /** accountAddress: The address of the smart account */
  accountAddress: Hex;
  /** factoryAddress: The address of the smart account factory */
  factoryAddress: Hex;
  /** currentImplementation: The address of the current implementation */
  currentImplementation: string;
  /** currentVersion: The version of the smart account */
  currentVersion: string;
  /** factoryVersion: The version of the factory */
  factoryVersion: string;
  /** deploymentIndex: The index of the deployment */
  deploymentIndex: BigNumberish;
};

export type ValueOrData = RequireAtLeastOne<
  {
    value: BigNumberish | string;
    data: string;
  },
  "value" | "data"
>;
export type Transaction = {
  to: string;
} & ValueOrData;<|MERGE_RESOLUTION|>--- conflicted
+++ resolved
@@ -39,7 +39,6 @@
   formattedAmount: string;
 }
 
-<<<<<<< HEAD
 export interface WithdrawalRequest {
   /** The address of the tokenAddress */
   address: Hex;
@@ -47,8 +46,6 @@
   amount?: bigint;
 }
 
-=======
->>>>>>> 4b8bae41
 export interface GasOverheads {
   /** fixed: fixed gas overhead */
   fixed: number;
