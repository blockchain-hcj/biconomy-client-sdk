<<<<<<< HEAD
import { UserOperation } from '@biconomy/core-types';
import { NotPromise, packUserOp } from '@biconomy/common'; // '@account-abstraction/utils'
import { arrayify, hexlify } from 'ethers/lib/utils';
import { BigNumber } from 'ethers';
=======
import { UserOperation } from "@biconomy/core-types";
import { NotPromise, packUserOp } from "@biconomy/common"; // '@account-abstraction/utils'
import { arrayify, hexlify } from "ethers/lib/utils";
import { BigNumber } from "ethers";
>>>>>>> 6cfb7d22
export interface GasOverheads {
  /**
   * fixed overhead for entire handleOp bundle.
   */
  fixed: number;

  /**
   * per userOp overhead, added on top of the above fixed per-bundle.
   */
  perUserOp: number;

  /**
   * overhead for userOp word (32 bytes) block
   */
  perUserOpWord: number;

  // perCallDataWord: number

  /**
   * zero byte cost, for calldata gas cost calculations
   */
  zeroByte: number;

  /**
   * non-zero byte cost, for calldata gas cost calculations
   */
  nonZeroByte: number;

  /**
   * expected bundle size, to split per-bundle overhead between all ops.
   */
  bundleSize: number;

  /**
   * expected length of the userOp signature.
   */
  sigSize: number;
}

export interface VerificationGasLimits {
  /**
   * per userOp gasLimit for validateUserOp()
   * called from entrypoint to the account
   * should consider max execution
   */
  validateUserOpGas: number;

  /**
   * per userOp gasLimit for validatePaymasterUserOp()
   * called from entrypoint to the paymaster
   * should consider max execution
   */
  validatePaymasterUserOpGas: number;

  /**
   * per userOp gasLimit for postOp()
   * called from entrypoint to the paymaster
   * should consider max execution for paymaster/s this account may use
   */
  postOpGas: number;
}

export const DefaultGasOverheads: GasOverheads = {
  fixed: 21000,
  perUserOp: 18300,
  perUserOpWord: 4,
  zeroByte: 4,
  nonZeroByte: 16,
  bundleSize: 1,
<<<<<<< HEAD
  sigSize: 65
=======
  sigSize: 65,
>>>>>>> 6cfb7d22
};

export const DefaultGasLimits: VerificationGasLimits = {
  validateUserOpGas: 100000,
  validatePaymasterUserOpGas: 100000,
<<<<<<< HEAD
  postOpGas: 10877
=======
  postOpGas: 10877,
>>>>>>> 6cfb7d22
};

/**
 * calculate the preVerificationGas of the given UserOperation
 * preVerificationGas (by definition) is the cost overhead that can't be calculated on-chain.
 * it is based on parameters that are defined by the Ethereum protocol for external transactions.
 * @param userOp filled userOp to calculate. The only possible missing fields can be the signature and preVerificationGas itself
 * @param overheads gas overheads to use, to override the default values
 */
<<<<<<< HEAD
export function calcPreVerificationGas(
  userOp: Partial<NotPromise<UserOperation>>,
  overheads?: Partial<GasOverheads>
): BigNumber {
=======
export function calcPreVerificationGas(userOp: Partial<NotPromise<UserOperation>>, overheads?: Partial<GasOverheads>): BigNumber {
>>>>>>> 6cfb7d22
  const ov = { ...DefaultGasOverheads, ...(overheads ?? {}) };
  /* eslint-disable  @typescript-eslint/no-explicit-any */
  const p: NotPromise<UserOperation> = {
    // dummy values, in case the UserOp is incomplete.
    paymasterAndData: "0x",
    preVerificationGas: BigNumber.from(21000), // dummy value, just for calldata cost
    signature: hexlify(Buffer.alloc(ov.sigSize, 1)), // dummy signature
<<<<<<< HEAD
    ...userOp
=======
    ...userOp,
>>>>>>> 6cfb7d22
  } as any;

  const packed = arrayify(packUserOp(p, false));
  const lengthInWord = (packed.length + 31) / 32;
  /**
   * general explanation
   * 21000 base gas
   * ~ 18300 gas per userOp : corresponds to _validateAccountAndPaymasterValidationData() method,
   * Some lines in _handlePostOp() after actualGasCost calculation and compensate() method called in handleOps() method
   * plus any gas overhead that can't be tracked on-chain
   * (if bundler needs to charge the premium one way is to increase this value for ops to sign)
   */
<<<<<<< HEAD
  const callDataCost = packed
    .map((x) => (x === 0 ? ov.zeroByte : ov.nonZeroByte))
    .reduce((sum, x) => sum + x);
  const ret = Math.round(
    callDataCost + ov.fixed / ov.bundleSize + ov.perUserOp + ov.perUserOpWord * lengthInWord
  );
=======
  const callDataCost = packed.map((x) => (x === 0 ? ov.zeroByte : ov.nonZeroByte)).reduce((sum, x) => sum + x);
  const ret = Math.round(callDataCost + ov.fixed / ov.bundleSize + ov.perUserOp + ov.perUserOpWord * lengthInWord);
>>>>>>> 6cfb7d22
  return BigNumber.from(ret);
}<|MERGE_RESOLUTION|>--- conflicted
+++ resolved
@@ -1,14 +1,7 @@
-<<<<<<< HEAD
-import { UserOperation } from '@biconomy/core-types';
-import { NotPromise, packUserOp } from '@biconomy/common'; // '@account-abstraction/utils'
-import { arrayify, hexlify } from 'ethers/lib/utils';
-import { BigNumber } from 'ethers';
-=======
 import { UserOperation } from "@biconomy/core-types";
 import { NotPromise, packUserOp } from "@biconomy/common"; // '@account-abstraction/utils'
 import { arrayify, hexlify } from "ethers/lib/utils";
 import { BigNumber } from "ethers";
->>>>>>> 6cfb7d22
 export interface GasOverheads {
   /**
    * fixed overhead for entire handleOp bundle.
@@ -78,21 +71,13 @@
   zeroByte: 4,
   nonZeroByte: 16,
   bundleSize: 1,
-<<<<<<< HEAD
-  sigSize: 65
-=======
   sigSize: 65,
->>>>>>> 6cfb7d22
 };
 
 export const DefaultGasLimits: VerificationGasLimits = {
   validateUserOpGas: 100000,
   validatePaymasterUserOpGas: 100000,
-<<<<<<< HEAD
-  postOpGas: 10877
-=======
   postOpGas: 10877,
->>>>>>> 6cfb7d22
 };
 
 /**
@@ -102,14 +87,7 @@
  * @param userOp filled userOp to calculate. The only possible missing fields can be the signature and preVerificationGas itself
  * @param overheads gas overheads to use, to override the default values
  */
-<<<<<<< HEAD
-export function calcPreVerificationGas(
-  userOp: Partial<NotPromise<UserOperation>>,
-  overheads?: Partial<GasOverheads>
-): BigNumber {
-=======
 export function calcPreVerificationGas(userOp: Partial<NotPromise<UserOperation>>, overheads?: Partial<GasOverheads>): BigNumber {
->>>>>>> 6cfb7d22
   const ov = { ...DefaultGasOverheads, ...(overheads ?? {}) };
   /* eslint-disable  @typescript-eslint/no-explicit-any */
   const p: NotPromise<UserOperation> = {
@@ -117,11 +95,7 @@
     paymasterAndData: "0x",
     preVerificationGas: BigNumber.from(21000), // dummy value, just for calldata cost
     signature: hexlify(Buffer.alloc(ov.sigSize, 1)), // dummy signature
-<<<<<<< HEAD
-    ...userOp
-=======
     ...userOp,
->>>>>>> 6cfb7d22
   } as any;
 
   const packed = arrayify(packUserOp(p, false));
@@ -134,16 +108,7 @@
    * plus any gas overhead that can't be tracked on-chain
    * (if bundler needs to charge the premium one way is to increase this value for ops to sign)
    */
-<<<<<<< HEAD
-  const callDataCost = packed
-    .map((x) => (x === 0 ? ov.zeroByte : ov.nonZeroByte))
-    .reduce((sum, x) => sum + x);
-  const ret = Math.round(
-    callDataCost + ov.fixed / ov.bundleSize + ov.perUserOp + ov.perUserOpWord * lengthInWord
-  );
-=======
   const callDataCost = packed.map((x) => (x === 0 ? ov.zeroByte : ov.nonZeroByte)).reduce((sum, x) => sum + x);
   const ret = Math.round(callDataCost + ov.fixed / ov.bundleSize + ov.perUserOp + ov.perUserOpWord * lengthInWord);
->>>>>>> 6cfb7d22
   return BigNumber.from(ret);
 }