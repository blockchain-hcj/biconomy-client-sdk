import { UserOperation } from "@biconomy/core-types";
import { NotPromise, packUserOp } from "@biconomy/common"; // '@account-abstraction/utils'
import { arrayify, hexlify } from "ethers/lib/utils";
import { BigNumber } from "ethers";
export interface GasOverheads {
  /**
   * fixed overhead for entire handleOp bundle.
   */
  fixed: number;

  /**
   * per userOp overhead, added on top of the above fixed per-bundle.
   */
  perUserOp: number;

  /**
   * overhead for userOp word (32 bytes) block
   */
  perUserOpWord: number;

  // perCallDataWord: number

  /**
   * zero byte cost, for calldata gas cost calculations
   */
  zeroByte: number;

  /**
   * non-zero byte cost, for calldata gas cost calculations
   */
  nonZeroByte: number;

  /**
   * expected bundle size, to split per-bundle overhead between all ops.
   */
  bundleSize: number;

  /**
   * expected length of the userOp signature.
   */
  sigSize: number;
}

export interface VerificationGasLimits {
  /**
   * per userOp gasLimit for validateUserOp()
   * called from entrypoint to the account
   * should consider max execution
   */
  validateUserOpGas: number;

  /**
   * per userOp gasLimit for validatePaymasterUserOp()
   * called from entrypoint to the paymaster
   * should consider max execution
   */
  validatePaymasterUserOpGas: number;

  /**
   * per userOp gasLimit for postOp()
   * called from entrypoint to the paymaster
   * should consider max execution for paymaster/s this account may use
   */
  postOpGas: number;
}

export const DefaultGasOverheads: GasOverheads = {
  fixed: 21000,
  perUserOp: 18300,
  perUserOpWord: 4,
  zeroByte: 4,
  nonZeroByte: 16,
  bundleSize: 1,
  sigSize: 65,
};

export const DefaultGasLimits: VerificationGasLimits = {
  validateUserOpGas: 100000,
  validatePaymasterUserOpGas: 100000,
  postOpGas: 10877,
};

/**
 * calculate the preVerificationGas of the given UserOperation
 * preVerificationGas (by definition) is the cost overhead that can't be calculated on-chain.
 * it is based on parameters that are defined by the Ethereum protocol for external transactions.
 * @param userOp filled userOp to calculate. The only possible missing fields can be the signature and preVerificationGas itself
 * @param overheads gas overheads to use, to override the default values
 */
export function calcPreVerificationGas(userOp: Partial<NotPromise<UserOperation>>, overheads?: Partial<GasOverheads>): BigNumber {
  const ov = { ...DefaultGasOverheads, ...(overheads ?? {}) };
  /* eslint-disable  @typescript-eslint/no-explicit-any */
  const p: NotPromise<UserOperation> = {
    // dummy values, in case the UserOp is incomplete.
    paymasterAndData: "0x",
    preVerificationGas: BigNumber.from(21000), // dummy value, just for calldata cost
    signature: hexlify(Buffer.alloc(ov.sigSize, 1)), // dummy signature
    ...userOp,
  } as any;

  const packed = arrayify(packUserOp(p, false));
  const lengthInWord = (packed.length + 31) / 32;
  /**
   * general explanation
   * 21000 base gas
   * ~ 18300 gas per userOp : corresponds to _validateAccountAndPaymasterValidationData() method,
   * Some lines in _handlePostOp() after actualGasCost calculation and compensate() method called in handleOps() method
   * plus any gas overhead that can't be tracked on-chain
   * (if bundler needs to charge the premium one way is to increase this value for ops to sign)
   */
<<<<<<< HEAD
  const callDataCost = packed
    .map((x) => (x === 0 ? ov.zeroByte : ov.nonZeroByte))
    .reduce((sum, x) => sum + x)
  const ret = Math.round(
    callDataCost + ov.fixed / ov.bundleSize + ov.perUserOp + ov.perUserOpWord * lengthInWord
  )
  if (ret) {
    return BigNumber.from(ret)
  } else {
    throw new Error("can't calculate preVerificationGas")
  }
=======
  const callDataCost = packed.map((x) => (x === 0 ? ov.zeroByte : ov.nonZeroByte)).reduce((sum, x) => sum + x);
  const ret = Math.round(callDataCost + ov.fixed / ov.bundleSize + ov.perUserOp + ov.perUserOpWord * lengthInWord);
  return BigNumber.from(ret);
>>>>>>> 6cfb7d22
}<|MERGE_RESOLUTION|>--- conflicted
+++ resolved
@@ -108,7 +108,6 @@
    * plus any gas overhead that can't be tracked on-chain
    * (if bundler needs to charge the premium one way is to increase this value for ops to sign)
    */
-<<<<<<< HEAD
   const callDataCost = packed
     .map((x) => (x === 0 ? ov.zeroByte : ov.nonZeroByte))
     .reduce((sum, x) => sum + x)
@@ -120,9 +119,4 @@
   } else {
     throw new Error("can't calculate preVerificationGas")
   }
-=======
-  const callDataCost = packed.map((x) => (x === 0 ? ov.zeroByte : ov.nonZeroByte)).reduce((sum, x) => sum + x);
-  const ret = Math.round(callDataCost + ov.fixed / ov.bundleSize + ov.perUserOp + ov.perUserOpWord * lengthInWord);
-  return BigNumber.from(ret);
->>>>>>> 6cfb7d22
 }