--- conflicted
+++ resolved
@@ -1,10 +1,5 @@
-<<<<<<< HEAD
-import { UserOperation } from '@biconomy/core-types';
-import { UserOpResponse } from '@biconomy/bundler';
-=======
 import { UserOperation } from "@biconomy/core-types";
 import { UserOpResponse } from "@biconomy/bundler";
->>>>>>> 6cfb7d22
 export interface ISmartAccount {
   getSmartAccountAddress(accountIndex: number): Promise<string>;
   signUserOp(userOperation: UserOperation): Promise<UserOperation>;
