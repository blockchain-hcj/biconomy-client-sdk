--- conflicted
+++ resolved
@@ -1,8 +1,4 @@
-<<<<<<< HEAD
-import { UserOperation, Transaction } from '@biconomy/core-types';
-=======
 import { UserOperation, Transaction } from "@biconomy/core-types";
->>>>>>> 6cfb7d22
 import {
   SupportedChainsResponse,
   BalancesResponse,
@@ -10,45 +6,22 @@
   UsdBalanceResponse,
   SmartAccountByOwnerDto,
   SmartAccountsResponse,
-<<<<<<< HEAD
-  SCWTransactionResponse
-} from '@biconomy/node-client';
-import { Overrides, InitilizationData } from '../utils/Types';
-import { BigNumberish, BytesLike } from 'ethers';
-import { ISmartAccount } from './ISmartAccount';
-import { Signer } from 'ethers';
-=======
   SCWTransactionResponse,
 } from "@biconomy/node-client";
 import { Overrides, InitilizationData } from "../utils/Types";
 import { BigNumberish, BytesLike } from "ethers";
 import { ISmartAccount } from "./ISmartAccount";
 import { Signer } from "ethers";
->>>>>>> 6cfb7d22
 
 export interface IBiconomySmartAccount extends ISmartAccount {
   init(initilizationData?: InitilizationData): Promise<this>;
   initializeAccountAtIndex(accountIndex: number): void;
   getExecuteCallData(to: string, value: BigNumberish, data: BytesLike): string;
-<<<<<<< HEAD
-  getExecuteBatchCallData(
-    to: Array<string>,
-    value: Array<BigNumberish>,
-    data: Array<BytesLike>
-  ): string;
-  buildUserOp(transactions: Transaction[], overrides?: Overrides): Promise<Partial<UserOperation>>;
-  getAllTokenBalances(balancesDto: BalancesDto): Promise<BalancesResponse>;
-  getTotalBalanceInUsd(balancesDto: BalancesDto): Promise<UsdBalanceResponse>;
-  getSmartAccountsByOwner(
-    smartAccountByOwnerDto: SmartAccountByOwnerDto
-  ): Promise<SmartAccountsResponse>;
-=======
   getExecuteBatchCallData(to: Array<string>, value: Array<BigNumberish>, data: Array<BytesLike>): string;
   buildUserOp(transactions: Transaction[], overrides?: Overrides): Promise<Partial<UserOperation>>;
   getAllTokenBalances(balancesDto: BalancesDto): Promise<BalancesResponse>;
   getTotalBalanceInUsd(balancesDto: BalancesDto): Promise<UsdBalanceResponse>;
   getSmartAccountsByOwner(smartAccountByOwnerDto: SmartAccountByOwnerDto): Promise<SmartAccountsResponse>;
->>>>>>> 6cfb7d22
   getTransactionsByAddress(chainId: number, address: string): Promise<SCWTransactionResponse[]>;
   getTransactionByHash(txHash: string): Promise<SCWTransactionResponse>;
   getAllSupportedChains(): Promise<SupportedChainsResponse>;
