import { JsonRpcProvider } from "@ethersproject/providers";
import { BigNumber, Signer, BytesLike } from "ethers";
import { ISmartAccount } from "./interfaces/ISmartAccount";
import { defaultAbiCoder, keccak256, arrayify } from "ethers/lib/utils";
import { UserOperation, ChainId } from "@biconomy/core-types";
import { calcPreVerificationGas, DefaultGasLimits } from "./utils/Preverificaiton";
import { packUserOp } from "@biconomy/common";

<<<<<<< HEAD
import { IBundler, UserOpResponse } from '@biconomy/bundler'
import { IPaymaster, PaymasterAndDataResponse } from '@biconomy/paymaster'
import { Logger } from '@biconomy/common'
import { IEntryPoint } from '@account-abstraction/contracts'
import { SmartAccountConfig, Overrides } from './utils/Types'
=======
import { IBundler, UserOpResponse } from "@biconomy/bundler";
import { IPaymaster, PaymasterAndDataResponse } from "@biconomy/paymaster";
import { EntryPoint_v100, SmartAccount_v100, Logger } from "@biconomy/common";
import { SmartAccountConfig, Overrides } from "./utils/Types";
>>>>>>> 6cfb7d22

type UserOperationKey = keyof UserOperation;

// Notice: only to be used as base class for child class BiconomySmartAccount(V1)
export abstract class SmartAccount implements ISmartAccount {
<<<<<<< HEAD
  bundler!: IBundler
  paymaster!: IPaymaster
  initCode = '0x'
  // Ideally proxy should be defined in child class, if it's meant to be of type Biconomy SmartAccount
  proxy!: any
  owner!: string
  provider!: JsonRpcProvider
  entryPoint!: IEntryPoint
  chainId!: ChainId
  signer!: Signer
  smartAccountConfig: SmartAccountConfig
=======
  bundler!: IBundler;

  paymaster!: IPaymaster;

  initCode = "0x";

  proxy!: SmartAccount_v100;

  owner!: string;

  provider!: JsonRpcProvider;

  entryPoint!: EntryPoint_v100;

  chainId!: ChainId;

  signer!: Signer;

  smartAccountConfig: SmartAccountConfig;
>>>>>>> 6cfb7d22

  constructor(_smartAccountConfig: SmartAccountConfig) {
    this.smartAccountConfig = _smartAccountConfig;
  }

  setEntryPointAddress(entryPointAddress: string) {
    this.smartAccountConfig.entryPointAddress = entryPointAddress;
  }

  private validateUserOp(userOp: Partial<UserOperation>, requiredFields: UserOperationKey[]): boolean {
    for (const field of requiredFields) {
      if (!userOp[field]) {
        throw new Error(`${field} is missing`);
      }
    }
    return true;
  }

  isProxyDefined(): boolean {
    if (!this.proxy) throw new Error("Proxy is undefined");

    return true;
  }

  isSignerDefined(): boolean {
    if (!this.signer) throw new Error("Signer is undefined");

    return true;
  }

  isProviderDefined(): boolean {
    if (!this.provider) throw new Error("Provider is undefined");

    return true;
  }

  abstract getDummySignature(): string;

  async calculateUserOpGasValues(userOp: Partial<UserOperation>): Promise<Partial<UserOperation>> {
    if (!this.provider) throw new Error("Provider is not present for making rpc calls");
    const feeData = await this.provider.getFeeData();
    userOp.maxFeePerGas = userOp.maxFeePerGas ?? feeData.maxFeePerGas ?? feeData.gasPrice ?? (await this.provider.getGasPrice());
    userOp.maxPriorityFeePerGas =
      userOp.maxPriorityFeePerGas ?? feeData.maxPriorityFeePerGas ?? feeData.gasPrice ?? (await this.provider.getGasPrice());
    if (userOp.initCode)
      userOp.verificationGasLimit =
        userOp.verificationGasLimit !== null || userOp.verificationGasLimit !== undefined
          ? userOp.verificationGasLimit
          : await this.getVerificationGasLimit(userOp.initCode);
    userOp.callGasLimit =
      userOp.callGasLimit !== null || userOp.callGasLimit !== undefined
        ? userOp.callGasLimit
        : await this.provider.estimateGas({
            from: this.smartAccountConfig.entryPointAddress,
            to: userOp.sender,
            data: userOp.callData,
          });
    userOp.preVerificationGas =
      userOp.preVerificationGas !== null || userOp.preVerificationGas !== undefined ? userOp.preVerificationGas : this.getPreVerificationGas(userOp);
    return userOp;
  }

  async estimateUserOpGas(
    userOp: Partial<UserOperation>,
    overrides?: Overrides,
    skipBundlerGasEstimation?: boolean,
  ): Promise<Partial<UserOperation>> {
    const requiredFields: UserOperationKey[] = ["sender", "nonce", "initCode", "callData"];
    this.validateUserOp(userOp, requiredFields);

    let finalUserOp = userOp;
    const skipBundlerCall = skipBundlerGasEstimation ?? false;
    // Override gas values in userOp if provided in overrides params
    if (overrides) {
      userOp = { ...userOp, ...overrides };
    }

    Logger.log("userOp in estimation", userOp);

    if (!this.bundler || skipBundlerCall) {
      if (!this.provider) throw new Error("Provider is not present for making rpc calls");
      // if no bundler url is provided run offchain logic to assign following values of UserOp
      // maxFeePerGas, maxPriorityFeePerGas, verificationGasLimit, callGasLimit, preVerificationGas
      finalUserOp = await this.calculateUserOpGasValues(userOp);
    } else {
      delete userOp.maxFeePerGas;
      delete userOp.maxPriorityFeePerGas;
      // Making call to bundler to get gas estimations for userOp
      const { callGasLimit, verificationGasLimit, preVerificationGas, maxFeePerGas, maxPriorityFeePerGas } =
        await this.bundler.estimateUserOpGas(userOp);
      if (!userOp.maxFeePerGas && !userOp.maxPriorityFeePerGas && (!maxFeePerGas || !maxPriorityFeePerGas)) {
        const feeData = await this.provider.getFeeData();
        finalUserOp.maxFeePerGas = feeData.maxFeePerGas ?? feeData.gasPrice ?? (await this.provider.getGasPrice());
        finalUserOp.maxPriorityFeePerGas = feeData.maxPriorityFeePerGas ?? feeData.gasPrice ?? (await this.provider.getGasPrice());
      } else {
        finalUserOp.maxFeePerGas = maxFeePerGas ?? userOp.maxFeePerGas;
        finalUserOp.maxPriorityFeePerGas = maxPriorityFeePerGas ?? userOp.maxPriorityFeePerGas;
      }
      finalUserOp.verificationGasLimit = verificationGasLimit ?? userOp.verificationGasLimit;
      finalUserOp.callGasLimit = callGasLimit ?? userOp.callGasLimit;
      finalUserOp.preVerificationGas = preVerificationGas ?? userOp.preVerificationGas;
    }
    return finalUserOp;
  }

  async isAccountDeployed(address: string): Promise<boolean> {
    this.isProviderDefined();
    let contractCode;
    try {
      contractCode = await this.provider.getCode(address);
      return contractCode !== "0x";
    } catch (error) {
      throw error;
    }
  }

  // Would only be used if paymaster is attached
  async getPaymasterAndData(userOp: Partial<UserOperation>): Promise<string> {
    if (this.paymaster) {
      const paymasterAndDataResponse: PaymasterAndDataResponse = await this.paymaster.getPaymasterAndData(userOp);
      return paymasterAndDataResponse.paymasterAndData;
    }
    return "0x";
  }

  nonce(): Promise<BigNumber> {
    this.isProxyDefined();
    return this.proxy.nonce();
  }

  async signUserOpHash(userOpHash: string, signer?: Signer): Promise<string> {
    if (signer) {
      return signer.signMessage(arrayify(userOpHash));
    }
    if (this.signer) {
      return this.signer.signMessage(arrayify(userOpHash));
    }
    throw new Error("No signer provided to sign userOp");
  }

  getPreVerificationGas(userOp: Partial<UserOperation>): BigNumber {
    return calcPreVerificationGas(userOp);
  }

  async getVerificationGasLimit(initCode: BytesLike): Promise<BigNumber> {
    // Verification gas should be max(initGas(wallet deployment) + validateUserOp + validatePaymasterUserOp , postOp)

    const initGas = await this.estimateCreationGas(initCode as string);
    const validateUserOpGas = BigNumber.from(DefaultGasLimits.validatePaymasterUserOpGas + DefaultGasLimits.validateUserOpGas);
    const postOpGas = BigNumber.from(DefaultGasLimits.postOpGas);

    let verificationGasLimit = BigNumber.from(validateUserOpGas).add(initGas);

    if (BigNumber.from(postOpGas).gt(verificationGasLimit)) {
      verificationGasLimit = postOpGas;
    }
    return verificationGasLimit;
  }

  async getUserOpHash(userOp: Partial<UserOperation>): Promise<string> {
    const userOpHash = keccak256(packUserOp(userOp, true));
    const enc = defaultAbiCoder.encode(["bytes32", "address", "uint256"], [userOpHash, this.entryPoint.address, this.chainId]);
    return keccak256(enc);
  }

  abstract getSmartAccountAddress(accountIndex: number): Promise<string>;

  async estimateCreationGas(initCode: string): Promise<BigNumber> {
    if (initCode == null || initCode === "0x") return BigNumber.from("0");
    const deployerAddress = initCode.substring(0, 42);
    const deployerCallData = "0x" + initCode.substring(42);
    return this.provider.estimateGas({ to: deployerAddress, data: deployerCallData });
  }

  async signUserOp(userOp: Partial<UserOperation>): Promise<UserOperation> {
    const requiredFields: UserOperationKey[] = [
      "sender",
      "nonce",
      "initCode",
      "callData",
      "callGasLimit",
      "verificationGasLimit",
      "preVerificationGas",
      "maxFeePerGas",
      "maxPriorityFeePerGas",
      "paymasterAndData",
    ];
    this.validateUserOp(userOp, requiredFields);
    const userOpHash = await this.getUserOpHash(userOp);
    let signature = await this.signUserOpHash(userOpHash, this.signer);
    const potentiallyIncorrectV = parseInt(signature.slice(-2), 16);
    if (![27, 28].includes(potentiallyIncorrectV)) {
      const correctV = potentiallyIncorrectV + 27;
      signature = signature.slice(0, -2) + correctV.toString(16);
    }
    if (signature.slice(0, 2) !== "0x") {
      signature = "0x" + signature;
    }
    userOp.signature = signature;
    return userOp as UserOperation;
  }

  /**
   *
   * @param userOp
   * @description This function call will take 'unsignedUserOp' as an input, sign it with the owner key, and send it to the bundler.
   * @returns Promise<UserOpResponse>
   */
  async sendUserOp(userOp: Partial<UserOperation>): Promise<UserOpResponse> {
    Logger.log("userOp received in base account ", userOp);
    delete userOp.signature;
    const userOperation = await this.signUserOp(userOp);
    const bundlerResponse = await this.sendSignedUserOp(userOperation);
    return bundlerResponse;
  }

  /**
   *
   * @param userOp
   * @description This function call will take 'signedUserOp' as input and send it to the bundler
   * @returns
   */
  async sendSignedUserOp(userOp: UserOperation): Promise<UserOpResponse> {
    const requiredFields: UserOperationKey[] = [
      "sender",
      "nonce",
      "initCode",
      "callData",
      "callGasLimit",
      "verificationGasLimit",
      "preVerificationGas",
      "maxFeePerGas",
      "maxPriorityFeePerGas",
      "paymasterAndData",
      "signature",
    ];
    this.validateUserOp(userOp, requiredFields);
    Logger.log("userOp validated");
    if (!this.bundler) throw new Error("Bundler is not provided");
    Logger.log("userOp being sent to the bundler", userOp);
    const bundlerResponse = await this.bundler.sendUserOp(userOp);
    return bundlerResponse;
  }
}<|MERGE_RESOLUTION|>--- conflicted
+++ resolved
@@ -6,24 +6,16 @@
 import { calcPreVerificationGas, DefaultGasLimits } from "./utils/Preverificaiton";
 import { packUserOp } from "@biconomy/common";
 
-<<<<<<< HEAD
 import { IBundler, UserOpResponse } from '@biconomy/bundler'
 import { IPaymaster, PaymasterAndDataResponse } from '@biconomy/paymaster'
 import { Logger } from '@biconomy/common'
 import { IEntryPoint } from '@account-abstraction/contracts'
 import { SmartAccountConfig, Overrides } from './utils/Types'
-=======
-import { IBundler, UserOpResponse } from "@biconomy/bundler";
-import { IPaymaster, PaymasterAndDataResponse } from "@biconomy/paymaster";
-import { EntryPoint_v100, SmartAccount_v100, Logger } from "@biconomy/common";
-import { SmartAccountConfig, Overrides } from "./utils/Types";
->>>>>>> 6cfb7d22
 
 type UserOperationKey = keyof UserOperation;
 
 // Notice: only to be used as base class for child class BiconomySmartAccount(V1)
 export abstract class SmartAccount implements ISmartAccount {
-<<<<<<< HEAD
   bundler!: IBundler
   paymaster!: IPaymaster
   initCode = '0x'
@@ -35,27 +27,6 @@
   chainId!: ChainId
   signer!: Signer
   smartAccountConfig: SmartAccountConfig
-=======
-  bundler!: IBundler;
-
-  paymaster!: IPaymaster;
-
-  initCode = "0x";
-
-  proxy!: SmartAccount_v100;
-
-  owner!: string;
-
-  provider!: JsonRpcProvider;
-
-  entryPoint!: EntryPoint_v100;
-
-  chainId!: ChainId;
-
-  signer!: Signer;
-
-  smartAccountConfig: SmartAccountConfig;
->>>>>>> 6cfb7d22
 
   constructor(_smartAccountConfig: SmartAccountConfig) {
     this.smartAccountConfig = _smartAccountConfig;
