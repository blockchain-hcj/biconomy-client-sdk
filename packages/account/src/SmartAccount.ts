--- conflicted
+++ resolved
@@ -1,17 +1,3 @@
-<<<<<<< HEAD
-import { JsonRpcProvider } from '@ethersproject/providers';
-import { BigNumber, Signer, BytesLike } from 'ethers';
-import { ISmartAccount } from './interfaces/ISmartAccount';
-import { defaultAbiCoder, keccak256, arrayify } from 'ethers/lib/utils';
-import { UserOperation, ChainId } from '@biconomy/core-types';
-import { calcPreVerificationGas, DefaultGasLimits } from './utils/Preverificaiton';
-import { packUserOp } from '@biconomy/common';
-
-import { IBundler, UserOpResponse } from '@biconomy/bundler';
-import { IPaymaster, PaymasterAndDataResponse } from '@biconomy/paymaster';
-import { EntryPoint_v100, SmartAccount_v100, Logger } from '@biconomy/common';
-import { SmartAccountConfig, Overrides } from './utils/Types';
-=======
 import { JsonRpcProvider } from "@ethersproject/providers";
 import { BigNumber, Signer, BytesLike } from "ethers";
 import { ISmartAccount } from "./interfaces/ISmartAccount";
@@ -24,40 +10,28 @@
 import { IPaymaster, PaymasterAndDataResponse } from "@biconomy/paymaster";
 import { EntryPoint_v100, SmartAccount_v100, Logger } from "@biconomy/common";
 import { SmartAccountConfig, Overrides } from "./utils/Types";
->>>>>>> 6cfb7d22
 
 type UserOperationKey = keyof UserOperation;
 
 export abstract class SmartAccount implements ISmartAccount {
   bundler!: IBundler;
-<<<<<<< HEAD
+
   paymaster!: IPaymaster;
-  initCode = '0x';
+
+  initCode = "0x";
+
   proxy!: SmartAccount_v100;
+
   owner!: string;
+
   provider!: JsonRpcProvider;
+
   entryPoint!: EntryPoint_v100;
+
   chainId!: ChainId;
+
   signer!: Signer;
-=======
-
-  paymaster!: IPaymaster;
-
-  initCode = "0x";
-
-  proxy!: SmartAccount_v100;
-
-  owner!: string;
-
-  provider!: JsonRpcProvider;
-
-  entryPoint!: EntryPoint_v100;
-
-  chainId!: ChainId;
-
-  signer!: Signer;
-
->>>>>>> 6cfb7d22
+
   smartAccountConfig: SmartAccountConfig;
 
   constructor(_smartAccountConfig: SmartAccountConfig) {
@@ -78,31 +52,19 @@
   }
 
   isProxyDefined(): boolean {
-<<<<<<< HEAD
-    if (!this.proxy) throw new Error('Proxy is undefined');
-=======
     if (!this.proxy) throw new Error("Proxy is undefined");
->>>>>>> 6cfb7d22
 
     return true;
   }
 
   isSignerDefined(): boolean {
-<<<<<<< HEAD
-    if (!this.signer) throw new Error('Signer is undefined');
-=======
     if (!this.signer) throw new Error("Signer is undefined");
->>>>>>> 6cfb7d22
 
     return true;
   }
 
   isProviderDefined(): boolean {
-<<<<<<< HEAD
-    if (!this.provider) throw new Error('Provider is undefined');
-=======
     if (!this.provider) throw new Error("Provider is undefined");
->>>>>>> 6cfb7d22
 
     return true;
   }
@@ -110,26 +72,11 @@
   abstract getDummySignature(): string;
 
   async calculateUserOpGasValues(userOp: Partial<UserOperation>): Promise<Partial<UserOperation>> {
-<<<<<<< HEAD
-    if (!this.provider) throw new Error('Provider is not present for making rpc calls');
-    const feeData = await this.provider.getFeeData();
-    userOp.maxFeePerGas =
-      userOp.maxFeePerGas ??
-      feeData.maxFeePerGas ??
-      feeData.gasPrice ??
-      (await this.provider.getGasPrice());
-    userOp.maxPriorityFeePerGas =
-      userOp.maxPriorityFeePerGas ??
-      feeData.maxPriorityFeePerGas ??
-      feeData.gasPrice ??
-      (await this.provider.getGasPrice());
-=======
     if (!this.provider) throw new Error("Provider is not present for making rpc calls");
     const feeData = await this.provider.getFeeData();
     userOp.maxFeePerGas = userOp.maxFeePerGas ?? feeData.maxFeePerGas ?? feeData.gasPrice ?? (await this.provider.getGasPrice());
     userOp.maxPriorityFeePerGas =
       userOp.maxPriorityFeePerGas ?? feeData.maxPriorityFeePerGas ?? feeData.gasPrice ?? (await this.provider.getGasPrice());
->>>>>>> 6cfb7d22
     if (userOp.initCode)
       userOp.verificationGasLimit =
         userOp.verificationGasLimit !== null || userOp.verificationGasLimit !== undefined
@@ -141,19 +88,10 @@
         : await this.provider.estimateGas({
             from: this.smartAccountConfig.entryPointAddress,
             to: userOp.sender,
-<<<<<<< HEAD
-            data: userOp.callData
-          });
-    userOp.preVerificationGas =
-      userOp.preVerificationGas !== null || userOp.preVerificationGas !== undefined
-        ? userOp.preVerificationGas
-        : this.getPreVerificationGas(userOp);
-=======
             data: userOp.callData,
           });
     userOp.preVerificationGas =
       userOp.preVerificationGas !== null || userOp.preVerificationGas !== undefined ? userOp.preVerificationGas : this.getPreVerificationGas(userOp);
->>>>>>> 6cfb7d22
     return userOp;
   }
 
@@ -162,11 +100,7 @@
     overrides?: Overrides,
     skipBundlerGasEstimation?: boolean,
   ): Promise<Partial<UserOperation>> {
-<<<<<<< HEAD
-    const requiredFields: UserOperationKey[] = ['sender', 'nonce', 'initCode', 'callData'];
-=======
     const requiredFields: UserOperationKey[] = ["sender", "nonce", "initCode", "callData"];
->>>>>>> 6cfb7d22
     this.validateUserOp(userOp, requiredFields);
 
     let finalUserOp = userOp;
@@ -176,17 +110,10 @@
       userOp = { ...userOp, ...overrides };
     }
 
-<<<<<<< HEAD
-    Logger.log('userOp in estimation', userOp);
-
-    if (!this.bundler || skipBundlerCall) {
-      if (!this.provider) throw new Error('Provider is not present for making rpc calls');
-=======
     Logger.log("userOp in estimation", userOp);
 
     if (!this.bundler || skipBundlerCall) {
       if (!this.provider) throw new Error("Provider is not present for making rpc calls");
->>>>>>> 6cfb7d22
       // if no bundler url is provided run offchain logic to assign following values of UserOp
       // maxFeePerGas, maxPriorityFeePerGas, verificationGasLimit, callGasLimit, preVerificationGas
       finalUserOp = await this.calculateUserOpGasValues(userOp);
@@ -194,32 +121,12 @@
       delete userOp.maxFeePerGas;
       delete userOp.maxPriorityFeePerGas;
       // Making call to bundler to get gas estimations for userOp
-<<<<<<< HEAD
-      const {
-        callGasLimit,
-        verificationGasLimit,
-        preVerificationGas,
-        maxFeePerGas,
-        maxPriorityFeePerGas
-      } = await this.bundler.estimateUserOpGas(userOp);
-      if (
-        !userOp.maxFeePerGas &&
-        !userOp.maxPriorityFeePerGas &&
-        (!maxFeePerGas || !maxPriorityFeePerGas)
-      ) {
-        const feeData = await this.provider.getFeeData();
-        finalUserOp.maxFeePerGas =
-          feeData.maxFeePerGas ?? feeData.gasPrice ?? (await this.provider.getGasPrice());
-        finalUserOp.maxPriorityFeePerGas =
-          feeData.maxPriorityFeePerGas ?? feeData.gasPrice ?? (await this.provider.getGasPrice());
-=======
       const { callGasLimit, verificationGasLimit, preVerificationGas, maxFeePerGas, maxPriorityFeePerGas } =
         await this.bundler.estimateUserOpGas(userOp);
       if (!userOp.maxFeePerGas && !userOp.maxPriorityFeePerGas && (!maxFeePerGas || !maxPriorityFeePerGas)) {
         const feeData = await this.provider.getFeeData();
         finalUserOp.maxFeePerGas = feeData.maxFeePerGas ?? feeData.gasPrice ?? (await this.provider.getGasPrice());
         finalUserOp.maxPriorityFeePerGas = feeData.maxPriorityFeePerGas ?? feeData.gasPrice ?? (await this.provider.getGasPrice());
->>>>>>> 6cfb7d22
       } else {
         finalUserOp.maxFeePerGas = maxFeePerGas ?? userOp.maxFeePerGas;
         finalUserOp.maxPriorityFeePerGas = maxPriorityFeePerGas ?? userOp.maxPriorityFeePerGas;
@@ -236,11 +143,7 @@
     let contractCode;
     try {
       contractCode = await this.provider.getCode(address);
-<<<<<<< HEAD
-      return contractCode !== '0x';
-=======
       return contractCode !== "0x";
->>>>>>> 6cfb7d22
     } catch (error) {
       throw error;
     }
@@ -249,18 +152,10 @@
   // Would only be used if paymaster is attached
   async getPaymasterAndData(userOp: Partial<UserOperation>): Promise<string> {
     if (this.paymaster) {
-<<<<<<< HEAD
-      const paymasterAndDataResponse: PaymasterAndDataResponse =
-        await this.paymaster.getPaymasterAndData(userOp);
-      return paymasterAndDataResponse.paymasterAndData;
-    }
-    return '0x';
-=======
       const paymasterAndDataResponse: PaymasterAndDataResponse = await this.paymaster.getPaymasterAndData(userOp);
       return paymasterAndDataResponse.paymasterAndData;
     }
     return "0x";
->>>>>>> 6cfb7d22
   }
 
   nonce(): Promise<BigNumber> {
@@ -275,11 +170,7 @@
     if (this.signer) {
       return this.signer.signMessage(arrayify(userOpHash));
     }
-<<<<<<< HEAD
-    throw new Error('No signer provided to sign userOp');
-=======
     throw new Error("No signer provided to sign userOp");
->>>>>>> 6cfb7d22
   }
 
   getPreVerificationGas(userOp: Partial<UserOperation>): BigNumber {
@@ -290,13 +181,7 @@
     // Verification gas should be max(initGas(wallet deployment) + validateUserOp + validatePaymasterUserOp , postOp)
 
     const initGas = await this.estimateCreationGas(initCode as string);
-<<<<<<< HEAD
-    const validateUserOpGas = BigNumber.from(
-      DefaultGasLimits.validatePaymasterUserOpGas + DefaultGasLimits.validateUserOpGas
-    );
-=======
     const validateUserOpGas = BigNumber.from(DefaultGasLimits.validatePaymasterUserOpGas + DefaultGasLimits.validateUserOpGas);
->>>>>>> 6cfb7d22
     const postOpGas = BigNumber.from(DefaultGasLimits.postOpGas);
 
     let verificationGasLimit = BigNumber.from(validateUserOpGas).add(initGas);
@@ -309,47 +194,21 @@
 
   async getUserOpHash(userOp: Partial<UserOperation>): Promise<string> {
     const userOpHash = keccak256(packUserOp(userOp, true));
-<<<<<<< HEAD
-    const enc = defaultAbiCoder.encode(
-      ['bytes32', 'address', 'uint256'],
-      [userOpHash, this.entryPoint.address, this.chainId]
-    );
-=======
     const enc = defaultAbiCoder.encode(["bytes32", "address", "uint256"], [userOpHash, this.entryPoint.address, this.chainId]);
->>>>>>> 6cfb7d22
     return keccak256(enc);
   }
 
   abstract getSmartAccountAddress(accountIndex: number): Promise<string>;
 
   async estimateCreationGas(initCode: string): Promise<BigNumber> {
-<<<<<<< HEAD
-    if (initCode == null || initCode === '0x') return BigNumber.from('0');
-    const deployerAddress = initCode.substring(0, 42);
-    const deployerCallData = '0x' + initCode.substring(42);
-    return await this.provider.estimateGas({ to: deployerAddress, data: deployerCallData });
-=======
     if (initCode == null || initCode === "0x") return BigNumber.from("0");
     const deployerAddress = initCode.substring(0, 42);
     const deployerCallData = "0x" + initCode.substring(42);
     return this.provider.estimateGas({ to: deployerAddress, data: deployerCallData });
->>>>>>> 6cfb7d22
   }
 
   async signUserOp(userOp: Partial<UserOperation>): Promise<UserOperation> {
     const requiredFields: UserOperationKey[] = [
-<<<<<<< HEAD
-      'sender',
-      'nonce',
-      'initCode',
-      'callData',
-      'callGasLimit',
-      'verificationGasLimit',
-      'preVerificationGas',
-      'maxFeePerGas',
-      'maxPriorityFeePerGas',
-      'paymasterAndData'
-=======
       "sender",
       "nonce",
       "initCode",
@@ -360,7 +219,6 @@
       "maxFeePerGas",
       "maxPriorityFeePerGas",
       "paymasterAndData",
->>>>>>> 6cfb7d22
     ];
     this.validateUserOp(userOp, requiredFields);
     const userOpHash = await this.getUserOpHash(userOp);
@@ -370,13 +228,8 @@
       const correctV = potentiallyIncorrectV + 27;
       signature = signature.slice(0, -2) + correctV.toString(16);
     }
-<<<<<<< HEAD
-    if (signature.slice(0, 2) !== '0x') {
-      signature = '0x' + signature;
-=======
     if (signature.slice(0, 2) !== "0x") {
       signature = "0x" + signature;
->>>>>>> 6cfb7d22
     }
     userOp.signature = signature;
     return userOp as UserOperation;
@@ -389,11 +242,7 @@
    * @returns Promise<UserOpResponse>
    */
   async sendUserOp(userOp: Partial<UserOperation>): Promise<UserOpResponse> {
-<<<<<<< HEAD
-    Logger.log('userOp received in base account ', userOp);
-=======
     Logger.log("userOp received in base account ", userOp);
->>>>>>> 6cfb7d22
     delete userOp.signature;
     const userOperation = await this.signUserOp(userOp);
     const bundlerResponse = await this.sendSignedUserOp(userOperation);
@@ -408,24 +257,6 @@
    */
   async sendSignedUserOp(userOp: UserOperation): Promise<UserOpResponse> {
     const requiredFields: UserOperationKey[] = [
-<<<<<<< HEAD
-      'sender',
-      'nonce',
-      'initCode',
-      'callData',
-      'callGasLimit',
-      'verificationGasLimit',
-      'preVerificationGas',
-      'maxFeePerGas',
-      'maxPriorityFeePerGas',
-      'paymasterAndData',
-      'signature'
-    ];
-    this.validateUserOp(userOp, requiredFields);
-    Logger.log('userOp validated');
-    if (!this.bundler) throw new Error('Bundler is not provided');
-    Logger.log('userOp being sent to the bundler', userOp);
-=======
       "sender",
       "nonce",
       "initCode",
@@ -442,7 +273,6 @@
     Logger.log("userOp validated");
     if (!this.bundler) throw new Error("Bundler is not provided");
     Logger.log("userOp being sent to the bundler", userOp);
->>>>>>> 6cfb7d22
     const bundlerResponse = await this.bundler.sendUserOp(userOp);
     return bundlerResponse;
   }
