import { TestData } from "../../../tests";
import { createSmartAccountClient, ERROR_MESSAGES, FeeQuotesOrDataResponse, IHybridPaymaster, NATIVE_TOKEN_ALIAS, PaymasterMode } from "../src/index";
import { Hex, encodeFunctionData, getContract, parseAbi, parseEther } from "viem";
import { UserOperationStruct } from "@alchemy/aa-core";
import { checkBalance, entryPointABI } from "../../../tests/utils";
import { ERC20_ABI } from "@biconomy/modules";

describe("Account Tests", () => {
  let mumbai: TestData;
  let baseSepolia: TestData;

  beforeEach(() => {
    // @ts-ignore: Comes from setup-e2e-tests
    [mumbai, baseSepolia] = testDataPerChain;
  });

  it("should have addresses", async () => {
    const {
      whale: { viemWallet: signer, publicAddress: sender },
      minnow: { viemWallet: recipientSigner, publicAddress: recipient },
      bundlerUrl,
    } = mumbai;

    const {
      whale: { viemWallet: signerBase, publicAddress: senderBase },
      minnow: { viemWallet: recipientSignerBase, publicAddress: recipientBase },
      bundlerUrl: bundlerUrlBase,
    } = baseSepolia;

    const smartAccount = await createSmartAccountClient({
      signer,
      bundlerUrl,
    });

    const reciepientSmartAccount = await createSmartAccountClient({
      signer: recipientSigner,
      bundlerUrl,
    });

    const smartAccountBase = await createSmartAccountClient({
      signer: signerBase,
      bundlerUrl: bundlerUrlBase,
    });

    const reciepientSmartAccountBase = await createSmartAccountClient({
      signer: recipientSignerBase,
      bundlerUrl,
    });

    const addresses = await Promise.all([
      sender,
      smartAccount.getAddress(),
      recipient,
      reciepientSmartAccount.getAddress(),
      senderBase,
      smartAccountBase.getAddress(),
      recipientBase,
      reciepientSmartAccountBase.getAddress(),
    ]);
    expect(addresses.every(Boolean)).toBeTruthy();
  });

  it("should send some native token to a recipient", async () => {
    const {
      whale: { viemWallet: signer },
      minnow: { publicAddress: recipient },
      bundlerUrl,
      publicClient,
    } = mumbai;

    const smartAccount = await createSmartAccountClient({
      signer,
      bundlerUrl,
    });

    const balance = (await checkBalance(publicClient, recipient)) as bigint;
    const { wait } = await smartAccount.sendTransaction(
      {
        to: recipient,
        value: 1,
      },
      {
        simulationType: "validation_and_execution",
      },
    );

    const result = await wait();
    const newBalance = (await checkBalance(publicClient, recipient)) as bigint;

    expect(result?.receipt?.transactionHash).toBeTruthy();
    expect(result.success).toBe("true");
    expect(newBalance).toBeGreaterThan(balance);
  }, 50000);

  it("Create a smart account with paymaster with an api key", async () => {
    const {
      whale: { viemWallet: signer },
      bundlerUrl,
      biconomyPaymasterApiKey,
    } = mumbai;

    const smartAccount = await createSmartAccountClient({
      signer,
      biconomyPaymasterApiKey,
      bundlerUrl,
    });

    const paymaster = smartAccount.paymaster;
    expect(paymaster).not.toBeNull();
    expect(paymaster).not.toBeUndefined();
  });

  it("Should gaslessly mint an NFT on Mumbai", async () => {
    const nftAddress: Hex = "0x1758f42Af7026fBbB559Dc60EcE0De3ef81f665e";
    const {
      whale: { viemWallet: signer, publicAddress: recipient },
      bundlerUrl,
      biconomyPaymasterApiKey,
      publicClient,
    } = mumbai;

    const smartAccount = await createSmartAccountClient({
      signer,
      bundlerUrl,
      biconomyPaymasterApiKey,
    });

    const encodedCall = encodeFunctionData({
      abi: parseAbi(["function safeMint(address to) public"]),
      functionName: "safeMint",
      args: [recipient],
    });

    const transaction = {
      to: nftAddress, // NFT address
      data: encodedCall,
    };

    const balance = (await checkBalance(publicClient, recipient, nftAddress)) as bigint;

    const maticBalanceBefore = await checkBalance(publicClient, await smartAccount.getAddress());

    const response = await smartAccount.sendTransaction(transaction, {
      paymasterServiceData: { mode: PaymasterMode.SPONSORED },
      simulationType: "validation",
    });

    const userOpReceipt = await response.wait(3);
    expect(userOpReceipt.userOpHash).toBeTruthy();
    expect(userOpReceipt.success).toBe("true");

    const maticBalanceAfter = await checkBalance(publicClient, await smartAccount.getAddress());

    expect(maticBalanceAfter).toEqual(maticBalanceBefore);

    const newBalance = (await checkBalance(publicClient, recipient, nftAddress)) as bigint;

    expect(newBalance - balance).toBe(1n);
  }, 60000);

  it("Should mint an NFT on Mumbai and pay with ERC20 - with preferredToken", async () => {
    const nftAddress: Hex = "0x1758f42Af7026fBbB559Dc60EcE0De3ef81f665e";
    const {
      whale: { viemWallet: signer, publicAddress: recipient },
      bundlerUrl,
      publicClient,
      biconomyPaymasterApiKey,
    } = mumbai;

    const smartAccount = await createSmartAccountClient({
      signer,
      bundlerUrl,
      biconomyPaymasterApiKey,
    });

    const encodedCall = encodeFunctionData({
      abi: parseAbi(["function safeMint(address _to)"]),
      functionName: "safeMint",
      args: [recipient],
    });

    const transaction = {
      to: nftAddress, // NFT address
      data: encodedCall,
    };

    const balance = (await checkBalance(publicClient, recipient, nftAddress)) as bigint;
    const maticBalanceBefore = await checkBalance(publicClient, await smartAccount.getAddress());
    const usdcBalanceBefore = await checkBalance(publicClient, await smartAccount.getAddress(), "0xda5289fcaaf71d52a80a254da614a192b693e977");

    const { wait } = await smartAccount.sendTransaction([transaction], {
      paymasterServiceData: {
        mode: PaymasterMode.ERC20,
        preferredToken: "0xda5289fcaaf71d52a80a254da614a192b693e977",
      },
    });

    const {
      receipt: { transactionHash },
      userOpHash,
      success,
    } = await wait();

    expect(transactionHash).toBeTruthy();
    expect(userOpHash).toBeTruthy();
    expect(success).toBe("true");

    const maticBalanceAfter = await checkBalance(publicClient, await smartAccount.getAddress());
    expect(maticBalanceAfter).toEqual(maticBalanceBefore);

    const usdcBalanceAfter = await checkBalance(publicClient, await smartAccount.getAddress(), "0xda5289fcaaf71d52a80a254da614a192b693e977");
    expect(usdcBalanceAfter).toBeLessThan(usdcBalanceBefore);

    const newBalance = (await checkBalance(publicClient, recipient, nftAddress)) as bigint;
    expect(newBalance - balance).toBe(1n);
  }, 60000);

  it("Should expect several feeQuotes in resonse to empty tokenInfo fields", async () => {
    const nftAddress: Hex = "0x1758f42Af7026fBbB559Dc60EcE0De3ef81f665e";
    const {
      whale: { viemWallet: signer, publicAddress: recipient },
      bundlerUrl,
      biconomyPaymasterApiKey,
    } = mumbai;

    const smartAccount = await createSmartAccountClient({
      signer,
      bundlerUrl,
      biconomyPaymasterApiKey,
    });

    const encodedCall = encodeFunctionData({
      abi: parseAbi(["function safeMint(address _to)"]),
      functionName: "safeMint",
      args: [recipient],
    });

    const transaction = {
      to: nftAddress, // NFT address
      data: encodedCall,
    };

    const feeQuotesResponse = await smartAccount.getTokenFees(transaction, { paymasterServiceData: { mode: PaymasterMode.ERC20 } });
    expect(feeQuotesResponse.feeQuotes?.length).toBeGreaterThan(1);
  });

  it("Should mint an NFT on Mumbai and pay with ERC20 - with token selection and no maxApproval", async () => {
    const nftAddress: Hex = "0x1758f42Af7026fBbB559Dc60EcE0De3ef81f665e";
    const preferredToken: Hex = "0xda5289fcaaf71d52a80a254da614a192b693e977";
    const {
      whale: { viemWallet: signer, publicAddress: recipient },
      bundlerUrl,
      biconomyPaymasterApiKey,
      publicClient,
    } = mumbai;

    const smartAccount = await createSmartAccountClient({
      signer,
      bundlerUrl,
      biconomyPaymasterApiKey,
    });

    const smartAccountAddress = await smartAccount.getAddress();

    const encodedCall = encodeFunctionData({
      abi: parseAbi(["function safeMint(address _to)"]),
      functionName: "safeMint",
      args: [recipient],
    });

    const transaction = {
      to: nftAddress, // NFT address
      data: encodedCall,
    };

    const feeQuotesResponse = await smartAccount.getTokenFees(transaction, {
      paymasterServiceData: {
        mode: PaymasterMode.ERC20,
        preferredToken,
      },
    });

    const selectedFeeQuote = feeQuotesResponse.feeQuotes?.[0];
    const spender = feeQuotesResponse.tokenPaymasterAddress!;

    const contract = getContract({
      address: preferredToken,
      abi: parseAbi(ERC20_ABI),
      client: publicClient,
    });

    const allowanceBefore = (await contract.read.allowance([smartAccountAddress, spender])) as bigint;

    if (allowanceBefore > 0) {
      const decreaseAllowanceData = encodeFunctionData({
        abi: parseAbi(["function decreaseAllowance(address spender, uint256 subtractedValue)"]),
        functionName: "decreaseAllowance",
        args: [spender, allowanceBefore],
      });

      const decreaseAllowanceTx = {
        to: "0xda5289fcaaf71d52a80a254da614a192b693e977",
        data: decreaseAllowanceData,
      };

      const { wait } = await smartAccount.sendTransaction(decreaseAllowanceTx, { paymasterServiceData: { mode: PaymasterMode.SPONSORED } });
      const { success } = await wait();

      expect(success).toBe("true");
      const allowanceAfter = (await contract.read.allowance([smartAccountAddress, spender])) as bigint;
      expect(allowanceAfter).toBe(0n);
    }

    const balance = (await checkBalance(publicClient, recipient, nftAddress)) as bigint;
    const maticBalanceBefore = await checkBalance(publicClient, smartAccountAddress);
    const usdcBalanceBefore = await checkBalance(publicClient, smartAccountAddress, preferredToken);

    const { wait } = await smartAccount.sendTransaction(transaction, {
      paymasterServiceData: {
        mode: PaymasterMode.ERC20,
        feeQuote: selectedFeeQuote,
        spender: feeQuotesResponse.tokenPaymasterAddress,
      },
    });

    const {
      receipt: { transactionHash },
      userOpHash,
      success,
    } = await wait();

    expect(userOpHash).toBeTruthy();
    expect(success).toBe("true");
    expect(transactionHash).toBeTruthy();

    const maticBalanceAfter = await checkBalance(publicClient, smartAccountAddress);
    expect(maticBalanceAfter).toEqual(maticBalanceBefore);

    const usdcBalanceAfter = await checkBalance(publicClient, smartAccountAddress, preferredToken);
    expect(usdcBalanceAfter).toBeLessThan(usdcBalanceBefore);

    const newBalance = (await checkBalance(publicClient, recipient, nftAddress)) as bigint;
    expect(newBalance - balance).toBe(1n);
  }, 60000);

  it("Should throw and error if missing field for ERC20 Paymaster user op", async () => {
    const nftAddress: Hex = "0x1758f42Af7026fBbB559Dc60EcE0De3ef81f665e";
    const {
      whale: { viemWallet: signer, publicAddress: recipient },
      bundlerUrl,
      biconomyPaymasterApiKey,
    } = mumbai;

    const smartAccount = await createSmartAccountClient({
      signer,
      bundlerUrl,
      biconomyPaymasterApiKey,
    });

    const encodedCall = encodeFunctionData({
      abi: parseAbi(["function safeMint(address _to)"]),
      functionName: "safeMint",
      args: [recipient],
    });

    const transaction = {
      to: nftAddress, // NFT address
      data: encodedCall,
    };

    const feeQuotesResponse: FeeQuotesOrDataResponse = await smartAccount.getTokenFees(transaction, {
      paymasterServiceData: {
        mode: PaymasterMode.ERC20,
        preferredToken: "0xda5289fcaaf71d52a80a254da614a192b693e977",
      },
    });

    expect(async () =>
      smartAccount.sendTransaction(transaction, {
        paymasterServiceData: {
          mode: PaymasterMode.ERC20,
          feeQuote: feeQuotesResponse.feeQuotes?.[0],
        },
        simulationType: "validation",
      }),
    ).rejects.toThrow(ERROR_MESSAGES.SPENDER_REQUIRED);
  }, 60000);

  it("#getUserOpHash should match entryPoint.getUserOpHash", async () => {
    const {
      whale: { viemWallet: signer },
      bundlerUrl,
      entryPointAddress,
      publicClient,
      biconomyPaymasterApiKey,
    } = mumbai;

    const smartAccount = await createSmartAccountClient({
      signer,
      biconomyPaymasterApiKey,
      bundlerUrl,
    });

    const userOp: UserOperationStruct = {
      sender: "0x".padEnd(42, "1") as string,
      nonce: 2,
      initCode: "0x3333",
      callData: "0x4444",
      callGasLimit: 5,
      verificationGasLimit: 6,
      preVerificationGas: 7,
      maxFeePerGas: 8,
      maxPriorityFeePerGas: 9,
      paymasterAndData: "0xaaaaaa",
      signature: "0xbbbb",
    };

    const epHash = await publicClient.readContract({
      address: entryPointAddress as Hex,
      abi: entryPointABI,
      functionName: "getUserOpHash",
      // @ts-ignore
      args: [userOp],
    });

    const hash = await smartAccount.getUserOpHash(userOp);
    expect(hash).toBe(epHash);
  }, 30000);

  it("should be deployed to counterfactual address", async () => {
    const {
      whale: { viemWallet: signer },
      bundlerUrl,
      publicClient,
      biconomyPaymasterApiKey,
    } = mumbai;

    const smartAccount = await createSmartAccountClient({
      signer,
      biconomyPaymasterApiKey,
      bundlerUrl,
    });

    const accountAddress = await smartAccount.getAccountAddress();
    const byteCode = await publicClient.getBytecode({ address: accountAddress as Hex });

    expect(byteCode?.length).toBeGreaterThan(2);
  }, 10000); // on github runner it takes more time than 5000ms

  it("should check if ecdsaOwnershipModule is enabled", async () => {
    const ecdsaOwnershipModule = "0x0000001c5b32F37F5beA87BDD5374eB2aC54eA8e";

    const {
      whale: { viemWallet: signer },
      bundlerUrl,
    } = mumbai;

    const smartAccount = await createSmartAccountClient({
      signer,
      bundlerUrl,
    });

    expect(ecdsaOwnershipModule).toBe(smartAccount.activeValidationModule.getAddress());
  });

  it("should fetch balances for smartAccount", async () => {
    const usdt = "0xda5289fcaaf71d52a80a254da614a192b693e977";
    const {
      whale: { viemWallet: signer },
      bundlerUrl,
      publicClient,
      biconomyPaymasterApiKey,
    } = mumbai;

    const smartAccount = await createSmartAccountClient({
      signer,
      biconomyPaymasterApiKey,
      bundlerUrl,
    });

    const usdcBalanceBefore = await checkBalance(publicClient, await smartAccount.getAddress(), usdt);
    const [usdtBalanceFromSmartAccount] = await smartAccount.getBalances([usdt]);

    expect(usdcBalanceBefore).toBe(usdtBalanceFromSmartAccount.amount);
  });
<<<<<<< HEAD

  it("should check native token balance for smartAccount", async () => {
    const {
      whale: { viemWallet: signer },
      bundlerUrl,
      biconomyPaymasterApiKey,
      chainId,
    } = mumbai;

    const smartAccount = await createSmartAccountClient({
      signer,
      biconomyPaymasterApiKey,
      bundlerUrl,
    });

    const [ethBalanceFromSmartAccount] = await smartAccount.getBalances();

    expect(ethBalanceFromSmartAccount.amount).toBeGreaterThan(0n);
    expect(ethBalanceFromSmartAccount.address).toBe(NATIVE_TOKEN_ALIAS);
    expect(ethBalanceFromSmartAccount.chainId).toBe(chainId);
    expect(ethBalanceFromSmartAccount.decimals).toBe(18);
  }, 60000);

  it("should check balance responses", async () => {
    const usdt = "0xda5289fcaaf71d52a80a254da614a192b693e977";
    const {
      whale: { viemWallet: signer },
      bundlerUrl,
      biconomyPaymasterApiKey,
      chainId,
    } = mumbai;

    const smartAccount = await createSmartAccountClient({
      signer,
      biconomyPaymasterApiKey,
      bundlerUrl,
    });

    const [usdtBalanceFromSmartAccount, ethBalanceFromSmartAccount] = await smartAccount.getBalances([usdt]); // last result is always eth balance

    expect(usdtBalanceFromSmartAccount.amount).toBeGreaterThan(0n);
    expect(ethBalanceFromSmartAccount.amount).toBeGreaterThan(0n);
    expect(usdtBalanceFromSmartAccount.address).toBe(usdt);
    expect(ethBalanceFromSmartAccount.address).toBe(NATIVE_TOKEN_ALIAS);
    expect(usdtBalanceFromSmartAccount.chainId).toBe(chainId);
    expect(ethBalanceFromSmartAccount.chainId).toBe(chainId);
    expect(usdtBalanceFromSmartAccount.decimals).toBe(6);
    expect(ethBalanceFromSmartAccount.decimals).toBe(18);
    expect(usdtBalanceFromSmartAccount.formattedAmount).toBeTruthy();
    expect(ethBalanceFromSmartAccount.formattedAmount).toBeTruthy();
  });

  it("should withdraw erc20 balances", async () => {
    const usdt = "0xda5289fcaaf71d52a80a254da614a192b693e977";
    const {
      whale: { viemWallet: signer, publicAddress: smartAccountOwner, account },
      bundlerUrl,
      publicClient,
      biconomyPaymasterApiKey,
    } = mumbai;

    const smartAccount = await createSmartAccountClient({
      signer,
      biconomyPaymasterApiKey,
      bundlerUrl,
    });

    const smartAccountAddress = await smartAccount.getAddress();
    const usdtBalanceOfSABefore = await checkBalance(publicClient, smartAccountAddress, usdt);
    const usdtBalanceOfRecipientBefore = await checkBalance(publicClient, smartAccountOwner, usdt);

    const { wait } = await smartAccount.withdraw(smartAccountOwner, [{ address: usdt, amount: BigInt(1) }]);

    const {
      receipt: { transactionHash },
      userOpHash,
      success,
    } = await wait();

    expect(userOpHash).toBeTruthy();
    expect(success).toBe("true");
    expect(transactionHash).toBeTruthy();

    const usdtBalanceOfSAAfter = (await checkBalance(publicClient, smartAccountAddress, usdt)) as bigint;
    const usdtBalanceOfRecipientAfter = (await checkBalance(publicClient, smartAccountOwner, usdt)) as bigint;

    expect(usdtBalanceOfSAAfter - usdtBalanceOfSABefore).toBe(-1n);
    expect(usdtBalanceOfRecipientAfter - usdtBalanceOfRecipientBefore).toBe(1n);
  }, 60000);

  it("should gaslessly withdraw nativeToken", async () => {
    const {
      whale: { viemWallet: signer, publicAddress: smartAccountOwner },
      bundlerUrl,
      publicClient,
      biconomyPaymasterApiKey,
    } = mumbai;

    const smartAccount = await createSmartAccountClient({
      signer,
      biconomyPaymasterApiKey,
      bundlerUrl,
    });

    const smartAccountAddress = await smartAccount.getAddress();
    const balanceOfSABefore = (await checkBalance(publicClient, smartAccountAddress)) as bigint;
    const balanceOfRecipientBefore = (await checkBalance(publicClient, smartAccountOwner)) as bigint;

    const { wait } = await smartAccount.withdraw(smartAccountOwner, [{ address: NATIVE_TOKEN_ALIAS, amount: BigInt(1) }], {
      paymasterServiceData: { mode: PaymasterMode.SPONSORED },
    });

    const {
      receipt: { transactionHash },
      userOpHash,
      success,
    } = await wait();

    expect(userOpHash).toBeTruthy();
    expect(success).toBe("true");
    expect(transactionHash).toBeTruthy();

    const balanceOfSAAfter = (await checkBalance(publicClient, smartAccountAddress)) as bigint;
    const balanceOfRecipientAfter = (await checkBalance(publicClient, smartAccountOwner)) as bigint;

    expect(balanceOfSABefore - balanceOfSAAfter).toBe(1n);
    expect(balanceOfRecipientAfter - balanceOfRecipientBefore).toBe(1n);
  }, 60000);

  it("should withdraw nativeToken and an erc20 token", async () => {
    const usdt = "0xda5289fcaaf71d52a80a254da614a192b693e977";

    const {
      whale: { viemWallet: signer, publicAddress: smartAccountOwner },
      bundlerUrl,
      publicClient,
      biconomyPaymasterApiKey,
    } = mumbai;

    const smartAccount = await createSmartAccountClient({
      signer,
      biconomyPaymasterApiKey,
      bundlerUrl,
    });

    const smartAccountAddress = await smartAccount.getAddress();
    const balanceOfSABefore = (await checkBalance(publicClient, smartAccountAddress)) as bigint;
    const balanceOfRecipientBefore = (await checkBalance(publicClient, smartAccountOwner)) as bigint;
    const usdtBalanceOfSABefore = await checkBalance(publicClient, smartAccountAddress, usdt);
    const usdtBalanceOfRecipientBefore = await checkBalance(publicClient, smartAccountOwner, usdt);

    const { wait } = await smartAccount.withdraw(
      smartAccountOwner,
      [
        { address: usdt, amount: BigInt(1) },
        { address: NATIVE_TOKEN_ALIAS, amount: BigInt(1) },
      ],
      {
        paymasterServiceData: { mode: PaymasterMode.SPONSORED },
      },
    );

    const {
      receipt: { transactionHash },
      userOpHash,
      success,
    } = await wait();

    expect(userOpHash).toBeTruthy();
    expect(success).toBe("true");
    expect(transactionHash).toBeTruthy();

    const balanceOfSAAfter = (await checkBalance(publicClient, smartAccountAddress)) as bigint;
    const balanceOfRecipientAfter = (await checkBalance(publicClient, smartAccountOwner)) as bigint;
    const usdtBalanceOfSAAfter = (await checkBalance(publicClient, smartAccountAddress, usdt)) as bigint;
    const usdtBalanceOfRecipientAfter = (await checkBalance(publicClient, smartAccountOwner, usdt)) as bigint;

    expect(balanceOfSABefore - balanceOfSAAfter).toBe(1n);
    expect(balanceOfRecipientAfter - balanceOfRecipientBefore).toBe(1n);
    expect(usdtBalanceOfSAAfter - usdtBalanceOfSABefore).toBe(-1n);
    expect(usdtBalanceOfRecipientAfter - usdtBalanceOfRecipientBefore).toBe(1n);
  }, 60000);

  it("should withdraw all native token", async () => {
    const {
      whale: { viemWallet: signer, publicAddress: smartAccountOwner, account },
      bundlerUrl,
      viemChain,
      publicClient,
      biconomyPaymasterApiKey,
    } = mumbai;

    const smartAccount = await createSmartAccountClient({
      signer,
      biconomyPaymasterApiKey,
      bundlerUrl,
    });

    const smartAccountAddress = await smartAccount.getAddress();
    const balanceOfSABefore = (await checkBalance(publicClient, smartAccountAddress)) as bigint;
    const balanceOfRecipientBefore = (await checkBalance(publicClient, smartAccountOwner)) as bigint;

    const { wait } = await smartAccount.withdraw(smartAccountOwner, undefined /* null or undefined or [] */, {
      paymasterServiceData: { mode: PaymasterMode.SPONSORED }, // Will leave no dust
    });

    const {
      receipt: { transactionHash },
      userOpHash,
      success,
    } = await wait();

    expect(userOpHash).toBeTruthy();
    expect(success).toBe("true");
    expect(transactionHash).toBeTruthy();

    const balanceOfSAAfter = (await checkBalance(publicClient, smartAccountAddress)) as bigint;
    const balanceOfRecipientAfter = (await checkBalance(publicClient, smartAccountOwner)) as bigint;

    expect(balanceOfSAAfter).toBe(0n);
    expect(balanceOfRecipientAfter).toBe(balanceOfSABefore + balanceOfRecipientBefore);

    // Teardown: send back the native token to the smart account
    const teardownHash = await signer.sendTransaction({ to: smartAccountAddress, value: balanceOfSABefore, account, chain: viemChain });
    expect(teardownHash).toBeTruthy();
  }, 60000);

  it("should error when withdraw all of native token is attempted without an amount explicitly set", async () => {
    const {
      whale: { viemWallet: signer, publicAddress: smartAccountOwner },
      bundlerUrl,
      biconomyPaymasterApiKey,
    } = mumbai;

    const smartAccount = await createSmartAccountClient({
      signer,
      biconomyPaymasterApiKey,
      bundlerUrl,
    });

    expect(async () => smartAccount.withdraw(smartAccountOwner)).rejects.toThrow(ERROR_MESSAGES.NATIVE_TOKEN_WITHDRAWAL_WITHOUT_AMOUNT);
  }, 60000);
=======
>>>>>>> 4b8bae41
});<|MERGE_RESOLUTION|>--- conflicted
+++ resolved
@@ -462,6 +462,7 @@
 
     expect(ecdsaOwnershipModule).toBe(smartAccount.activeValidationModule.getAddress());
   });
+  it("should fetch balances for smartAccount", async () => {
 
   it("should fetch balances for smartAccount", async () => {
     const usdt = "0xda5289fcaaf71d52a80a254da614a192b693e977";
@@ -483,7 +484,6 @@
 
     expect(usdcBalanceBefore).toBe(usdtBalanceFromSmartAccount.amount);
   });
-<<<<<<< HEAD
 
   it("should check native token balance for smartAccount", async () => {
     const {
@@ -726,6 +726,4 @@
 
     expect(async () => smartAccount.withdraw(smartAccountOwner)).rejects.toThrow(ERROR_MESSAGES.NATIVE_TOKEN_WITHDRAWAL_WITHOUT_AMOUNT);
   }, 60000);
-=======
->>>>>>> 4b8bae41
 });