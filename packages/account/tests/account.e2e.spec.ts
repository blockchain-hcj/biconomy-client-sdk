--- conflicted
+++ resolved
@@ -69,12 +69,7 @@
       publicClient,
     } = chainData;
 
-<<<<<<< HEAD
-    const smartWallet = await BiconomySmartAccountV2.create({
-      chainId,
-=======
-    const smartWallet = await createSmartWalletClient({
->>>>>>> 0ebd527b
+    const smartWallet = await createSmartWalletClient({
       signer,
       bundlerUrl,
       biconomyPaymasterApiKey
