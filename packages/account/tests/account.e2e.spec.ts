--- conflicted
+++ resolved
@@ -3,11 +3,7 @@
 import { Hex, encodeFunctionData, getContract, parseAbi } from "viem";
 import { UserOperationStruct } from "@alchemy/aa-core";
 import { checkBalance, entryPointABI } from "../../../tests/utils";
-<<<<<<< HEAD
-import { DEFAULT_ECDSA_OWNERSHIP_MODULE } from "@biconomy/modules";
-=======
-import { ERC20_ABI } from "@biconomy/modules";
->>>>>>> ebff7e3b
+import { DEFAULT_ECDSA_OWNERSHIP_MODULE, ERC20_ABI } from "@biconomy/modules";
 
 describe("Account Tests", () => {
   let mumbai: TestData;
