import { TestData } from "../../../tests";
<<<<<<< HEAD
import { createSmartAccountClient, ERROR_MESSAGES, FeeQuotesOrDataResponse, IHybridPaymaster, NATIVE_TOKEN_ALIAS, PaymasterMode } from "../src/index";
import { Hex, encodeFunctionData, getContract, parseAbi, parseEther } from "viem";
=======
import { createSmartAccountClient, ERROR_MESSAGES, FeeQuotesOrDataResponse, IHybridPaymaster, PaymasterMode } from "../src/index";
import { Hex, createWalletClient, encodeFunctionData, getContract, http, parseAbi } from "viem";
>>>>>>> be9dc4d7
import { UserOperationStruct } from "@alchemy/aa-core";
import { checkBalance, entryPointABI } from "../../../tests/utils";
import { ERC20_ABI } from "@biconomy/modules";
import { privateKeyToAccount, generatePrivateKey } from "viem/accounts";

describe("Account Tests", () => {
  let mumbai: TestData;
  let baseSepolia: TestData;

  beforeEach(() => {
    // @ts-ignore: Comes from setup-e2e-tests
    [mumbai, baseSepolia] = testDataPerChain;
  });

  it("should have addresses", async () => {
    const {
      whale: { viemWallet: signer, publicAddress: sender },
      minnow: { viemWallet: recipientSigner, publicAddress: recipient },
      bundlerUrl,
    } = mumbai;

    const {
      whale: { viemWallet: signerBase, publicAddress: senderBase },
      minnow: { viemWallet: recipientSignerBase, publicAddress: recipientBase },
      bundlerUrl: bundlerUrlBase,
    } = baseSepolia;

    const smartAccount = await createSmartAccountClient({
      signer,
      bundlerUrl,
    });

    const recipientSmartAccount = await createSmartAccountClient({
      signer: recipientSigner,
      bundlerUrl,
    });

    const smartAccountBase = await createSmartAccountClient({
      signer: signerBase,
      bundlerUrl: bundlerUrlBase,
    });

    const recipientSmartAccountBase = await createSmartAccountClient({
      signer: recipientSignerBase,
      bundlerUrl: bundlerUrlBase,
    });

    const addresses = await Promise.all([
      sender,
      smartAccount.getAddress(),
      recipient,
      recipientSmartAccount.getAddress(),
      senderBase,
      smartAccountBase.getAddress(),
      recipientBase,
      recipientSmartAccountBase.getAddress(),
    ]);
    expect(addresses.every(Boolean)).toBeTruthy();
  });

  it("should send some native token to a recipient", async () => {
    const {
      whale: { viemWallet: signer },
      minnow: { publicAddress: recipient },
      bundlerUrl,
      publicClient,
    } = mumbai;

    const smartAccount = await createSmartAccountClient({
      signer,
      bundlerUrl,
    });

    const balance = (await checkBalance(publicClient, recipient)) as bigint;
    const { wait } = await smartAccount.sendTransaction(
      {
        to: recipient,
        value: 1,
      },
      {
        simulationType: "validation_and_execution",
      },
    );

    const result = await wait();
    const newBalance = (await checkBalance(publicClient, recipient)) as bigint;

    expect(result?.receipt?.transactionHash).toBeTruthy();
    expect(result.success).toBe("true");
    expect(newBalance).toBeGreaterThan(balance);
  }, 50000);

  it("Create a smart account with paymaster with an api key", async () => {
    const {
      whale: { viemWallet: signer },
      bundlerUrl,
      biconomyPaymasterApiKey,
    } = mumbai;

    const smartAccount = await createSmartAccountClient({
      signer,
      biconomyPaymasterApiKey,
      bundlerUrl,
    });

    const paymaster = smartAccount.paymaster;
    expect(paymaster).not.toBeNull();
    expect(paymaster).not.toBeUndefined();
  });

  it("Should gaslessly mint an NFT on Mumbai", async () => {
    const {
      whale: { viemWallet: signer, publicAddress: recipient },
      bundlerUrl,
      biconomyPaymasterApiKey,
      publicClient,
      nftAddress,
    } = mumbai;

    const smartAccount = await createSmartAccountClient({
      signer,
      bundlerUrl,
      biconomyPaymasterApiKey,
    });

    const encodedCall = encodeFunctionData({
      abi: parseAbi(["function safeMint(address to) public"]),
      functionName: "safeMint",
      args: [recipient],
    });

    const transaction = {
      to: nftAddress, // NFT address
      data: encodedCall,
    };

    const balance = (await checkBalance(publicClient, recipient, nftAddress)) as bigint;

    const maticBalanceBefore = await checkBalance(publicClient, await smartAccount.getAddress());

    const response = await smartAccount.sendTransaction(transaction, {
      paymasterServiceData: { mode: PaymasterMode.SPONSORED },
      simulationType: "validation",
    });

    const userOpReceipt = await response.wait(3);
    expect(userOpReceipt.userOpHash).toBeTruthy();
    expect(userOpReceipt.success).toBe("true");

    const maticBalanceAfter = await checkBalance(publicClient, await smartAccount.getAddress());

    expect(maticBalanceAfter).toEqual(maticBalanceBefore);

    const newBalance = (await checkBalance(publicClient, recipient, nftAddress)) as bigint;

    expect(newBalance - balance).toBe(1n);
  }, 60000);

  it("Should mint an NFT on Mumbai and pay with ERC20 - with preferredToken", async () => {
    const {
      whale: { viemWallet: signer, publicAddress: recipient },
      bundlerUrl,
      publicClient,
      biconomyPaymasterApiKey,
      nftAddress,
    } = mumbai;

    const smartAccount = await createSmartAccountClient({
      signer,
      bundlerUrl,
      biconomyPaymasterApiKey,
    });

    const encodedCall = encodeFunctionData({
      abi: parseAbi(["function safeMint(address _to)"]),
      functionName: "safeMint",
      args: [recipient],
    });

    const transaction = {
      to: nftAddress, // NFT address
      data: encodedCall,
    };

    const balance = (await checkBalance(publicClient, recipient, nftAddress)) as bigint;
    const maticBalanceBefore = await checkBalance(publicClient, await smartAccount.getAddress());
    const usdcBalanceBefore = await checkBalance(publicClient, await smartAccount.getAddress(), "0xda5289fcaaf71d52a80a254da614a192b693e977");

    const { wait } = await smartAccount.sendTransaction([transaction], {
      paymasterServiceData: {
        mode: PaymasterMode.ERC20,
        preferredToken: "0xda5289fcaaf71d52a80a254da614a192b693e977",
      },
    });

    const {
      receipt: { transactionHash },
      userOpHash,
      success,
    } = await wait();

    expect(transactionHash).toBeTruthy();
    expect(userOpHash).toBeTruthy();
    expect(success).toBe("true");

    const maticBalanceAfter = await checkBalance(publicClient, await smartAccount.getAddress());
    expect(maticBalanceAfter).toEqual(maticBalanceBefore);

    const usdcBalanceAfter = await checkBalance(publicClient, await smartAccount.getAddress(), "0xda5289fcaaf71d52a80a254da614a192b693e977");
    expect(usdcBalanceAfter).toBeLessThan(usdcBalanceBefore);

    const newBalance = (await checkBalance(publicClient, recipient, nftAddress)) as bigint;
    expect(newBalance - balance).toBe(1n);
  }, 60000);

  it("Should expect several feeQuotes in resonse to empty tokenInfo fields", async () => {
    const {
      whale: { viemWallet: signer, publicAddress: recipient },
      bundlerUrl,
      biconomyPaymasterApiKey,
      nftAddress,
    } = mumbai;

    const smartAccount = await createSmartAccountClient({
      signer,
      bundlerUrl,
      biconomyPaymasterApiKey,
    });

    const encodedCall = encodeFunctionData({
      abi: parseAbi(["function safeMint(address _to)"]),
      functionName: "safeMint",
      args: [recipient],
    });

    const transaction = {
      to: nftAddress, // NFT address
      data: encodedCall,
    };

    const feeQuotesResponse = await smartAccount.getTokenFees(transaction, { paymasterServiceData: { mode: PaymasterMode.ERC20 } });
    expect(feeQuotesResponse.feeQuotes?.length).toBeGreaterThan(1);
  });

  it("Should mint an NFT on Mumbai and pay with ERC20 - with token selection and no maxApproval", async () => {
    const preferredToken: Hex = "0xda5289fcaaf71d52a80a254da614a192b693e977";
    const {
      whale: { viemWallet: signer, publicAddress: recipient },
      bundlerUrl,
      biconomyPaymasterApiKey,
      publicClient,
      nftAddress,
    } = mumbai;

    const smartAccount = await createSmartAccountClient({
      signer,
      bundlerUrl,
      biconomyPaymasterApiKey,
    });

    const smartAccountAddress = await smartAccount.getAddress();

    const encodedCall = encodeFunctionData({
      abi: parseAbi(["function safeMint(address _to)"]),
      functionName: "safeMint",
      args: [recipient],
    });

    const transaction = {
      to: nftAddress, // NFT address
      data: encodedCall,
    };

    const feeQuotesResponse = await smartAccount.getTokenFees(transaction, {
      paymasterServiceData: {
        mode: PaymasterMode.ERC20,
        preferredToken,
      },
    });

    const selectedFeeQuote = feeQuotesResponse.feeQuotes?.[0];
    const spender = feeQuotesResponse.tokenPaymasterAddress!;

    const contract = getContract({
      address: preferredToken,
      abi: parseAbi(ERC20_ABI),
      client: publicClient,
    });

    const allowanceBefore = (await contract.read.allowance([smartAccountAddress, spender])) as bigint;

    if (allowanceBefore > 0) {
      const decreaseAllowanceData = encodeFunctionData({
        abi: parseAbi(["function decreaseAllowance(address spender, uint256 subtractedValue)"]),
        functionName: "decreaseAllowance",
        args: [spender, allowanceBefore],
      });

      const decreaseAllowanceTx = {
        to: "0xda5289fcaaf71d52a80a254da614a192b693e977",
        data: decreaseAllowanceData,
      };

      const { wait } = await smartAccount.sendTransaction(decreaseAllowanceTx, { paymasterServiceData: { mode: PaymasterMode.SPONSORED } });
      const { success } = await wait();

      expect(success).toBe("true");
      const allowanceAfter = (await contract.read.allowance([smartAccountAddress, spender])) as bigint;
      expect(allowanceAfter).toBe(0n);
    }

    const balance = (await checkBalance(publicClient, recipient, nftAddress)) as bigint;
    const maticBalanceBefore = await checkBalance(publicClient, smartAccountAddress);
    const usdcBalanceBefore = await checkBalance(publicClient, smartAccountAddress, preferredToken);

    const { wait } = await smartAccount.sendTransaction(transaction, {
      paymasterServiceData: {
        mode: PaymasterMode.ERC20,
        feeQuote: selectedFeeQuote,
        spender: feeQuotesResponse.tokenPaymasterAddress,
      },
    });

    const {
      receipt: { transactionHash },
      userOpHash,
      success,
    } = await wait();

    expect(userOpHash).toBeTruthy();
    expect(success).toBe("true");
    expect(transactionHash).toBeTruthy();

    const maticBalanceAfter = await checkBalance(publicClient, smartAccountAddress);
    expect(maticBalanceAfter).toEqual(maticBalanceBefore);

    const usdcBalanceAfter = await checkBalance(publicClient, smartAccountAddress, preferredToken);
    expect(usdcBalanceAfter).toBeLessThan(usdcBalanceBefore);

    const newBalance = (await checkBalance(publicClient, recipient, nftAddress)) as bigint;
    expect(newBalance - balance).toBe(1n);
  }, 60000);

  it("Should throw and error if missing field for ERC20 Paymaster user op", async () => {
    const {
      whale: { viemWallet: signer, publicAddress: recipient },
      bundlerUrl,
      biconomyPaymasterApiKey,
      nftAddress,
    } = mumbai;

    const smartAccount = await createSmartAccountClient({
      signer,
      bundlerUrl,
      biconomyPaymasterApiKey,
    });

    const encodedCall = encodeFunctionData({
      abi: parseAbi(["function safeMint(address _to)"]),
      functionName: "safeMint",
      args: [recipient],
    });

    const transaction = {
      to: nftAddress, // NFT address
      data: encodedCall,
    };

    const feeQuotesResponse: FeeQuotesOrDataResponse = await smartAccount.getTokenFees(transaction, {
      paymasterServiceData: {
        mode: PaymasterMode.ERC20,
        preferredToken: "0xda5289fcaaf71d52a80a254da614a192b693e977",
      },
    });

    expect(async () =>
      smartAccount.sendTransaction(transaction, {
        paymasterServiceData: {
          mode: PaymasterMode.ERC20,
          feeQuote: feeQuotesResponse.feeQuotes?.[0],
        },
        simulationType: "validation",
      }),
    ).rejects.toThrow(ERROR_MESSAGES.SPENDER_REQUIRED);
  }, 60000);

  it("#getUserOpHash should match entryPoint.getUserOpHash", async () => {
    const {
      whale: { viemWallet: signer },
      bundlerUrl,
      entryPointAddress,
      publicClient,
      biconomyPaymasterApiKey,
    } = mumbai;

    const smartAccount = await createSmartAccountClient({
      signer,
      biconomyPaymasterApiKey,
      bundlerUrl,
    });

    const userOp: UserOperationStruct = {
      sender: "0x".padEnd(42, "1") as string,
      nonce: 2,
      initCode: "0x3333",
      callData: "0x4444",
      callGasLimit: 5,
      verificationGasLimit: 6,
      preVerificationGas: 7,
      maxFeePerGas: 8,
      maxPriorityFeePerGas: 9,
      paymasterAndData: "0xaaaaaa",
      signature: "0xbbbb",
    };

    const epHash = await publicClient.readContract({
      address: entryPointAddress as Hex,
      abi: entryPointABI,
      functionName: "getUserOpHash",
      // @ts-ignore
      args: [userOp],
    });

    const hash = await smartAccount.getUserOpHash(userOp);
    expect(hash).toBe(epHash);
  }, 30000);

  it("should be deployed to counterfactual address", async () => {
    const {
      whale: { viemWallet: signer },
      bundlerUrl,
      publicClient,
      biconomyPaymasterApiKey,
    } = mumbai;

    const smartAccount = await createSmartAccountClient({
      signer,
      biconomyPaymasterApiKey,
      bundlerUrl,
    });

    const accountAddress = await smartAccount.getAccountAddress();
    const byteCode = await publicClient.getBytecode({ address: accountAddress as Hex });

    expect(byteCode?.length).toBeGreaterThan(2);
  }, 10000); // on github runner it takes more time than 5000ms

  it("should check if ecdsaOwnershipModule is enabled", async () => {
    const ecdsaOwnershipModule = "0x0000001c5b32F37F5beA87BDD5374eB2aC54eA8e";

    const {
      whale: { viemWallet: signer },
      bundlerUrl,
    } = mumbai;

    const smartAccount = await createSmartAccountClient({
      signer,
      bundlerUrl,
    });

    expect(ecdsaOwnershipModule).toBe(smartAccount.activeValidationModule.getAddress());
  });

<<<<<<< HEAD
  it("should fetch balances for smartAccount", async () => {
    const usdt = "0xda5289fcaaf71d52a80a254da614a192b693e977";
    const {
      whale: { viemWallet: signer },
      bundlerUrl,
      publicClient,
      biconomyPaymasterApiKey,
    } = mumbai;

    const smartAccount = await createSmartAccountClient({
      signer,
=======
  it("should deploy a smart account with native token balance", async () => {
    const {
      bundlerUrl,
      biconomyPaymasterApiKey,
      viemChain,
      publicClient,
      whale: { viemWallet: signer, account },
      deploymentCost,
    } = mumbai;

    const newPrivateKey = generatePrivateKey();
    const newAccount = privateKeyToAccount(newPrivateKey);

    const newViemWallet = createWalletClient({
      account: newAccount,
      chain: viemChain,
      transport: http(viemChain.rpcUrls.default.http[0]),
    });

    const smartAccount = await createSmartAccountClient({
      signer: newViemWallet,
      biconomyPaymasterApiKey,
      bundlerUrl,
    });

    const smartAccountAddress = await smartAccount.getAccountAddress();

    // Setup:
    const hash = await signer.sendTransaction({ to: smartAccountAddress, value: BigInt(deploymentCost), account, chain: viemChain }); // Send enough native token to counterfactual address to deploy the smart account
    const transaction = await publicClient.waitForTransactionReceipt({ hash });
    expect(transaction).toBeTruthy();

    // Test:
    const { wait } = await smartAccount.deploy();
    const { success } = await wait();

    const byteCode = await publicClient.getBytecode({ address: smartAccountAddress });
    expect(success).toBe("true");
    expect(byteCode).toBeTruthy();
  }, 60000);

  it("should deploy a smart account with sponsorship", async () => {
    const { bundlerUrl, biconomyPaymasterApiKey, viemChain, publicClient } = mumbai;

    const newPrivateKey = generatePrivateKey();
    const newAccount = privateKeyToAccount(newPrivateKey);

    const newViemWallet = createWalletClient({
      account: newAccount,
      chain: viemChain,
      transport: http(viemChain.rpcUrls.default.http[0]),
    });

    const smartAccount = await createSmartAccountClient({
      signer: newViemWallet,
>>>>>>> be9dc4d7
      biconomyPaymasterApiKey,
      bundlerUrl,
    });

<<<<<<< HEAD
    const usdcBalanceBefore = await checkBalance(publicClient, await smartAccount.getAddress(), usdt);
    const [usdtBalanceFromSmartAccount] = await smartAccount.getBalances([usdt]);

    expect(usdcBalanceBefore).toBe(usdtBalanceFromSmartAccount.amount);
  });

  it("should check native token balance for smartAccount", async () => {
=======
    const smartAccountAddress = await smartAccount.getAccountAddress();
    const balance = await publicClient.getBalance({ address: smartAccountAddress });
    expect(balance).toBe(0n);

    const { wait } = await smartAccount.deploy({
      paymasterServiceData: { mode: PaymasterMode.SPONSORED },
    });
    const { success } = await wait();

    const byteCode = await publicClient.getBytecode({ address: smartAccountAddress });
    expect(success).toBe("true");
    expect(byteCode).toBeTruthy();
  }, 60000);

  it("should fail to deploy a smart account if no native token balance or paymaster", async () => {
    const { bundlerUrl, biconomyPaymasterApiKey, viemChain } = mumbai;

    const newPrivateKey = generatePrivateKey();
    const newAccount = privateKeyToAccount(newPrivateKey);

    const newViemWallet = createWalletClient({
      account: newAccount,
      chain: viemChain,
      transport: http(viemChain.rpcUrls.default.http[0]),
    });

    const smartAccount = await createSmartAccountClient({
      signer: newViemWallet,
      biconomyPaymasterApiKey,
      bundlerUrl,
    });

    expect(async () => smartAccount.deploy()).rejects.toThrow(ERROR_MESSAGES.NO_NATIVE_TOKEN_BALANCE_DURING_DEPLOY);
  });

  it("should get supported tokens from the paymaster", async () => {
>>>>>>> be9dc4d7
    const {
      whale: { viemWallet: signer },
      bundlerUrl,
      biconomyPaymasterApiKey,
      chainId,
    } = mumbai;

    const smartAccount = await createSmartAccountClient({
      signer,
      biconomyPaymasterApiKey,
      bundlerUrl,
    });

    const [ethBalanceFromSmartAccount] = await smartAccount.getBalances();

    expect(ethBalanceFromSmartAccount.amount).toBeGreaterThan(0n);
    expect(ethBalanceFromSmartAccount.address).toBe(NATIVE_TOKEN_ALIAS);
    expect(ethBalanceFromSmartAccount.chainId).toBe(chainId);
    expect(ethBalanceFromSmartAccount.decimals).toBe(18);
  }, 60000);

<<<<<<< HEAD
  it("should check balance responses", async () => {
=======
  it("should fail to deploy a smart account if already deployed", async () => {
    const {
      whale: { viemWallet: signer },
      bundlerUrl,
      biconomyPaymasterApiKey,
    } = mumbai;

    const smartAccount = await createSmartAccountClient({
      signer,
      biconomyPaymasterApiKey,
      bundlerUrl,
    });

    expect(async () => smartAccount.deploy()).rejects.toThrow(ERROR_MESSAGES.ACCOUNT_ALREADY_DEPLOYED);
  }, 60000);

  it("should fetch balances for smartAccount", async () => {
>>>>>>> be9dc4d7
    const usdt = "0xda5289fcaaf71d52a80a254da614a192b693e977";
    const {
      whale: { viemWallet: signer },
      bundlerUrl,
      biconomyPaymasterApiKey,
      chainId,
    } = mumbai;

    const smartAccount = await createSmartAccountClient({
      signer,
      biconomyPaymasterApiKey,
      bundlerUrl,
    });

    const [usdtBalanceFromSmartAccount, ethBalanceFromSmartAccount] = await smartAccount.getBalances([usdt]); // last result is always eth balance

    expect(usdtBalanceFromSmartAccount.amount).toBeGreaterThan(0n);
    expect(ethBalanceFromSmartAccount.amount).toBeGreaterThan(0n);
    expect(usdtBalanceFromSmartAccount.address).toBe(usdt);
    expect(ethBalanceFromSmartAccount.address).toBe(NATIVE_TOKEN_ALIAS);
    expect(usdtBalanceFromSmartAccount.chainId).toBe(chainId);
    expect(ethBalanceFromSmartAccount.chainId).toBe(chainId);
    expect(usdtBalanceFromSmartAccount.decimals).toBe(6);
    expect(ethBalanceFromSmartAccount.decimals).toBe(18);
    expect(usdtBalanceFromSmartAccount.formattedAmount).toBeTruthy();
    expect(ethBalanceFromSmartAccount.formattedAmount).toBeTruthy();
  });

  it("should withdraw erc20 balances", async () => {
    const usdt = "0xda5289fcaaf71d52a80a254da614a192b693e977";
    const {
      whale: { viemWallet: signer, publicAddress: smartAccountOwner, account },
      bundlerUrl,
      publicClient,
      biconomyPaymasterApiKey,
    } = mumbai;

    const smartAccount = await createSmartAccountClient({
      signer,
      biconomyPaymasterApiKey,
      bundlerUrl,
    });

    const smartAccountAddress = await smartAccount.getAddress();
    const usdtBalanceOfSABefore = await checkBalance(publicClient, smartAccountAddress, usdt);
    const usdtBalanceOfRecipientBefore = await checkBalance(publicClient, smartAccountOwner, usdt);

    const { wait } = await smartAccount.withdraw([{ address: usdt, amount: BigInt(1), recipient: smartAccountOwner }]);

    const {
      receipt: { transactionHash },
      userOpHash,
      success,
    } = await wait();

    expect(userOpHash).toBeTruthy();
    expect(success).toBe("true");
    expect(transactionHash).toBeTruthy();

    const usdtBalanceOfSAAfter = (await checkBalance(publicClient, smartAccountAddress, usdt)) as bigint;
    const usdtBalanceOfRecipientAfter = (await checkBalance(publicClient, smartAccountOwner, usdt)) as bigint;

    expect(usdtBalanceOfSAAfter - usdtBalanceOfSABefore).toBe(-1n);
    expect(usdtBalanceOfRecipientAfter - usdtBalanceOfRecipientBefore).toBe(1n);
  }, 15000);

  it("should gaslessly withdraw nativeToken", async () => {
    const {
      whale: { viemWallet: signer, publicAddress: smartAccountOwner },
      bundlerUrl,
      publicClient,
      biconomyPaymasterApiKey,
    } = mumbai;

    const smartAccount = await createSmartAccountClient({
      signer,
      biconomyPaymasterApiKey,
      bundlerUrl,
    });

    const smartAccountAddress = await smartAccount.getAddress();
    const balanceOfSABefore = (await checkBalance(publicClient, smartAccountAddress)) as bigint;
    const balanceOfRecipientBefore = (await checkBalance(publicClient, smartAccountOwner)) as bigint;

    const { wait } = await smartAccount.withdraw([{ address: NATIVE_TOKEN_ALIAS, amount: BigInt(1), recipient: smartAccountAddress }], null, {
      paymasterServiceData: { mode: PaymasterMode.SPONSORED },
    });

    const {
      receipt: { transactionHash },
      userOpHash,
      success,
    } = await wait();

    expect(userOpHash).toBeTruthy();
    expect(success).toBe("true");
    expect(transactionHash).toBeTruthy();

    const balanceOfSAAfter = (await checkBalance(publicClient, smartAccountAddress)) as bigint;
    const balanceOfRecipientAfter = (await checkBalance(publicClient, smartAccountOwner)) as bigint;

    expect(balanceOfSABefore - balanceOfSAAfter).toBe(1n);
    expect(balanceOfRecipientAfter - balanceOfRecipientBefore).toBe(1n);
  }, 12000);

  it("should withdraw nativeToken and an erc20 token", async () => {
    const usdt = "0xda5289fcaaf71d52a80a254da614a192b693e977";

    const {
      whale: { viemWallet: signer, publicAddress: smartAccountOwner },
      bundlerUrl,
      publicClient,
      biconomyPaymasterApiKey,
    } = mumbai;

    const smartAccount = await createSmartAccountClient({
      signer,
      biconomyPaymasterApiKey,
      bundlerUrl,
    });

    const smartAccountAddress = await smartAccount.getAddress();
    const balanceOfSABefore = (await checkBalance(publicClient, smartAccountAddress)) as bigint;
    const balanceOfRecipientBefore = (await checkBalance(publicClient, smartAccountOwner)) as bigint;
    const usdtBalanceOfSABefore = await checkBalance(publicClient, smartAccountAddress, usdt);
    const usdtBalanceOfRecipientBefore = await checkBalance(publicClient, smartAccountOwner, usdt);

    const { wait } = await smartAccount.withdraw(
      [
        { address: usdt, amount: BigInt(1) },
        { address: NATIVE_TOKEN_ALIAS, amount: BigInt(1) },
      ],
      smartAccountOwner,
      {
        paymasterServiceData: { mode: PaymasterMode.SPONSORED },
      },
    );

    const {
      receipt: { transactionHash },
      userOpHash,
      success,
    } = await wait();

    expect(userOpHash).toBeTruthy();
    expect(success).toBe("true");
    expect(transactionHash).toBeTruthy();

    const balanceOfSAAfter = (await checkBalance(publicClient, smartAccountAddress)) as bigint;
    const balanceOfRecipientAfter = (await checkBalance(publicClient, smartAccountOwner)) as bigint;
    const usdtBalanceOfSAAfter = (await checkBalance(publicClient, smartAccountAddress, usdt)) as bigint;
    const usdtBalanceOfRecipientAfter = (await checkBalance(publicClient, smartAccountOwner, usdt)) as bigint;

    expect(balanceOfSABefore - balanceOfSAAfter).toBe(1n);
    expect(balanceOfRecipientAfter - balanceOfRecipientBefore).toBe(1n);
    expect(usdtBalanceOfSAAfter - usdtBalanceOfSABefore).toBe(-1n);
    expect(usdtBalanceOfRecipientAfter - usdtBalanceOfRecipientBefore).toBe(1n);
  }, 60000);

  it("should withdraw all native token", async () => {
    const {
      whale: { viemWallet: signer, publicAddress: smartAccountOwner, account },
      bundlerUrl,
      viemChain,
      publicClient,
      biconomyPaymasterApiKey,
    } = mumbai;

    const smartAccount = await createSmartAccountClient({
      signer,
      biconomyPaymasterApiKey,
      bundlerUrl,
    });

    const smartAccountAddress = await smartAccount.getAddress();
    const balanceOfSABefore = (await checkBalance(publicClient, smartAccountAddress)) as bigint;
    const balanceOfRecipientBefore = (await checkBalance(publicClient, smartAccountOwner)) as bigint;

    const { wait } = await smartAccount.withdraw([] /* null or undefined or [] */, smartAccountOwner, {
      paymasterServiceData: { mode: PaymasterMode.SPONSORED }, // Will leave no dust
    });

    const {
      receipt: { transactionHash },
      userOpHash,
      success,
    } = await wait();

    expect(userOpHash).toBeTruthy();
    expect(success).toBe("true");
    expect(transactionHash).toBeTruthy();

    const balanceOfSAAfter = (await checkBalance(publicClient, smartAccountAddress)) as bigint;
    const balanceOfRecipientAfter = (await checkBalance(publicClient, smartAccountOwner)) as bigint;

    expect(balanceOfSAAfter).toBe(0n);
    expect(balanceOfRecipientAfter).toBe(balanceOfSABefore + balanceOfRecipientBefore);

    // Teardown: send back the native token to the smart account
    const teardownHash = await signer.sendTransaction({ to: smartAccountAddress, value: balanceOfSABefore, account, chain: viemChain });
    expect(teardownHash).toBeTruthy();
  }, 60000);

  it("should error if no recipient exists", async () => {
    const usdt: Hex = "0xda5289fcaaf71d52a80a254da614a192b693e977";

    const {
      whale: { viemWallet: signer, publicAddress: smartAccountOwner },
      bundlerUrl,
      biconomyPaymasterApiKey,
    } = mumbai;

    const smartAccount = await createSmartAccountClient({
      signer,
      biconomyPaymasterApiKey,
      bundlerUrl,
    });

    const txs = [
      { address: usdt, amount: BigInt(1), recipient: smartAccountOwner },
      { address: NATIVE_TOKEN_ALIAS, amount: BigInt(1) },
    ];

    expect(async () => smartAccount.withdraw(txs)).rejects.toThrow(ERROR_MESSAGES.NO_RECIPIENT);
  });

  it("should error when withdraw all of native token is attempted without an amount explicitly set", async () => {
    const {
      whale: { viemWallet: signer, publicAddress: smartAccountOwner },
      bundlerUrl,
      biconomyPaymasterApiKey,
    } = mumbai;

    const smartAccount = await createSmartAccountClient({
      signer,
      biconomyPaymasterApiKey,
      bundlerUrl,
    });

    expect(async () => smartAccount.withdraw(null, smartAccountOwner)).rejects.toThrow(ERROR_MESSAGES.NATIVE_TOKEN_WITHDRAWAL_WITHOUT_AMOUNT);
  }, 6000);
});<|MERGE_RESOLUTION|>--- conflicted
+++ resolved
@@ -1,11 +1,6 @@
 import { TestData } from "../../../tests";
-<<<<<<< HEAD
 import { createSmartAccountClient, ERROR_MESSAGES, FeeQuotesOrDataResponse, IHybridPaymaster, NATIVE_TOKEN_ALIAS, PaymasterMode } from "../src/index";
-import { Hex, encodeFunctionData, getContract, parseAbi, parseEther } from "viem";
-=======
-import { createSmartAccountClient, ERROR_MESSAGES, FeeQuotesOrDataResponse, IHybridPaymaster, PaymasterMode } from "../src/index";
 import { Hex, createWalletClient, encodeFunctionData, getContract, http, parseAbi } from "viem";
->>>>>>> be9dc4d7
 import { UserOperationStruct } from "@alchemy/aa-core";
 import { checkBalance, entryPointABI } from "../../../tests/utils";
 import { ERC20_ABI } from "@biconomy/modules";
@@ -469,19 +464,6 @@
     expect(ecdsaOwnershipModule).toBe(smartAccount.activeValidationModule.getAddress());
   });
 
-<<<<<<< HEAD
-  it("should fetch balances for smartAccount", async () => {
-    const usdt = "0xda5289fcaaf71d52a80a254da614a192b693e977";
-    const {
-      whale: { viemWallet: signer },
-      bundlerUrl,
-      publicClient,
-      biconomyPaymasterApiKey,
-    } = mumbai;
-
-    const smartAccount = await createSmartAccountClient({
-      signer,
-=======
   it("should deploy a smart account with native token balance", async () => {
     const {
       bundlerUrl,
@@ -537,20 +519,10 @@
 
     const smartAccount = await createSmartAccountClient({
       signer: newViemWallet,
->>>>>>> be9dc4d7
-      biconomyPaymasterApiKey,
-      bundlerUrl,
-    });
-
-<<<<<<< HEAD
-    const usdcBalanceBefore = await checkBalance(publicClient, await smartAccount.getAddress(), usdt);
-    const [usdtBalanceFromSmartAccount] = await smartAccount.getBalances([usdt]);
-
-    expect(usdcBalanceBefore).toBe(usdtBalanceFromSmartAccount.amount);
-  });
-
-  it("should check native token balance for smartAccount", async () => {
-=======
+      biconomyPaymasterApiKey,
+      bundlerUrl,
+    });
+
     const smartAccountAddress = await smartAccount.getAccountAddress();
     const balance = await publicClient.getBalance({ address: smartAccountAddress });
     expect(balance).toBe(0n);
@@ -587,7 +559,49 @@
   });
 
   it("should get supported tokens from the paymaster", async () => {
->>>>>>> be9dc4d7
+    const {
+      whale: { viemWallet: signer },
+      bundlerUrl,
+      biconomyPaymasterApiKey,
+    } = mumbai;
+
+    const smartAccount = await createSmartAccountClient({
+      bundlerUrl,
+      signer,
+      biconomyPaymasterApiKey,
+    });
+
+    const tokens = await smartAccount.getSupportedTokens();
+
+    expect(tokens.length).toBeGreaterThan(0);
+    expect(tokens[0]).toHaveProperty("tokenAddress");
+    expect(tokens[0]).toHaveProperty("symbol");
+    expect(tokens[0]).toHaveProperty("decimal");
+    expect(tokens[0]).toHaveProperty("premiumPercentage");
+    expect(tokens[0]).toHaveProperty("logoUrl");
+  });
+
+  it("should fetch balances for smartAccount", async () => {
+    const {
+      whale: { viemWallet: signer },
+      bundlerUrl,
+      publicClient,
+      biconomyPaymasterApiKey,
+    } = mumbai;
+
+    const smartAccount = await createSmartAccountClient({
+      signer,
+      biconomyPaymasterApiKey,
+      bundlerUrl,
+    });
+
+    const usdcBalanceBefore = await checkBalance(publicClient, await smartAccount.getAddress(), usdt);
+    const [usdtBalanceFromSmartAccount] = await smartAccount.getBalances([usdt]);
+
+    expect(usdcBalanceBefore).toBe(usdtBalanceFromSmartAccount.amount);
+  });
+
+  it("should check native token balance for smartAccount", async () => {
     const {
       whale: { viemWallet: signer },
       bundlerUrl,
@@ -609,9 +623,6 @@
     expect(ethBalanceFromSmartAccount.decimals).toBe(18);
   }, 60000);
 
-<<<<<<< HEAD
-  it("should check balance responses", async () => {
-=======
   it("should fail to deploy a smart account if already deployed", async () => {
     const {
       whale: { viemWallet: signer },
@@ -629,7 +640,6 @@
   }, 60000);
 
   it("should fetch balances for smartAccount", async () => {
->>>>>>> be9dc4d7
     const usdt = "0xda5289fcaaf71d52a80a254da614a192b693e977";
     const {
       whale: { viemWallet: signer },
