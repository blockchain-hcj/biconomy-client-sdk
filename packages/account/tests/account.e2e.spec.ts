import { TestData } from "../../../tests";
<<<<<<< HEAD
import { createSmartAccountClient, ERROR_MESSAGES, FeeQuotesOrDataResponse, IHybridPaymaster, NATIVE_TOKEN_ALIAS, PaymasterMode } from "../src/index";
import { Hex, createWalletClient, encodeFunctionData, getContract, http, parseAbi } from "viem";
=======
import { createSmartAccountClient, ERROR_MESSAGES, FeeQuotesOrDataResponse, PaymasterMode } from "../src/index";
import { Hex, createWalletClient, encodeAbiParameters, encodeFunctionData, getContract, hashMessage, http, parseAbi, parseAbiParameters } from "viem";
>>>>>>> 55a12d45
import { UserOperationStruct } from "@alchemy/aa-core";
import { checkBalance, entryPointABI } from "../../../tests/utils";
import { ERC20_ABI } from "@biconomy/modules";
import { privateKeyToAccount, generatePrivateKey, signMessage } from "viem/accounts";
import { BiconomyAccountAbi } from "../src/abi/SmartAccount";

describe("Account Tests", () => {
  let baseSepolia: TestData;
  let optimism: TestData;

  beforeEach(() => {
    // @ts-ignore: Comes from setup-e2e-tests
    [baseSepolia, optimism] = testDataPerChain;
  });

  it("should have addresses", async () => {
    const {
      whale: { viemWallet: signer, publicAddress: sender },
      minnow: { viemWallet: recipientSigner, publicAddress: recipient },
      bundlerUrl,
    } = baseSepolia;

    const {
      whale: { viemWallet: signerBase, publicAddress: senderBase },
      minnow: { viemWallet: recipientSignerBase, publicAddress: recipientBase },
      bundlerUrl: bundlerUrlBase,
    } = baseSepolia;

    const {
      whale: { viemWallet: signerOp, publicAddress: senderOp },
      minnow: { viemWallet: recipientSignerOp, publicAddress: recipientOp },
      bundlerUrl: bundlerUrlOp,
    } = optimism;

    const smartAccount = await createSmartAccountClient({
      signer,
      bundlerUrl,
    });

    const recipientSmartAccount = await createSmartAccountClient({
      signer: recipientSigner,
      bundlerUrl,
    });

    const smartAccountBase = await createSmartAccountClient({
      signer: signerBase,
      bundlerUrl: bundlerUrlBase,
    });

    const recipientSmartAccountBase = await createSmartAccountClient({
      signer: recipientSignerBase,
      bundlerUrl: bundlerUrlBase,
    });

    const smartAccountOp = await createSmartAccountClient({
      signer: signerOp,
      bundlerUrl: bundlerUrlOp,
    });

    const reciepientSmartAccountOp = await createSmartAccountClient({
      signer: recipientSignerOp,
      bundlerUrl: bundlerUrlOp,
    });

    const addresses = await Promise.all([
      sender,
      smartAccount.getAddress(),
      recipient,
      recipientSmartAccount.getAddress(),
      senderBase,
      smartAccountBase.getAddress(),
      recipientBase,
      recipientSmartAccountBase.getAddress(),
      senderOp,
      smartAccountOp.getAddress(),
      recipientOp,
      reciepientSmartAccountOp.getAddress(),
    ]);
    expect(addresses.every(Boolean)).toBeTruthy();
  });

  it("should send some native token to a recipient", async () => {
    const {
      whale: { viemWallet: signer },
      minnow: { publicAddress: recipient },
      bundlerUrl,
      publicClient,
    } = baseSepolia;

    const smartAccount = await createSmartAccountClient({
      signer,
      bundlerUrl,
    });

    const balance = (await checkBalance(publicClient, recipient)) as bigint;
    const { wait } = await smartAccount.sendTransaction(
      {
        to: recipient,
        value: 1,
      },
      {
        simulationType: "validation_and_execution",
      },
    );

    const result = await wait();
    const newBalance = (await checkBalance(publicClient, recipient)) as bigint;

    expect(result?.receipt?.transactionHash).toBeTruthy();
    expect(newBalance - balance).toBe(1n);
  }, 50000);

  it("Create a smart account with paymaster with an api key", async () => {
    const {
      whale: { viemWallet: signer },
      bundlerUrl,
      paymasterUrl,
    } = baseSepolia;

    const smartAccount = await createSmartAccountClient({
      signer,
      paymasterUrl,
      bundlerUrl,
    });

    const paymaster = smartAccount.paymaster;
    expect(paymaster).not.toBeNull();
    expect(paymaster).not.toBeUndefined();
  });

  it("Should gaslessly mint an NFT on Mumbai", async () => {
    const {
      whale: { viemWallet: signer, publicAddress: recipient },
      bundlerUrl,
      publicClient,
      paymasterUrl,
      nftAddress,
    } = baseSepolia;

    const smartAccount = await createSmartAccountClient({
      signer,
      bundlerUrl,
      paymasterUrl,
    });

    const encodedCall = encodeFunctionData({
      abi: parseAbi(["function safeMint(address to) public"]),
      functionName: "safeMint",
      args: [recipient],
    });

    const transaction = {
      to: nftAddress, // NFT address
      data: encodedCall,
    };

    const balance = (await checkBalance(publicClient, recipient, nftAddress)) as bigint;

    const maticBalanceBefore = await checkBalance(publicClient, await smartAccount.getAddress());

    const response = await smartAccount.sendTransaction(transaction, {
      paymasterServiceData: { mode: PaymasterMode.SPONSORED },
      simulationType: "validation",
    });

    const userOpReceipt = await response.wait(3);
    expect(userOpReceipt.userOpHash).toBeTruthy();
    expect(userOpReceipt.success).toBe("true");

    const maticBalanceAfter = await checkBalance(publicClient, await smartAccount.getAddress());

    expect(maticBalanceAfter).toEqual(maticBalanceBefore);

    const newBalance = (await checkBalance(publicClient, recipient, nftAddress)) as bigint;

    expect(newBalance - balance).toBe(1n);
  }, 60000);

  // TODO(Remove when Yash fixes approvals issue)
  it.skip("Should mint an NFT on Mumbai and pay with ERC20 - with preferredToken", async () => {
    const {
      whale: { viemWallet: signer, publicAddress: recipient },
      bundlerUrl,
      nftAddress,
      publicClient,
    } = baseSepolia;

    const smartAccount = await createSmartAccountClient({
      signer,
      bundlerUrl,
      biconomyPaymasterApiKey: "7K_k68BFN.ed274da8-69a1-496d-a897-508fc2653666",
    });

    const accountAddress = await smartAccount.getAddress();

    const encodedCall = encodeFunctionData({
      abi: parseAbi(["function safeMint(address _to)"]),
      functionName: "safeMint",
      args: [recipient],
    });

    const transaction = {
      to: nftAddress, // NFT address
      data: encodedCall,
    };

    const balance = (await checkBalance(publicClient, recipient, nftAddress)) as bigint;
    const maticBalanceBefore = await checkBalance(publicClient, accountAddress);
    const usdcBalanceBefore = await checkBalance(publicClient, accountAddress, "0xda5289fcaaf71d52a80a254da614a192b693e977");

    const { wait } = await smartAccount.sendTransaction([transaction], {
      paymasterServiceData: {
        mode: PaymasterMode.ERC20,
        preferredToken: "0xda5289fcaaf71d52a80a254da614a192b693e977",
      },
    });

    const {
      receipt: { transactionHash },
      userOpHash,
      success,
    } = await wait();

    expect(transactionHash).toBeTruthy();
    expect(userOpHash).toBeTruthy();
    expect(success).toBe("true");

    const maticBalanceAfter = await checkBalance(publicClient, await smartAccount.getAddress());
    expect(maticBalanceAfter).toEqual(maticBalanceBefore);

    const usdcBalanceAfter = await checkBalance(publicClient, await smartAccount.getAddress(), "0xda5289fcaaf71d52a80a254da614a192b693e977");
    expect(usdcBalanceAfter).toBeLessThan(usdcBalanceBefore);

    const newBalance = (await checkBalance(publicClient, recipient, nftAddress)) as bigint;
    expect(newBalance - balance).toBe(1n);
  }, 60000);

  it("Should expect several feeQuotes in resonse to empty tokenInfo fields", async () => {
    const {
      whale: { viemWallet: signer, publicAddress: recipient },
      bundlerUrl,
      biconomyPaymasterApiKey,
      nftAddress,
    } = baseSepolia;

    const smartAccount = await createSmartAccountClient({
      signer,
      bundlerUrl,
      biconomyPaymasterApiKey,
    });

    const encodedCall = encodeFunctionData({
      abi: parseAbi(["function safeMint(address _to)"]),
      functionName: "safeMint",
      args: [recipient],
    });

    const transaction = {
      to: nftAddress, // NFT address
      data: encodedCall,
    };

    const feeQuotesResponse = await smartAccount.getTokenFees(transaction, { paymasterServiceData: { mode: PaymasterMode.ERC20 } });
    expect(feeQuotesResponse.feeQuotes?.length).toBeGreaterThan(1);
  });

  // TODO(Remove when Yash fixes approvals issue)
  it.skip("Should mint an NFT on Mumbai and pay with ERC20 - with token selection and no maxApproval", async () => {
    const preferredToken: Hex = "0xda5289fcaaf71d52a80a254da614a192b693e977";
    const {
      whale: { viemWallet: signer, publicAddress: recipient },
      bundlerUrl,
      paymasterUrl,
      publicClient,
      nftAddress,
    } = baseSepolia;

    const smartAccount = await createSmartAccountClient({
      signer,
      bundlerUrl,
      paymasterUrl,
    });

    const smartAccountAddress = await smartAccount.getAddress();

    const encodedCall = encodeFunctionData({
      abi: parseAbi(["function safeMint(address _to)"]),
      functionName: "safeMint",
      args: [recipient],
    });

    const transaction = {
      to: nftAddress, // NFT address
      data: encodedCall,
    };

    const feeQuotesResponse = await smartAccount.getTokenFees(transaction, {
      paymasterServiceData: {
        mode: PaymasterMode.ERC20,
        preferredToken,
      },
    });

    const selectedFeeQuote = feeQuotesResponse.feeQuotes?.[0];
    const spender = feeQuotesResponse.tokenPaymasterAddress!;

    const contract = getContract({
      address: preferredToken,
      abi: parseAbi(ERC20_ABI),
      client: publicClient,
    });

    const allowanceBefore = (await contract.read.allowance([smartAccountAddress, spender])) as bigint;

    if (allowanceBefore > 0) {
      const decreaseAllowanceData = encodeFunctionData({
        abi: parseAbi(["function decreaseAllowance(address spender, uint256 subtractedValue)"]),
        functionName: "decreaseAllowance",
        args: [spender, allowanceBefore],
      });

      const decreaseAllowanceTx = {
        to: "0xda5289fcaaf71d52a80a254da614a192b693e977",
        data: decreaseAllowanceData,
      };

      const { wait } = await smartAccount.sendTransaction(decreaseAllowanceTx, { paymasterServiceData: { mode: PaymasterMode.SPONSORED } });
      const { success } = await wait();

      expect(success).toBe("true");
      const allowanceAfter = (await contract.read.allowance([smartAccountAddress, spender])) as bigint;
      expect(allowanceAfter).toBe(0n);
    }

    const balance = (await checkBalance(publicClient, recipient, nftAddress)) as bigint;
    const maticBalanceBefore = await checkBalance(publicClient, smartAccountAddress);
    const usdcBalanceBefore = await checkBalance(publicClient, smartAccountAddress, preferredToken);

    const { wait } = await smartAccount.sendTransaction(transaction, {
      paymasterServiceData: {
        mode: PaymasterMode.ERC20,
        feeQuote: selectedFeeQuote,
        spender: feeQuotesResponse.tokenPaymasterAddress,
      },
    });

    const {
      receipt: { transactionHash },
      userOpHash,
      success,
    } = await wait();

    expect(userOpHash).toBeTruthy();
    expect(success).toBe("true");
    expect(transactionHash).toBeTruthy();

    const maticBalanceAfter = await checkBalance(publicClient, smartAccountAddress);
    expect(maticBalanceAfter).toEqual(maticBalanceBefore);

    const usdcBalanceAfter = await checkBalance(publicClient, smartAccountAddress, preferredToken);
    expect(usdcBalanceAfter).toBeLessThan(usdcBalanceBefore);

    const newBalance = (await checkBalance(publicClient, recipient, nftAddress)) as bigint;
    expect(newBalance - balance).toBe(1n);
  }, 60000);

  it("Should throw and error if missing field for ERC20 Paymaster user op", async () => {
    const {
      whale: { viemWallet: signer, publicAddress: recipient },
      bundlerUrl,
      biconomyPaymasterApiKey,
      nftAddress,
    } = baseSepolia;

    const smartAccount = await createSmartAccountClient({
      signer,
      bundlerUrl,
      biconomyPaymasterApiKey,
    });

    const encodedCall = encodeFunctionData({
      abi: parseAbi(["function safeMint(address _to)"]),
      functionName: "safeMint",
      args: [recipient],
    });

    const transaction = {
      to: nftAddress, // NFT address
      data: encodedCall,
    };

    const feeQuotesResponse: FeeQuotesOrDataResponse = await smartAccount.getTokenFees(transaction, {
      paymasterServiceData: {
        mode: PaymasterMode.ERC20,
        preferredToken: "0xda5289fcaaf71d52a80a254da614a192b693e977",
      },
    });

    expect(async () =>
      smartAccount.sendTransaction(transaction, {
        paymasterServiceData: {
          mode: PaymasterMode.ERC20,
          feeQuote: feeQuotesResponse.feeQuotes?.[0],
        },
        simulationType: "validation",
      }),
    ).rejects.toThrow(ERROR_MESSAGES.SPENDER_REQUIRED);
  }, 60000);

  it("#getUserOpHash should match entryPoint.getUserOpHash", async () => {
    const {
      whale: { viemWallet: signer },
      bundlerUrl,
      entryPointAddress,
      publicClient,
      paymasterUrl,
    } = baseSepolia;

    const smartAccount = await createSmartAccountClient({
      signer,
      paymasterUrl,
      bundlerUrl,
    });

    const userOp: UserOperationStruct = {
      sender: "0x".padEnd(42, "1") as string,
      nonce: 2,
      initCode: "0x3333",
      callData: "0x4444",
      callGasLimit: 5,
      verificationGasLimit: 6,
      preVerificationGas: 7,
      maxFeePerGas: 8,
      maxPriorityFeePerGas: 9,
      paymasterAndData: "0xaaaaaa",
      signature: "0xbbbb",
    };

    const epHash = await publicClient.readContract({
      address: entryPointAddress as Hex,
      abi: entryPointABI,
      functionName: "getUserOpHash",
      // @ts-ignore
      args: [userOp],
    });

    const hash = await smartAccount.getUserOpHash(userOp);
    expect(hash).toBe(epHash);
  }, 30000);

  it("should be deployed to counterfactual address", async () => {
    const {
      whale: { viemWallet: signer },
      bundlerUrl,
      publicClient,
      paymasterUrl,
    } = baseSepolia;

    const smartAccount = await createSmartAccountClient({
      signer,
      paymasterUrl,
      bundlerUrl,
    });

    const accountAddress = await smartAccount.getAccountAddress();
    const byteCode = await publicClient.getBytecode({ address: accountAddress as Hex });

    expect(byteCode?.length).toBeGreaterThan(2);
  }, 10000); // on github runner it takes more time than 5000ms

  it("should check if ecdsaOwnershipModule is enabled", async () => {
    const ecdsaOwnershipModule = "0x0000001c5b32F37F5beA87BDD5374eB2aC54eA8e";

    const {
      whale: { viemWallet: signer },
      bundlerUrl,
<<<<<<< HEAD
    } = mumbai;
=======
      viemChain,
    } = baseSepolia;
>>>>>>> 55a12d45

    const smartAccount = await createSmartAccountClient({
      signer,
      bundlerUrl,
    });

    expect(ecdsaOwnershipModule).toBe(smartAccount.activeValidationModule.getAddress());
  });

  it("Should throw, chain id from signer and bundlerUrl do not match", async () => {
    const {
      whale: { viemWallet: signer },
    } = baseSepolia;

    const createAccount = createSmartAccountClient({
      signer,
      bundlerUrl: "https://bundler.biconomy.io/api/v2/1/nJPK7B3ru.dd7f7861-190d-41bd-af80-6877f74b8f44", // mock
    });

    await expect(createAccount).rejects.toThrow();
  });

  it("Should throw, chain id from paymasterUrl and bundlerUrl do not match", async () => {
    const {
      whale: { viemWallet: signer },
    } = baseSepolia;

    const createAccount = createSmartAccountClient({
      signer,
      paymasterUrl: "https://paymaster.biconomy.io/api/v1/1/-RObQRX9ei.fc6918eb-c582-4417-9d5a-0507b17cfe71",
      bundlerUrl: "https://bundler.biconomy.io/api/v2/80001/nJPK7B3ru.dd7f7861-190d-41bd-af80-6877f74b8f44", // mock
    });

    await expect(createAccount).rejects.toThrow();
  });
  it("should deploy a smart account with native token balance", async () => {
    const {
      bundlerUrl,
      biconomyPaymasterApiKey,
      viemChain,
      publicClient,
      whale: { viemWallet: signer, account },
      deploymentCost,
    } = baseSepolia;

    const newPrivateKey = generatePrivateKey();
    const newAccount = privateKeyToAccount(newPrivateKey);

    const newViemWallet = createWalletClient({
      account: newAccount,
      chain: viemChain,
      transport: http(viemChain.rpcUrls.default.http[0]),
    });

    const smartAccount = await createSmartAccountClient({
      signer: newViemWallet,
      biconomyPaymasterApiKey,
      bundlerUrl,
    });

    const smartAccountAddress = await smartAccount.getAccountAddress();

    // Setup:
    const hash = await signer.sendTransaction({ to: smartAccountAddress, value: BigInt(deploymentCost), account, chain: viemChain }); // Send enough native token to counterfactual address to deploy the smart account
    const transaction = await publicClient.waitForTransactionReceipt({ hash });
    expect(transaction).toBeTruthy();

    // Test:
    const { wait } = await smartAccount.deploy();
    const { success } = await wait();

    const byteCode = await publicClient.getBytecode({ address: smartAccountAddress });
    expect(success).toBe("true");
    expect(byteCode).toBeTruthy();
  }, 60000);

  it("should deploy a smart account with sponsorship", async () => {
    const { bundlerUrl, biconomyPaymasterApiKey, viemChain, publicClient } = baseSepolia;

    const newPrivateKey = generatePrivateKey();
    const newAccount = privateKeyToAccount(newPrivateKey);

    const newViemWallet = createWalletClient({
      account: newAccount,
      chain: viemChain,
      transport: http(viemChain.rpcUrls.default.http[0]),
    });

    const smartAccount = await createSmartAccountClient({
      signer: newViemWallet,
      biconomyPaymasterApiKey,
      bundlerUrl,
    });

    const smartAccountAddress = await smartAccount.getAccountAddress();
    const balance = await publicClient.getBalance({ address: smartAccountAddress });
    expect(balance).toBe(0n);

    const { wait } = await smartAccount.deploy({
      paymasterServiceData: { mode: PaymasterMode.SPONSORED },
    });
    const { success } = await wait();

    const byteCode = await publicClient.getBytecode({ address: smartAccountAddress });
    expect(success).toBe("true");
    expect(byteCode).toBeTruthy();
  }, 60000);

  it("should fail to deploy a smart account if no native token balance or paymaster", async () => {
    const { bundlerUrl, biconomyPaymasterApiKey, viemChain } = baseSepolia;

    const newPrivateKey = generatePrivateKey();
    const newAccount = privateKeyToAccount(newPrivateKey);

    const newViemWallet = createWalletClient({
      account: newAccount,
      chain: viemChain,
      transport: http(viemChain.rpcUrls.default.http[0]),
    });

    const smartAccount = await createSmartAccountClient({
      signer: newViemWallet,
      biconomyPaymasterApiKey,
      bundlerUrl,
    });

    expect(async () => smartAccount.deploy()).rejects.toThrow(ERROR_MESSAGES.NO_NATIVE_TOKEN_BALANCE_DURING_DEPLOY);
  });

  it("should get supported tokens from the paymaster", async () => {
    const {
      whale: { viemWallet: signer },
      bundlerUrl,
      biconomyPaymasterApiKey,
    } = baseSepolia;

    const smartAccount = await createSmartAccountClient({
      bundlerUrl,
      signer,
      biconomyPaymasterApiKey,
    });

    const tokens = await smartAccount.getSupportedTokens();

    expect(tokens.length).toBeGreaterThan(0);
    expect(tokens[0]).toHaveProperty("tokenAddress");
    expect(tokens[0]).toHaveProperty("symbol");
    expect(tokens[0]).toHaveProperty("decimal");
    expect(tokens[0]).toHaveProperty("premiumPercentage");
    expect(tokens[0]).toHaveProperty("logoUrl");
  });

  it("should fetch balances for smartAccount", async () => {
    const usdt = "0xda5289fcaaf71d52a80a254da614a192b693e977";
    const {
      whale: { viemWallet: signer },
      bundlerUrl,
      publicClient,
      biconomyPaymasterApiKey,
    } = mumbai;

    const smartAccount = await createSmartAccountClient({
      signer,
      biconomyPaymasterApiKey,
      bundlerUrl,
    });

    const usdcBalanceBefore = await checkBalance(publicClient, await smartAccount.getAddress(), usdt);
    const [usdtBalanceFromSmartAccount] = await smartAccount.getBalances([usdt]);

    expect(usdcBalanceBefore).toBe(usdtBalanceFromSmartAccount.amount);
  });

  it("should check native token balance for smartAccount", async () => {
    const {
      whale: { viemWallet: signer },
      bundlerUrl,
      biconomyPaymasterApiKey,
      chainId,
    } = mumbai;

    const smartAccount = await createSmartAccountClient({
      signer,
      biconomyPaymasterApiKey,
      bundlerUrl,
    });

    const [ethBalanceFromSmartAccount] = await smartAccount.getBalances();

    expect(ethBalanceFromSmartAccount.amount).toBeGreaterThan(0n);
    expect(ethBalanceFromSmartAccount.address).toBe(NATIVE_TOKEN_ALIAS);
    expect(ethBalanceFromSmartAccount.chainId).toBe(chainId);
    expect(ethBalanceFromSmartAccount.decimals).toBe(18);
  }, 60000);

  it("should fail to deploy a smart account if already deployed", async () => {
    const {
      whale: { viemWallet: signer },
      bundlerUrl,
      biconomyPaymasterApiKey,
    } = baseSepolia;

    const smartAccount = await createSmartAccountClient({
      signer,
      biconomyPaymasterApiKey,
      bundlerUrl,
    });

    expect(async () => smartAccount.deploy()).rejects.toThrow(ERROR_MESSAGES.ACCOUNT_ALREADY_DEPLOYED);
  }, 60000);

  it("should fetch balances for smartAccount", async () => {
    const usdt = "0xda5289fcaaf71d52a80a254da614a192b693e977";
    const {
      whale: { viemWallet: signer },
      bundlerUrl,
      biconomyPaymasterApiKey,
      chainId,
    } = mumbai;

    const smartAccount = await createSmartAccountClient({
      signer,
      biconomyPaymasterApiKey,
      bundlerUrl,
    });

    const [usdtBalanceFromSmartAccount, ethBalanceFromSmartAccount] = await smartAccount.getBalances([usdt]); // last result is always eth balance

    expect(usdtBalanceFromSmartAccount.amount).toBeGreaterThan(0n);
    expect(ethBalanceFromSmartAccount.amount).toBeGreaterThan(0n);
    expect(usdtBalanceFromSmartAccount.address).toBe(usdt);
    expect(ethBalanceFromSmartAccount.address).toBe(NATIVE_TOKEN_ALIAS);
    expect(usdtBalanceFromSmartAccount.chainId).toBe(chainId);
    expect(ethBalanceFromSmartAccount.chainId).toBe(chainId);
    expect(usdtBalanceFromSmartAccount.decimals).toBe(6);
    expect(ethBalanceFromSmartAccount.decimals).toBe(18);
    expect(usdtBalanceFromSmartAccount.formattedAmount).toBeTruthy();
    expect(ethBalanceFromSmartAccount.formattedAmount).toBeTruthy();
  });

  it("should withdraw erc20 balances", async () => {
    const usdt = "0xda5289fcaaf71d52a80a254da614a192b693e977";
    const {
      whale: { viemWallet: signer, publicAddress: smartAccountOwner, account },
      bundlerUrl,
      publicClient,
      biconomyPaymasterApiKey,
    } = baseSepolia;

    const smartAccount = await createSmartAccountClient({
      signer,
      biconomyPaymasterApiKey,
      bundlerUrl,
    });

    const smartAccountAddress = await smartAccount.getAddress();
    const usdtBalanceOfSABefore = await checkBalance(publicClient, smartAccountAddress, usdt);
    const usdtBalanceOfRecipientBefore = await checkBalance(publicClient, smartAccountOwner, usdt);

    const { wait } = await smartAccount.withdraw([{ address: usdt, amount: BigInt(1), recipient: smartAccountOwner }]);

    const {
      receipt: { transactionHash },
      userOpHash,
      success,
    } = await wait();

    expect(userOpHash).toBeTruthy();
    expect(success).toBe("true");
    expect(transactionHash).toBeTruthy();

    const usdtBalanceOfSAAfter = (await checkBalance(publicClient, smartAccountAddress, usdt)) as bigint;
    const usdtBalanceOfRecipientAfter = (await checkBalance(publicClient, smartAccountOwner, usdt)) as bigint;

    expect(usdtBalanceOfSAAfter - usdtBalanceOfSABefore).toBe(-1n);
    expect(usdtBalanceOfRecipientAfter - usdtBalanceOfRecipientBefore).toBe(1n);
  }, 15000);

  it("should gaslessly withdraw nativeToken", async () => {
    const {
      whale: { viemWallet: signer, publicAddress: smartAccountOwner },
      bundlerUrl,
      publicClient,
      biconomyPaymasterApiKey,
    } = mumbai;

    const smartAccount = await createSmartAccountClient({
      signer,
      biconomyPaymasterApiKey,
      bundlerUrl,
    });

    const smartAccountAddress = await smartAccount.getAddress();
    const balanceOfSABefore = (await checkBalance(publicClient, smartAccountAddress)) as bigint;
    const balanceOfRecipientBefore = (await checkBalance(publicClient, smartAccountOwner)) as bigint;

    const { wait } = await smartAccount.withdraw([{ address: NATIVE_TOKEN_ALIAS, amount: BigInt(1), recipient: smartAccountAddress }], null, {
      paymasterServiceData: { mode: PaymasterMode.SPONSORED },
    });

    const {
      receipt: { transactionHash },
      userOpHash,
      success,
    } = await wait();

    expect(userOpHash).toBeTruthy();
    expect(success).toBe("true");
    expect(transactionHash).toBeTruthy();

    const balanceOfSAAfter = (await checkBalance(publicClient, smartAccountAddress)) as bigint;
    const balanceOfRecipientAfter = (await checkBalance(publicClient, smartAccountOwner)) as bigint;

    expect(balanceOfSABefore - balanceOfSAAfter).toBe(1n);
    expect(balanceOfRecipientAfter - balanceOfRecipientBefore).toBe(1n);
  }, 12000);

  it("should withdraw nativeToken and an erc20 token", async () => {
    const usdt = "0xda5289fcaaf71d52a80a254da614a192b693e977";

    const {
      whale: { viemWallet: signer, publicAddress: smartAccountOwner },
      bundlerUrl,
      publicClient,
      biconomyPaymasterApiKey,
    } = mumbai;

    const smartAccount = await createSmartAccountClient({
      signer,
      biconomyPaymasterApiKey,
      bundlerUrl,
    });

    const smartAccountAddress = await smartAccount.getAddress();
    const balanceOfSABefore = (await checkBalance(publicClient, smartAccountAddress)) as bigint;
    const balanceOfRecipientBefore = (await checkBalance(publicClient, smartAccountOwner)) as bigint;
    const usdtBalanceOfSABefore = await checkBalance(publicClient, smartAccountAddress, usdt);
    const usdtBalanceOfRecipientBefore = await checkBalance(publicClient, smartAccountOwner, usdt);

    const { wait } = await smartAccount.withdraw(
      [
        { address: usdt, amount: BigInt(1) },
        { address: NATIVE_TOKEN_ALIAS, amount: BigInt(1) },
      ],
      smartAccountOwner,
      {
        paymasterServiceData: { mode: PaymasterMode.SPONSORED },
      },
    );

    const {
      receipt: { transactionHash },
      userOpHash,
      success,
    } = await wait();

    expect(userOpHash).toBeTruthy();
    expect(success).toBe("true");
    expect(transactionHash).toBeTruthy();

    const balanceOfSAAfter = (await checkBalance(publicClient, smartAccountAddress)) as bigint;
    const balanceOfRecipientAfter = (await checkBalance(publicClient, smartAccountOwner)) as bigint;
    const usdtBalanceOfSAAfter = (await checkBalance(publicClient, smartAccountAddress, usdt)) as bigint;
    const usdtBalanceOfRecipientAfter = (await checkBalance(publicClient, smartAccountOwner, usdt)) as bigint;

    expect(balanceOfSABefore - balanceOfSAAfter).toBe(1n);
    expect(balanceOfRecipientAfter - balanceOfRecipientBefore).toBe(1n);
    expect(usdtBalanceOfSAAfter - usdtBalanceOfSABefore).toBe(-1n);
    expect(usdtBalanceOfRecipientAfter - usdtBalanceOfRecipientBefore).toBe(1n);
  }, 60000);

  it("should withdraw all native token", async () => {
    const {
      whale: { viemWallet: signer, publicAddress: smartAccountOwner, account },
      bundlerUrl,
      viemChain,
      publicClient,
      biconomyPaymasterApiKey,
    } = mumbai;

    const smartAccount = await createSmartAccountClient({
      signer,
      biconomyPaymasterApiKey,
      bundlerUrl,
    });

    const smartAccountAddress = await smartAccount.getAddress();
    const balanceOfSABefore = (await checkBalance(publicClient, smartAccountAddress)) as bigint;
    const balanceOfRecipientBefore = (await checkBalance(publicClient, smartAccountOwner)) as bigint;

    const { wait } = await smartAccount.withdraw([] /* null or undefined or [] */, smartAccountOwner, {
      paymasterServiceData: { mode: PaymasterMode.SPONSORED }, // Will leave no dust
    });

    const {
      receipt: { transactionHash },
      userOpHash,
      success,
    } = await wait();

    expect(userOpHash).toBeTruthy();
    expect(success).toBe("true");
    expect(transactionHash).toBeTruthy();

    const balanceOfSAAfter = (await checkBalance(publicClient, smartAccountAddress)) as bigint;
    const balanceOfRecipientAfter = (await checkBalance(publicClient, smartAccountOwner)) as bigint;

    expect(balanceOfSAAfter).toBe(0n);
    expect(balanceOfRecipientAfter).toBe(balanceOfSABefore + balanceOfRecipientBefore);

    // Teardown: send back the native token to the smart account
    const teardownHash = await signer.sendTransaction({ to: smartAccountAddress, value: balanceOfSABefore, account, chain: viemChain });
    expect(teardownHash).toBeTruthy();
  }, 60000);

  it("should error if no recipient exists", async () => {
    const usdt: Hex = "0xda5289fcaaf71d52a80a254da614a192b693e977";

    const {
      whale: { viemWallet: signer, publicAddress: smartAccountOwner },
      bundlerUrl,
      biconomyPaymasterApiKey,
    } = mumbai;

    const smartAccount = await createSmartAccountClient({
      signer,
      biconomyPaymasterApiKey,
      bundlerUrl,
    });

    const txs = [
      { address: usdt, amount: BigInt(1), recipient: smartAccountOwner },
      { address: NATIVE_TOKEN_ALIAS, amount: BigInt(1) },
    ];

    expect(async () => smartAccount.withdraw(txs)).rejects.toThrow(ERROR_MESSAGES.NO_RECIPIENT);
  });

<<<<<<< HEAD
  it("should error when withdraw all of native token is attempted without an amount explicitly set", async () => {
    const {
      whale: { viemWallet: signer, publicAddress: smartAccountOwner },
      bundlerUrl,
      biconomyPaymasterApiKey,
    } = mumbai;

    const smartAccount = await createSmartAccountClient({
      signer,
      biconomyPaymasterApiKey,
      bundlerUrl,
    });

    expect(async () => smartAccount.withdraw(null, smartAccountOwner)).rejects.toThrow(ERROR_MESSAGES.NATIVE_TOKEN_WITHDRAWAL_WITHOUT_AMOUNT);
  }, 6000);
=======
  it("should verify a correct signature through isValidSignature", async () => {
    const {
      whale: { viemWallet: signer },
      bundlerUrl,
      publicClient,
    } = baseSepolia;

    const smartAccount = await createSmartAccountClient({
      signer,
      bundlerUrl,
    });

    const eip1271MagicValue = "0x1626ba7e";
    const message = "Some message from dApp";
    const messageHash = hashMessage(message);
    const signature = await smartAccount.signMessage(messageHash);

    const response = await publicClient.readContract({
      address: await smartAccount.getAccountAddress(),
      abi: BiconomyAccountAbi,
      functionName: "isValidSignature",
      args: [messageHash, signature],
    });

    expect(response).toBe(eip1271MagicValue);
  });

  it("should confirm that signature is not valid", async () => {
    const {
      whale: { viemWallet: signer },
      bundlerUrl,
      publicClient,
    } = baseSepolia;

    const randomPrivKey = generatePrivateKey();
    const randomWallet = privateKeyToAccount(randomPrivKey);

    const smartAccount = await createSmartAccountClient({
      signer,
      bundlerUrl,
    });

    const eip1271MagicValue = "0xffffffff";
    const message = "Some message from dApp";
    const messageHash = hashMessage(message);
    const signature = await randomWallet.signMessage({ message: messageHash });
    const signatureWithModuleAddress = encodeAbiParameters(parseAbiParameters("bytes, address"), [
      signature,
      smartAccount.defaultValidationModule.getAddress(),
    ]);

    const response = await publicClient.readContract({
      address: await smartAccount.getAccountAddress(),
      abi: BiconomyAccountAbi,
      functionName: "isValidSignature",
      args: [messageHash, signatureWithModuleAddress],
    });

    expect(response).toBe(eip1271MagicValue);
  });
>>>>>>> 55a12d45
});<|MERGE_RESOLUTION|>--- conflicted
+++ resolved
@@ -1,11 +1,6 @@
 import { TestData } from "../../../tests";
-<<<<<<< HEAD
 import { createSmartAccountClient, ERROR_MESSAGES, FeeQuotesOrDataResponse, IHybridPaymaster, NATIVE_TOKEN_ALIAS, PaymasterMode } from "../src/index";
-import { Hex, createWalletClient, encodeFunctionData, getContract, http, parseAbi } from "viem";
-=======
-import { createSmartAccountClient, ERROR_MESSAGES, FeeQuotesOrDataResponse, PaymasterMode } from "../src/index";
 import { Hex, createWalletClient, encodeAbiParameters, encodeFunctionData, getContract, hashMessage, http, parseAbi, parseAbiParameters } from "viem";
->>>>>>> 55a12d45
 import { UserOperationStruct } from "@alchemy/aa-core";
 import { checkBalance, entryPointABI } from "../../../tests/utils";
 import { ERC20_ABI } from "@biconomy/modules";
@@ -136,7 +131,7 @@
     expect(paymaster).not.toBeUndefined();
   });
 
-  it("Should gaslessly mint an NFT on Mumbai", async () => {
+  it("Should gaslessly mint an NFT on baseSepolia", async () => {
     const {
       whale: { viemWallet: signer, publicAddress: recipient },
       bundlerUrl,
@@ -185,7 +180,7 @@
   }, 60000);
 
   // TODO(Remove when Yash fixes approvals issue)
-  it.skip("Should mint an NFT on Mumbai and pay with ERC20 - with preferredToken", async () => {
+  it.skip("Should mint an NFT on baseSepolia and pay with ERC20 - with preferredToken", async () => {
     const {
       whale: { viemWallet: signer, publicAddress: recipient },
       bundlerUrl,
@@ -273,7 +268,7 @@
   });
 
   // TODO(Remove when Yash fixes approvals issue)
-  it.skip("Should mint an NFT on Mumbai and pay with ERC20 - with token selection and no maxApproval", async () => {
+  it.skip("Should mint an NFT on baseSepolia and pay with ERC20 - with token selection and no maxApproval", async () => {
     const preferredToken: Hex = "0xda5289fcaaf71d52a80a254da614a192b693e977";
     const {
       whale: { viemWallet: signer, publicAddress: recipient },
@@ -482,12 +477,7 @@
     const {
       whale: { viemWallet: signer },
       bundlerUrl,
-<<<<<<< HEAD
-    } = mumbai;
-=======
-      viemChain,
-    } = baseSepolia;
->>>>>>> 55a12d45
+    } = baseSepolia;
 
     const smartAccount = await createSmartAccountClient({
       signer,
@@ -647,7 +637,7 @@
       bundlerUrl,
       publicClient,
       biconomyPaymasterApiKey,
-    } = mumbai;
+    } = baseSepolia;
 
     const smartAccount = await createSmartAccountClient({
       signer,
@@ -667,7 +657,7 @@
       bundlerUrl,
       biconomyPaymasterApiKey,
       chainId,
-    } = mumbai;
+    } = baseSepolia;
 
     const smartAccount = await createSmartAccountClient({
       signer,
@@ -706,7 +696,7 @@
       bundlerUrl,
       biconomyPaymasterApiKey,
       chainId,
-    } = mumbai;
+    } = baseSepolia;
 
     const smartAccount = await createSmartAccountClient({
       signer,
@@ -772,7 +762,7 @@
       bundlerUrl,
       publicClient,
       biconomyPaymasterApiKey,
-    } = mumbai;
+    } = baseSepolia;
 
     const smartAccount = await createSmartAccountClient({
       signer,
@@ -813,7 +803,7 @@
       bundlerUrl,
       publicClient,
       biconomyPaymasterApiKey,
-    } = mumbai;
+    } = baseSepolia;
 
     const smartAccount = await createSmartAccountClient({
       signer,
@@ -866,7 +856,7 @@
       viemChain,
       publicClient,
       biconomyPaymasterApiKey,
-    } = mumbai;
+    } = baseSepolia;
 
     const smartAccount = await createSmartAccountClient({
       signer,
@@ -910,7 +900,7 @@
       whale: { viemWallet: signer, publicAddress: smartAccountOwner },
       bundlerUrl,
       biconomyPaymasterApiKey,
-    } = mumbai;
+    } = baseSepolia;
 
     const smartAccount = await createSmartAccountClient({
       signer,
@@ -926,13 +916,12 @@
     expect(async () => smartAccount.withdraw(txs)).rejects.toThrow(ERROR_MESSAGES.NO_RECIPIENT);
   });
 
-<<<<<<< HEAD
   it("should error when withdraw all of native token is attempted without an amount explicitly set", async () => {
     const {
       whale: { viemWallet: signer, publicAddress: smartAccountOwner },
       bundlerUrl,
       biconomyPaymasterApiKey,
-    } = mumbai;
+    } = baseSepolia;
 
     const smartAccount = await createSmartAccountClient({
       signer,
@@ -942,7 +931,7 @@
 
     expect(async () => smartAccount.withdraw(null, smartAccountOwner)).rejects.toThrow(ERROR_MESSAGES.NATIVE_TOKEN_WITHDRAWAL_WITHOUT_AMOUNT);
   }, 6000);
-=======
+
   it("should verify a correct signature through isValidSignature", async () => {
     const {
       whale: { viemWallet: signer },
@@ -1003,5 +992,4 @@
 
     expect(response).toBe(eip1271MagicValue);
   });
->>>>>>> 55a12d45
 });