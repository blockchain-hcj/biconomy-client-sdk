import { EntryPoint, EntryPoint__factory } from "@account-abstraction/contracts";
import { VoidSigner, Wallet, ethers } from "ethers";
import { SampleRecipient, SampleRecipient__factory } from "@account-abstraction/utils/dist/src/types";

import {
  SmartAccount_v200,
  SmartAccountFactory_v200,
  SmartAccount_v200__factory,
  SmartAccountFactory_v200__factory,
  ECDSAOwnershipRegistryModule_v100__factory,
  MultiChainValidationModule_v100__factory,
} from "@biconomy/common";

import { BiconomySmartAccountV2 } from "../src/BiconomySmartAccountV2";
import { ChainId, UserOperation } from "@biconomy/core-types";
import { ECDSAOwnershipValidationModule } from "@biconomy/modules";
import { MultiChainValidationModule } from "@biconomy/modules";
import { BaseValidationModule } from "@biconomy/modules";
import { ECDSAOwnershipRegistryModule_v100 } from "@biconomy/common";
import { MultiChainValidationModule_v100 } from "@biconomy/common";
import { Hex } from "viem";

const provider = new ethers.providers.JsonRpcProvider("http://127.0.0.1:8545");
const signer = provider.getSigner();
const SENTINEL_MODULE = "0x0000000000000000000000000000000000000001";

describe("BiconomySmartAccountV2 API Specs", () => {
  let owner: Wallet;
  let factoryOwner: Wallet;
  let accountAPI: BiconomySmartAccountV2;
  let entryPoint: EntryPoint;
  let beneficiary: string;
  let recipient: SampleRecipient;
  let accountFactory: SmartAccountFactory_v200;
  let ecdsaModule: ECDSAOwnershipRegistryModule_v100;
  let multiChainModule: MultiChainValidationModule_v100;
  let accountAddress: string;

  let module1: BaseValidationModule;
  let module2: BaseValidationModule;

  beforeAll(async () => {
    owner = Wallet.createRandom();
    entryPoint = await new EntryPoint__factory(signer).deploy();
    console.log("ep address ", entryPoint.address);
    beneficiary = await signer.getAddress();
    factoryOwner = Wallet.createRandom();

    const accountImpl: SmartAccount_v200 = await new SmartAccount_v200__factory(signer).deploy(entryPoint.address);

    accountFactory = await new SmartAccountFactory_v200__factory(signer).deploy(accountImpl.address, await factoryOwner.getAddress());

    ecdsaModule = await new ECDSAOwnershipRegistryModule_v100__factory(signer).deploy();

    module1 = await ECDSAOwnershipValidationModule.create({
      signer: owner,
      moduleAddress: ecdsaModule.address,
    });

    multiChainModule = await new MultiChainValidationModule_v100__factory(signer).deploy();

    module2 = await MultiChainValidationModule.create({
      signer: owner,
      moduleAddress: multiChainModule.address,
    });

    console.log("provider url ", provider.connection.url);

    recipient = await new SampleRecipient__factory(signer).deploy();
    accountAPI = await BiconomySmartAccountV2.create({
      chainId: ChainId.GANACHE,
      rpcUrl: "http://127.0.0.1:8545",
      // paymaster: paymaster,
      // bundler: bundler,
      entryPointAddress: entryPoint.address,
      factoryAddress: accountFactory.address as Hex,
      implementationAddress: accountImpl.address as Hex,
      defaultFallbackHandler: (await accountFactory.minimalHandler()) as Hex,
      defaultValidationModule: module1,
      activeValidationModule: module1,
      signer
    });

    // console.log('account api provider ', accountAPI.provider)

    const counterFactualAddress = await accountAPI.getAccountAddress();
    console.log("Counterfactual address ", counterFactualAddress);

    await new Promise((resolve) => setTimeout(resolve, 10000));
  }, 30000);

  it("Can fetch counterfactual address", async () => {
    await accountAPI.getAccountAddress();
  });
<<<<<<< HEAD
=======
  it("Sender should be non zero", async () => {
    const builtUserOp = await accountAPI.buildUserOp([{ to: recipient.address, value: ethers.utils.parseEther("1".toString()), data: "0x" }]);
    expect(builtUserOp.sender).not.toBe(ethers.constants.AddressZero);
  });
  it("InitCode length should be greater then 170", async () => {
    const builtUserOp = await accountAPI.buildUserOp([{ to: recipient.address, value: ethers.utils.parseEther("1".toString()), data: "0x" }]);
    expect(builtUserOp?.initCode?.length).toBeGreaterThan(170);
  });
  it("#getUserOpHash should match entryPoint.getUserOpHash", async function () {
    const userOp: UserOperation = {
      sender: "0x".padEnd(42, "1"),
      nonce: 2,
      initCode: "0x3333",
      callData: "0x4444",
      callGasLimit: 5,
      verificationGasLimit: 6,
      preVerificationGas: 7,
      maxFeePerGas: 8,
      maxPriorityFeePerGas: 9,
      paymasterAndData: "0xaaaaaa",
      signature: "0xbbbb",
    };
    const hash = await accountAPI.getUserOpHash(userOp);
    const epHash = await entryPoint.getUserOpHash(userOp);
    expect(hash).toBe(epHash);
  });
  it("should deploy to counterfactual address", async () => {
    accountAddress = await accountAPI.getAccountAddress();
    expect(await provider.getCode(accountAddress).then((code) => code.length)).toBe(2);

    await signer.sendTransaction({
      to: accountAddress,
      value: ethers.utils.parseEther("0.1"),
    });
    const op = await accountAPI.buildUserOp([
      {
        to: recipient.address,
        data: recipient.interface.encodeFunctionData("something", ["hello"]),
      },
    ]);

    const signedUserOp = await accountAPI.signUserOp(op);

    await entryPoint.handleOps([signedUserOp], beneficiary);

    // ((await expect(entryPoint.handleOps([signedUserOp], beneficiary))) as any).to.emit(recipient, "Sender");

    expect(await provider.getCode(accountAddress).then((code) => code.length)).toBeGreaterThan(0);
  }, 10000); // on github runner it takes more time than 5000ms

  // TODO
  // possibly use local bundler API from image
  it("should build and send userop via bundler API", async () => {});

  it("should deploy another account using different validation module", async () => {
    let accountAPI2 = await BiconomySmartAccountV2.create({
      chainId: ChainId.GANACHE,
      rpcUrl: "http://127.0.0.1:8545",
      // paymaster: paymaster,
      // bundler: bundler,
      entryPointAddress: entryPoint.address,
      factoryAddress: accountFactory.address,
      implementationAddress: accountAPI.getImplementationAddress(),
      defaultFallbackHandler: await accountFactory.minimalHandler(),
      defaultValidationModule: module2,
      activeValidationModule: module2,
      signer
    });

    // TODO
    // Review: Just setting different default validation module and querying account address is not working
    // accountAPI.setDefaultValidationModule(module2);

    accountAPI2 = await accountAPI2.init();

    const accountAddress2 = await accountAPI2.getAccountAddress();
    expect(await provider.getCode(accountAddress2).then((code) => code.length)).toBe(2);

    await signer.sendTransaction({
      to: accountAddress2,
      value: ethers.utils.parseEther("0.1"),
    });
    const op = await accountAPI2.buildUserOp([
      {
        to: recipient.address,
        data: recipient.interface.encodeFunctionData("something", ["hello"]),
      },
    ]);

    const signedUserOp = await accountAPI2.signUserOp(op);
>>>>>>> 57ecd916

  // it("Nonce should be zero", async () => {
  //   const builtUserOp = await accountAPI.buildUserOp([{ to: recipient.address, value: 1000000000000000000n, data: "0x" }]);
  //   console.log("builtUserOp", builtUserOp);
  //   expect(builtUserOp?.nonce?.toString()).toBe("0");
  // });
  // it("Sender should be non zero", async () => {
  //   const builtUserOp = await accountAPI.buildUserOp([{ to: recipient.address, value: 1000000000000000000n, data: "0x" }]);
  //   expect(builtUserOp.sender).not.toBe(ethers.constants.AddressZero);
  // });
  // it("InitCode length should be greater then 170", async () => {
  //   const builtUserOp = await accountAPI.buildUserOp([{ to: recipient.address, value: 1000000000000000000n, data: "0x" }]);
  //   expect(builtUserOp?.initCode?.length).toBeGreaterThan(170);
  // });
  // it("#getUserOpHash should match entryPoint.getUserOpHash", async function () {
  //   const userOp: UserOperation = {
  //     sender: "0x".padEnd(42, "1") as Hex,
  //     nonce: "0x02",
  //     initCode: "0x3333",
  //     callData: "0x4444",
  //     callGasLimit: "0x05",
  //     verificationGasLimit: "0x06",
  //     preVerificationGas: "0x07",
  //     maxFeePerGas: "0x08",
  //     maxPriorityFeePerGas: "0x09",
  //     paymasterAndData: "0xaaaaaa",
  //     signature: "0xbbbb",
  //   };
  //   const hash = await accountAPI.getUserOpHash(userOp);
  //   const epHash = await entryPoint.getUserOpHash(userOp);
  //   expect(hash).toBe(epHash);
  // });
  // it("should deploy to counterfactual address", async () => {
  //   accountAddress = await accountAPI.getAccountAddress();
  //   expect(await provider.getCode(accountAddress).then((code) => code.length)).toBe(2);

  //   await signer.sendTransaction({
  //     to: accountAddress,
  //     value: ethers.utils.parseEther("0.1"),
  //   });
  //   const op = await accountAPI.buildUserOp([
  //     {
  //       to: recipient.address,
  //       value: 100000000000000000n,
  //       data: recipient.interface.encodeFunctionData("something", ["hello"]),
  //     },
  //   ]);

  //   const signedUserOp = (await accountAPI.signUserOp(op)) as any;

  //   await entryPoint.handleOps([signedUserOp], beneficiary);

  //   // ((await expect(entryPoint.handleOps([signedUserOp], beneficiary))) as any).to.emit(recipient, "Sender");

  //   expect(await provider.getCode(accountAddress).then((code) => code.length)).toBeGreaterThan(0);
  // }, 10000); // on github runner it takes more time than 5000ms

  // // TODO
  // // possibly use local bundler API from image
  // it("should build and send userop via bundler API", async () => {});

  // it("should deploy another account using different validation module", async () => {
  //   const accountAPI2 = await BiconomySmartAccountV2.create({
  //     chainId: ChainId.GANACHE,
  //     rpcUrl: "http://127.0.0.1:8545",
  //     // paymaster: paymaster,
  //     // bundler: bundler,
  //     entryPointAddress: entryPoint.address,
  //     factoryAddress: accountFactory.address as Hex,
  //     // implementationAddress: accountAPI.getImplementationAddress(),
  //     defaultFallbackHandler: (await accountFactory.minimalHandler()) as Hex,
  //     defaultValidationModule: module2,
  //     activeValidationModule: module2,
  //   });

  //   // TODO
  //   // Review: Just setting different default validation module and querying account address is not working
  //   // accountAPI.setDefaultValidationModule(module2);

  //   // accountAPI2 = await accountAPI2.init();

  //   const accountAddress2 = await accountAPI2.getAccountAddress();
  //   expect(await provider.getCode(accountAddress2).then((code) => code.length)).toBe(2);

  //   await signer.sendTransaction({
  //     to: accountAddress2,
  //     value: ethers.utils.parseEther("0.1"),
  //   });
  //   const op = await accountAPI2.buildUserOp([
  //     {
  //       to: recipient.address,
  //       value: 0n,
  //       data: recipient.interface.encodeFunctionData("something", ["hello"]),
  //     },
  //   ]);

  //   const signedUserOp = (await accountAPI2.signUserOp(op)) as any;

  //   await entryPoint.handleOps([signedUserOp], beneficiary);

  //   // ((await expect(entryPoint.handleOps([signedUserOp], beneficiary))) as any).to.emit(recipient, "Sender");

  //   expect(await provider.getCode(accountAddress2).then((code) => code.length)).toBeGreaterThan(0);
  // });

  // it("should check if module is enabled", async () => {
  //   const isEcdsaModuleEnabled = await accountAPI.isModuleEnabled((module1 as any).moduleAddress);

  //   expect(isEcdsaModuleEnabled).toBe(true);

  //   const isMultichainEcdsaModuleEnabled = await accountAPI.isModuleEnabled((module2 as any).moduleAddress);

  //   expect(isMultichainEcdsaModuleEnabled).toBe(false);
  // });

  // it("should list all enabled modules", async () => {
  //   const paginatedModules = await accountAPI.getAllModules();
  //   console.log("enabled modules ", paginatedModules);
  // });

  // it("should enable a new module", async () => {
  //   let isMultichainEcdsaModuleEnabled = await accountAPI.isModuleEnabled((module2 as any).moduleAddress);
  //   expect(isMultichainEcdsaModuleEnabled).toBe(false);

  //   // Review: this actually skips whole paymaster stuff and also sends to connected bundler
  //   // const userOpResponse = await accountAPI.enableModule((module2 as any).moduleAddress);

  //   const enableModuleData = await accountAPI.getEnableModuleData((module2 as any).moduleAddress);

  //   await signer.sendTransaction({
  //     to: accountAddress,
  //     value: ethers.utils.parseEther("0.1"),
  //   });

  //   const op = await accountAPI.buildUserOp([enableModuleData], {
  //     // skipBundlerGasEstimation: true,
  //     // overrides: { verificationGasLimit: 120000, callGasLimit: 100000, preVerificationGas: 60000 },
  //   });

  //   const signedUserOp = (await accountAPI.signUserOp(op)) as any;

  //   await entryPoint.handleOps([signedUserOp], beneficiary);

  //   // ((await expect(entryPoint.handleOps([signedUserOp], beneficiary))) as any).to.emit(recipient, "Sender");

  //   isMultichainEcdsaModuleEnabled = await accountAPI.isModuleEnabled((module2 as any).moduleAddress);

  //   expect(isMultichainEcdsaModuleEnabled).toBe(true);
  // });

  // it("signs the userOp using active validation module", async () => {
  //   const op = await accountAPI.buildUserOp([
  //     {
  //       to: recipient.address,
  //       value: 0n,
  //       data: recipient.interface.encodeFunctionData("something", ["hello"]),
  //     },
  //   ]);

  //   const signedUserOp = await accountAPI.signUserOp(op);

  //   expect(signedUserOp.signature).toBeDefined();

  //   const userOpHash = await accountAPI.getUserOpHash(op);

  //   const signature = await accountAPI.signUserOpHash(userOpHash);

  //   console.log("signature ", signature);

  //   expect(signature).toBeDefined();
  // });

  // it("disables requested module", async () => {
  //   let isMultichainEcdsaModuleEnabled = await accountAPI.isModuleEnabled((module2 as any).moduleAddress);
  //   expect(isMultichainEcdsaModuleEnabled).toBe(true);

  //   const disableModuleData = await accountAPI.getDisableModuleData(SENTINEL_MODULE, (module2 as any).moduleAddress);

  //   await signer.sendTransaction({
  //     to: accountAddress,
  //     value: ethers.utils.parseEther("0.1"),
  //   });

  //   const op = await accountAPI.buildUserOp([disableModuleData], {
  //     // skipBundlerGasEstimation: true,
  //     // overrides: { verificationGasLimit: 120000, callGasLimit: 100000, preVerificationGas: 60000 },
  //   });

  //   const signedUserOp = (await accountAPI.signUserOp(op)) as any;

  //   await entryPoint.handleOps([signedUserOp], beneficiary);

  //   // ((await expect(entryPoint.handleOps([signedUserOp], beneficiary))) as any).to.emit(recipient, "Sender");

  //   isMultichainEcdsaModuleEnabled = await accountAPI.isModuleEnabled((module2 as any).moduleAddress);
  //   expect(isMultichainEcdsaModuleEnabled).toBe(false);

  //   const modulesAfter = await accountAPI.getAllModules();
  //   expect(modulesAfter[0]).toBe((module1 as any).moduleAddress);
  // });

  // it("sends userop using multichain (different) validation module after enabling and setting it up", async () => {
  //   let isMultichainEcdsaModuleEnabled = await accountAPI.isModuleEnabled((module2 as any).moduleAddress);
  //   expect(isMultichainEcdsaModuleEnabled).toBe(false);

  //   // Review: this actually skips whole paymaster stuff and also sends to connected bundler
  //   // const userOpResponse = await accountAPI.enableModule((module2 as any).moduleAddress);

  //   const accountOwnerAddress = await owner.getAddress();

  //   const multichainEcdsaOwnershipSetupData = multiChainModule.interface.encodeFunctionData("initForSmartAccount", [accountOwnerAddress]);

  //   const setupAndEnableModuleData = await accountAPI.getSetupAndEnableModuleData(
  //     (module2 as any).moduleAddress,
  //     multichainEcdsaOwnershipSetupData as Hex,
  //   );

  //   await signer.sendTransaction({
  //     to: accountAddress,
  //     value: ethers.utils.parseEther("0.1"),
  //   });

  //   const op1 = await accountAPI.buildUserOp([setupAndEnableModuleData], {
  //     // skipBundlerGasEstimation: true,
  //     // overrides: { verificationGasLimit: 120000, callGasLimit: 100000, preVerificationGas: 60000 },
  //   });

  //   console.log("op1 ", op1);

  //   const signedUserOp1 = (await accountAPI.signUserOp(op1)) as any;

  //   await entryPoint.handleOps([signedUserOp1], beneficiary);

  //   isMultichainEcdsaModuleEnabled = await accountAPI.isModuleEnabled((module2 as any).moduleAddress);
  //   expect(isMultichainEcdsaModuleEnabled).toBe(true);

  //   // Setting it as active validation module now
  //   accountAPI = accountAPI.setActiveValidationModule(module2);

  //   const op = await accountAPI.buildUserOp([
  //     {
  //       to: recipient.address,
  //       value: 0n,
  //       data: recipient.interface.encodeFunctionData("something", ["hello"]),
  //     },
  //   ]);

  //   const signedUserOp = (await accountAPI.signUserOp(op)) as any;

  //   await entryPoint.handleOps([signedUserOp], beneficiary);

  //   // ((await expect(entryPoint.handleOps([signedUserOp], beneficiary))) as any).to.emit(recipient, "Sender");
  // }, 10000); // on github runner it takes more time than 5000ms

  // it("Creates another replicated instance using void signer", async () => {
  //   const newmodule = await ECDSAOwnershipValidationModule.create({
  //     signer: new VoidSigner(await owner.getAddress()),
  //     moduleAddress: ecdsaModule.address,
  //   });

<<<<<<< HEAD
  //   const accountAPI2 = await BiconomySmartAccountV2.create({
  //     chainId: ChainId.GANACHE,
  //     rpcUrl: "http://127.0.0.1:8545",
  //     // paymaster: paymaster,
  //     // bundler: bundler,
  //     entryPointAddress: entryPoint.address,
  //     factoryAddress: accountFactory.address as Hex,
  //     // implementationAddress: accountAPI.getImplementationAddress(),
  //     defaultFallbackHandler: (await accountFactory.minimalHandler()) as Hex,
  //     defaultValidationModule: newmodule,
  //     activeValidationModule: newmodule,
  //   });
=======
    const accountAPI2 = await BiconomySmartAccountV2.create({
      chainId: ChainId.GANACHE,
      rpcUrl: "http://127.0.0.1:8545",
      // paymaster: paymaster,
      // bundler: bundler,
      entryPointAddress: entryPoint.address,
      factoryAddress: accountFactory.address,
      implementationAddress: accountAPI.getImplementationAddress(),
      defaultFallbackHandler: await accountFactory.minimalHandler(),
      defaultValidationModule: newmodule,
      activeValidationModule: newmodule,
      signer
    });
>>>>>>> 57ecd916

  //   const address = await accountAPI2.getAccountAddress();
  //   console.log("account address ", address);

  //   expect(address).toBe(accountAPI.getAccountAddress());
  // }, 10000);

  // TODO
  // 1. sendSignedUserOp()
  // 2. sendUserOp()
  // 3. sending userOps using a paymaster
});<|MERGE_RESOLUTION|>--- conflicted
+++ resolved
@@ -78,7 +78,7 @@
       defaultFallbackHandler: (await accountFactory.minimalHandler()) as Hex,
       defaultValidationModule: module1,
       activeValidationModule: module1,
-      signer
+      signer,
     });
 
     // console.log('account api provider ', accountAPI.provider)
@@ -92,99 +92,6 @@
   it("Can fetch counterfactual address", async () => {
     await accountAPI.getAccountAddress();
   });
-<<<<<<< HEAD
-=======
-  it("Sender should be non zero", async () => {
-    const builtUserOp = await accountAPI.buildUserOp([{ to: recipient.address, value: ethers.utils.parseEther("1".toString()), data: "0x" }]);
-    expect(builtUserOp.sender).not.toBe(ethers.constants.AddressZero);
-  });
-  it("InitCode length should be greater then 170", async () => {
-    const builtUserOp = await accountAPI.buildUserOp([{ to: recipient.address, value: ethers.utils.parseEther("1".toString()), data: "0x" }]);
-    expect(builtUserOp?.initCode?.length).toBeGreaterThan(170);
-  });
-  it("#getUserOpHash should match entryPoint.getUserOpHash", async function () {
-    const userOp: UserOperation = {
-      sender: "0x".padEnd(42, "1"),
-      nonce: 2,
-      initCode: "0x3333",
-      callData: "0x4444",
-      callGasLimit: 5,
-      verificationGasLimit: 6,
-      preVerificationGas: 7,
-      maxFeePerGas: 8,
-      maxPriorityFeePerGas: 9,
-      paymasterAndData: "0xaaaaaa",
-      signature: "0xbbbb",
-    };
-    const hash = await accountAPI.getUserOpHash(userOp);
-    const epHash = await entryPoint.getUserOpHash(userOp);
-    expect(hash).toBe(epHash);
-  });
-  it("should deploy to counterfactual address", async () => {
-    accountAddress = await accountAPI.getAccountAddress();
-    expect(await provider.getCode(accountAddress).then((code) => code.length)).toBe(2);
-
-    await signer.sendTransaction({
-      to: accountAddress,
-      value: ethers.utils.parseEther("0.1"),
-    });
-    const op = await accountAPI.buildUserOp([
-      {
-        to: recipient.address,
-        data: recipient.interface.encodeFunctionData("something", ["hello"]),
-      },
-    ]);
-
-    const signedUserOp = await accountAPI.signUserOp(op);
-
-    await entryPoint.handleOps([signedUserOp], beneficiary);
-
-    // ((await expect(entryPoint.handleOps([signedUserOp], beneficiary))) as any).to.emit(recipient, "Sender");
-
-    expect(await provider.getCode(accountAddress).then((code) => code.length)).toBeGreaterThan(0);
-  }, 10000); // on github runner it takes more time than 5000ms
-
-  // TODO
-  // possibly use local bundler API from image
-  it("should build and send userop via bundler API", async () => {});
-
-  it("should deploy another account using different validation module", async () => {
-    let accountAPI2 = await BiconomySmartAccountV2.create({
-      chainId: ChainId.GANACHE,
-      rpcUrl: "http://127.0.0.1:8545",
-      // paymaster: paymaster,
-      // bundler: bundler,
-      entryPointAddress: entryPoint.address,
-      factoryAddress: accountFactory.address,
-      implementationAddress: accountAPI.getImplementationAddress(),
-      defaultFallbackHandler: await accountFactory.minimalHandler(),
-      defaultValidationModule: module2,
-      activeValidationModule: module2,
-      signer
-    });
-
-    // TODO
-    // Review: Just setting different default validation module and querying account address is not working
-    // accountAPI.setDefaultValidationModule(module2);
-
-    accountAPI2 = await accountAPI2.init();
-
-    const accountAddress2 = await accountAPI2.getAccountAddress();
-    expect(await provider.getCode(accountAddress2).then((code) => code.length)).toBe(2);
-
-    await signer.sendTransaction({
-      to: accountAddress2,
-      value: ethers.utils.parseEther("0.1"),
-    });
-    const op = await accountAPI2.buildUserOp([
-      {
-        to: recipient.address,
-        data: recipient.interface.encodeFunctionData("something", ["hello"]),
-      },
-    ]);
-
-    const signedUserOp = await accountAPI2.signUserOp(op);
->>>>>>> 57ecd916
 
   // it("Nonce should be zero", async () => {
   //   const builtUserOp = await accountAPI.buildUserOp([{ to: recipient.address, value: 1000000000000000000n, data: "0x" }]);
@@ -445,7 +352,6 @@
   //     moduleAddress: ecdsaModule.address,
   //   });
 
-<<<<<<< HEAD
   //   const accountAPI2 = await BiconomySmartAccountV2.create({
   //     chainId: ChainId.GANACHE,
   //     rpcUrl: "http://127.0.0.1:8545",
@@ -458,21 +364,6 @@
   //     defaultValidationModule: newmodule,
   //     activeValidationModule: newmodule,
   //   });
-=======
-    const accountAPI2 = await BiconomySmartAccountV2.create({
-      chainId: ChainId.GANACHE,
-      rpcUrl: "http://127.0.0.1:8545",
-      // paymaster: paymaster,
-      // bundler: bundler,
-      entryPointAddress: entryPoint.address,
-      factoryAddress: accountFactory.address,
-      implementationAddress: accountAPI.getImplementationAddress(),
-      defaultFallbackHandler: await accountFactory.minimalHandler(),
-      defaultValidationModule: newmodule,
-      activeValidationModule: newmodule,
-      signer
-    });
->>>>>>> 57ecd916
 
   //   const address = await accountAPI2.getAccountAddress();
   //   console.log("account address ", address);
