--- conflicted
+++ resolved
@@ -1,4 +1,3 @@
-<<<<<<< HEAD
 // import { EntryPoint, EntryPoint__factory } from "@account-abstraction/contracts";
 // import { VoidSigner, Wallet, ethers } from "ethers";
 // import { SampleRecipient, SampleRecipient__factory } from "@account-abstraction/utils/dist/src/types";
@@ -14,134 +13,104 @@
 
 // import { BiconomySmartAccountV2 } from "../src/BiconomySmartAccountV2";
 // import { ChainId, UserOperation } from "@biconomy/core-types";
-// import { ECDSAOwnershipValidationModule } from "@biconomy/modules";
+// import { DEFAULT_ECDSA_OWNERSHIP_MODULE, ECDSAOwnershipValidationModule } from "@biconomy/modules";
 // import { MultiChainValidationModule } from "@biconomy/modules";
 // import { BaseValidationModule } from "@biconomy/modules";
 // import { ECDSAOwnershipRegistryModule_v100 } from "@biconomy/common";
 // import { MultiChainValidationModule_v100 } from "@biconomy/common";
-// import { Hex } from "viem";
+// import { createWalletClient, http } from "viem";
+// import { localhost, polygonMumbai } from "viem/chains";
+// import { WalletClientSigner } from "@alchemy/aa-core";
+// import { privateKeyToAccount } from "viem/accounts";
+// import { DEFAULT_ENTRYPOINT_ADDRESS } from "../src/utils/Constants";
 
 // const provider = new ethers.providers.JsonRpcProvider("http://127.0.0.1:8545");
 // const signer = provider.getSigner();
 // const SENTINEL_MODULE = "0x0000000000000000000000000000000000000001";
-=======
-import { EntryPoint, EntryPoint__factory } from "@account-abstraction/contracts";
-import { VoidSigner, Wallet, ethers } from "ethers";
-import { SampleRecipient, SampleRecipient__factory } from "@account-abstraction/utils/dist/src/types";
 
-import {
-  SmartAccount_v200,
-  SmartAccountFactory_v200,
-  SmartAccount_v200__factory,
-  SmartAccountFactory_v200__factory,
-  ECDSAOwnershipRegistryModule_v100__factory,
-  MultiChainValidationModule_v100__factory,
-} from "@biconomy/common";
-
-import { BiconomySmartAccountV2 } from "../src/BiconomySmartAccountV2";
-import { ChainId, UserOperation } from "@biconomy/core-types";
-import { DEFAULT_ECDSA_OWNERSHIP_MODULE, ECDSAOwnershipValidationModule } from "@biconomy/modules";
-import { MultiChainValidationModule } from "@biconomy/modules";
-import { BaseValidationModule } from "@biconomy/modules";
-import { ECDSAOwnershipRegistryModule_v100 } from "@biconomy/common";
-import { MultiChainValidationModule_v100 } from "@biconomy/common";
-import { createWalletClient, http } from "viem";
-import { localhost, polygonMumbai } from "viem/chains";
-import { WalletClientSigner } from "@alchemy/aa-core";
-import { privateKeyToAccount } from "viem/accounts";
-import { DEFAULT_ENTRYPOINT_ADDRESS } from "../src/utils/Constants";
-
-const provider = new ethers.providers.JsonRpcProvider("http://127.0.0.1:8545");
-const signer = provider.getSigner();
-const SENTINEL_MODULE = "0x0000000000000000000000000000000000000001";
->>>>>>> 7d6e68d8
-
-const MUMBAI = "https://rpc-mumbai.maticvigil.com";
-const randomEOA = ethers.Wallet.createRandom();
-const testPrivKey = randomEOA.privateKey.slice(2);
+// const MUMBAI = "https://rpc-mumbai.maticvigil.com";
+// const randomEOA = ethers.Wallet.createRandom();
+// const testPrivKey = randomEOA.privateKey.slice(2);
 
 describe("BiconomySmartAccountV2 API Specs", () => {
-<<<<<<< HEAD
   it("should pass", () => {
     expect(true).toBe(true);
   });
-  //   let owner: Wallet;
-  //   let factoryOwner: Wallet;
-  //   let accountAPI: BiconomySmartAccountV2;
-  //   let entryPoint: EntryPoint;
-  //   let beneficiary: string;
-  //   let recipient: SampleRecipient;
-  //   let accountFactory: SmartAccountFactory_v200;
-  //   let ecdsaModule: ECDSAOwnershipRegistryModule_v100;
-  //   let multiChainModule: MultiChainValidationModule_v100;
-  //   let accountAddress: string;
-  //   let module1: BaseValidationModule;
-  //   let module2: BaseValidationModule;
-  //   beforeAll(async () => {
-  //     owner = Wallet.createRandom();
-  //     entryPoint = await new EntryPoint__factory(signer).deploy();
-  //     console.log("ep address ", entryPoint.address);
-  //     beneficiary = await signer.getAddress();
-  //     factoryOwner = Wallet.createRandom();
-  //     const accountImpl: SmartAccount_v200 = await new SmartAccount_v200__factory(signer).deploy(entryPoint.address);
-  //     accountFactory = await new SmartAccountFactory_v200__factory(signer).deploy(accountImpl.address, await factoryOwner.getAddress());
-  //     ecdsaModule = await new ECDSAOwnershipRegistryModule_v100__factory(signer).deploy();
-  //     module1 = await ECDSAOwnershipValidationModule.create({
-  //       signer: owner,
-  //       moduleAddress: ecdsaModule.address,
-  //     });
-  //     multiChainModule = await new MultiChainValidationModule_v100__factory(signer).deploy();
-  //     module2 = await MultiChainValidationModule.create({
-  //       signer: owner,
-  //       moduleAddress: multiChainModule.address,
-  //     });
-  //     console.log("provider url ", provider.connection.url);
-  //     recipient = await new SampleRecipient__factory(signer).deploy();
-  //     accountAPI = await BiconomySmartAccountV2.create({
-  //       chainId: ChainId.GANACHE,
-  //       rpcUrl: "http://127.0.0.1:8545",
-  //       // paymaster: paymaster,
-  //       // bundler: bundler,
-  //       entryPointAddress: entryPoint.address,
-  //       factoryAddress: accountFactory.address as Hex,
-  //       implementationAddress: accountImpl.address as Hex,
-  //       defaultFallbackHandler: (await accountFactory.minimalHandler()) as Hex,
-  //       defaultValidationModule: module1,
-  //       activeValidationModule: module1,
-  //       signer,
-  //     });
-  //     // console.log('account api provider ', accountAPI.provider)
-  //     const counterFactualAddress = await accountAPI.getAccountAddress();
-  //     console.log("Counterfactual address ", counterFactualAddress);
-  //     await new Promise((resolve) => setTimeout(resolve, 10000));
-  //   }, 30000);
-  //   it("Can fetch counterfactual address", async () => {
-  //     await accountAPI.getAccountAddress();
-  //   });
+  // let owner: Wallet;
+  // let factoryOwner: Wallet;
+  // let accountAPI: BiconomySmartAccountV2;
+  // let entryPoint: EntryPoint;
+  // let beneficiary: string;
+  // let recipient: SampleRecipient;
+  // let accountFactory: SmartAccountFactory_v200;
+  // let ecdsaModule: ECDSAOwnershipRegistryModule_v100;
+  // let multiChainModule: MultiChainValidationModule_v100;
+  // let accountAddress: string;
+  // let module1: BaseValidationModule;
+  // let module2: BaseValidationModule;
+  // beforeAll(async () => {
+  //   owner = Wallet.createRandom();
+  //   entryPoint = await new EntryPoint__factory(signer).deploy();
+  //   console.log("ep address ", entryPoint.address);
+  //   beneficiary = await signer.getAddress();
+  //   factoryOwner = Wallet.createRandom();
+  //   const accountImpl: SmartAccount_v200 = await new SmartAccount_v200__factory(signer).deploy(entryPoint.address);
+  //   accountFactory = await new SmartAccountFactory_v200__factory(signer).deploy(accountImpl.address, await factoryOwner.getAddress());
+  //   ecdsaModule = await new ECDSAOwnershipRegistryModule_v100__factory(signer).deploy();
+  //   module1 = await ECDSAOwnershipValidationModule.create({
+  //     signer: owner,
+  //     moduleAddress: ecdsaModule.address,
+  //   });
+  //   multiChainModule = await new MultiChainValidationModule_v100__factory(signer).deploy();
+  //   module2 = await MultiChainValidationModule.create({
+  //     signer: owner,
+  //     moduleAddress: multiChainModule.address,
+  //   });
+  //   console.log("provider url ", provider.connection.url);
+  //   recipient = await new SampleRecipient__factory(signer).deploy();
+  //   accountAPI = await BiconomySmartAccountV2.create({
+  //     chainId: ChainId.GANACHE,
+  //     rpcUrl: "http://127.0.0.1:8545",
+  //     // paymaster: paymaster,
+  //     // bundler: bundler,
+  //     entryPointAddress: entryPoint.address,
+  //     factoryAddress: accountFactory.address,
+  //     implementationAddress: accountImpl.address,
+  //     defaultFallbackHandler: await accountFactory.minimalHandler(),
+  //     defaultValidationModule: module1,
+  //     activeValidationModule: module1,
+  //     signer,
+  //     bundlerUrl: "https://bundler.biconomy.io/api/v2/1337/..."
+  //   });
+  //   // console.log('account api provider ', accountAPI.provider)
+  //   const counterFactualAddress = await accountAPI.getAccountAddress();
+  //   console.log("Counterfactual address ", counterFactualAddress);
+  //   await new Promise((resolve) => setTimeout(resolve, 10000));
+  // }, 30000);
   // it("Nonce should be zero", async () => {
-  //   const builtUserOp = await accountAPI.buildUserOp([{ to: recipient.address, value: 1000000000000000000n, data: "0x" }]);
+  //   const builtUserOp = await accountAPI.buildUserOp([{ to: recipient.address, value: ethers.utils.parseEther("1".toString()), data: "0x" }]);
   //   console.log("builtUserOp", builtUserOp);
   //   expect(builtUserOp?.nonce?.toString()).toBe("0");
-  // });
+  // }, 30000);
   // it("Sender should be non zero", async () => {
-  //   const builtUserOp = await accountAPI.buildUserOp([{ to: recipient.address, value: 1000000000000000000n, data: "0x" }]);
+  //   const builtUserOp = await accountAPI.buildUserOp([{ to: recipient.address, value: ethers.utils.parseEther("1".toString()), data: "0x" }]);
   //   expect(builtUserOp.sender).not.toBe(ethers.constants.AddressZero);
-  // });
+  // }, 30000);
   // it("InitCode length should be greater then 170", async () => {
-  //   const builtUserOp = await accountAPI.buildUserOp([{ to: recipient.address, value: 1000000000000000000n, data: "0x" }]);
+  //   const builtUserOp = await accountAPI.buildUserOp([{ to: recipient.address, value: ethers.utils.parseEther("1".toString()), data: "0x" }]);
   //   expect(builtUserOp?.initCode?.length).toBeGreaterThan(170);
   // });
   // it("#getUserOpHash should match entryPoint.getUserOpHash", async function () {
   //   const userOp: UserOperation = {
-  //     sender: "0x".padEnd(42, "1") as Hex,
-  //     nonce: "0x02",
+  //     sender: "0x".padEnd(42, "1"),
+  //     nonce: 2,
   //     initCode: "0x3333",
   //     callData: "0x4444",
-  //     callGasLimit: "0x05",
-  //     verificationGasLimit: "0x06",
-  //     preVerificationGas: "0x07",
-  //     maxFeePerGas: "0x08",
-  //     maxPriorityFeePerGas: "0x09",
+  //     callGasLimit: 5,
+  //     verificationGasLimit: 6,
+  //     preVerificationGas: 7,
+  //     maxFeePerGas: 8,
+  //     maxPriorityFeePerGas: 9,
   //     paymasterAndData: "0xaaaaaa",
   //     signature: "0xbbbb",
   //   };
@@ -159,11 +128,10 @@
   //   const op = await accountAPI.buildUserOp([
   //     {
   //       to: recipient.address,
-  //       value: 100000000000000000n,
   //       data: recipient.interface.encodeFunctionData("something", ["hello"]),
   //     },
   //   ]);
-  //   const signedUserOp = (await accountAPI.signUserOp(op)) as any;
+  //   const signedUserOp = await accountAPI.signUserOp(op);
   //   await entryPoint.handleOps([signedUserOp], beneficiary);
   //   // ((await expect(entryPoint.handleOps([signedUserOp], beneficiary))) as any).to.emit(recipient, "Sender");
   //   expect(await provider.getCode(accountAddress).then((code) => code.length)).toBeGreaterThan(0);
@@ -172,22 +140,24 @@
   // // possibly use local bundler API from image
   // it("should build and send userop via bundler API", async () => {});
   // it("should deploy another account using different validation module", async () => {
-  //   const accountAPI2 = await BiconomySmartAccountV2.create({
+  //   let accountAPI2 = await BiconomySmartAccountV2.create({
   //     chainId: ChainId.GANACHE,
   //     rpcUrl: "http://127.0.0.1:8545",
   //     // paymaster: paymaster,
   //     // bundler: bundler,
   //     entryPointAddress: entryPoint.address,
-  //     factoryAddress: accountFactory.address as Hex,
-  //     // implementationAddress: accountAPI.getImplementationAddress(),
-  //     defaultFallbackHandler: (await accountFactory.minimalHandler()) as Hex,
+  //     factoryAddress: accountFactory.address,
+  //     implementationAddress: accountAPI.getImplementationAddress(),
+  //     defaultFallbackHandler: await accountFactory.minimalHandler(),
   //     defaultValidationModule: module2,
   //     activeValidationModule: module2,
+  //     signer,
+  //     bundlerUrl: "https://bundler.biconomy.io/api/v2/1337/..."
   //   });
   //   // TODO
   //   // Review: Just setting different default validation module and querying account address is not working
   //   // accountAPI.setDefaultValidationModule(module2);
-  //   // accountAPI2 = await accountAPI2.init();
+  //   accountAPI2 = await accountAPI2.init();
   //   const accountAddress2 = await accountAPI2.getAccountAddress();
   //   expect(await provider.getCode(accountAddress2).then((code) => code.length)).toBe(2);
   //   await signer.sendTransaction({
@@ -197,11 +167,10 @@
   //   const op = await accountAPI2.buildUserOp([
   //     {
   //       to: recipient.address,
-  //       value: 0n,
   //       data: recipient.interface.encodeFunctionData("something", ["hello"]),
   //     },
   //   ]);
-  //   const signedUserOp = (await accountAPI2.signUserOp(op)) as any;
+  //   const signedUserOp = await accountAPI2.signUserOp(op);
   //   await entryPoint.handleOps([signedUserOp], beneficiary);
   //   // ((await expect(entryPoint.handleOps([signedUserOp], beneficiary))) as any).to.emit(recipient, "Sender");
   //   expect(await provider.getCode(accountAddress2).then((code) => code.length)).toBeGreaterThan(0);
@@ -230,7 +199,7 @@
   //     // skipBundlerGasEstimation: true,
   //     // overrides: { verificationGasLimit: 120000, callGasLimit: 100000, preVerificationGas: 60000 },
   //   });
-  //   const signedUserOp = (await accountAPI.signUserOp(op)) as any;
+  //   const signedUserOp = await accountAPI.signUserOp(op);
   //   await entryPoint.handleOps([signedUserOp], beneficiary);
   //   // ((await expect(entryPoint.handleOps([signedUserOp], beneficiary))) as any).to.emit(recipient, "Sender");
   //   isMultichainEcdsaModuleEnabled = await accountAPI.isModuleEnabled((module2 as any).moduleAddress);
@@ -240,7 +209,6 @@
   //   const op = await accountAPI.buildUserOp([
   //     {
   //       to: recipient.address,
-  //       value: 0n,
   //       data: recipient.interface.encodeFunctionData("something", ["hello"]),
   //     },
   //   ]);
@@ -263,7 +231,7 @@
   //     // skipBundlerGasEstimation: true,
   //     // overrides: { verificationGasLimit: 120000, callGasLimit: 100000, preVerificationGas: 60000 },
   //   });
-  //   const signedUserOp = (await accountAPI.signUserOp(op)) as any;
+  //   const signedUserOp = await accountAPI.signUserOp(op);
   //   await entryPoint.handleOps([signedUserOp], beneficiary);
   //   // ((await expect(entryPoint.handleOps([signedUserOp], beneficiary))) as any).to.emit(recipient, "Sender");
   //   isMultichainEcdsaModuleEnabled = await accountAPI.isModuleEnabled((module2 as any).moduleAddress);
@@ -278,10 +246,7 @@
   //   // const userOpResponse = await accountAPI.enableModule((module2 as any).moduleAddress);
   //   const accountOwnerAddress = await owner.getAddress();
   //   const multichainEcdsaOwnershipSetupData = multiChainModule.interface.encodeFunctionData("initForSmartAccount", [accountOwnerAddress]);
-  //   const setupAndEnableModuleData = await accountAPI.getSetupAndEnableModuleData(
-  //     (module2 as any).moduleAddress,
-  //     multichainEcdsaOwnershipSetupData as Hex,
-  //   );
+  //   const setupAndEnableModuleData = await accountAPI.getSetupAndEnableModuleData((module2 as any).moduleAddress, multichainEcdsaOwnershipSetupData);
   //   await signer.sendTransaction({
   //     to: accountAddress,
   //     value: ethers.utils.parseEther("0.1"),
@@ -291,7 +256,7 @@
   //     // overrides: { verificationGasLimit: 120000, callGasLimit: 100000, preVerificationGas: 60000 },
   //   });
   //   console.log("op1 ", op1);
-  //   const signedUserOp1 = (await accountAPI.signUserOp(op1)) as any;
+  //   const signedUserOp1 = await accountAPI.signUserOp(op1);
   //   await entryPoint.handleOps([signedUserOp1], beneficiary);
   //   isMultichainEcdsaModuleEnabled = await accountAPI.isModuleEnabled((module2 as any).moduleAddress);
   //   expect(isMultichainEcdsaModuleEnabled).toBe(true);
@@ -300,11 +265,10 @@
   //   const op = await accountAPI.buildUserOp([
   //     {
   //       to: recipient.address,
-  //       value: 0n,
   //       data: recipient.interface.encodeFunctionData("something", ["hello"]),
   //     },
   //   ]);
-  //   const signedUserOp = (await accountAPI.signUserOp(op)) as any;
+  //   const signedUserOp = await accountAPI.signUserOp(op);
   //   await entryPoint.handleOps([signedUserOp], beneficiary);
   //   // ((await expect(entryPoint.handleOps([signedUserOp], beneficiary))) as any).to.emit(recipient, "Sender");
   // }, 10000); // on github runner it takes more time than 5000ms
@@ -319,433 +283,76 @@
   //     // paymaster: paymaster,
   //     // bundler: bundler,
   //     entryPointAddress: entryPoint.address,
-  //     factoryAddress: accountFactory.address as Hex,
-  //     // implementationAddress: accountAPI.getImplementationAddress(),
-  //     defaultFallbackHandler: (await accountFactory.minimalHandler()) as Hex,
+  //     factoryAddress: accountFactory.address,
+  //     implementationAddress: accountAPI.getImplementationAddress(),
+  //     defaultFallbackHandler: await accountFactory.minimalHandler(),
   //     defaultValidationModule: newmodule,
   //     activeValidationModule: newmodule,
+  //     signer,
+  //     bundlerUrl: "https://bundler.biconomy.io/api/v2/1337/..."
   //   });
   //   const address = await accountAPI2.getAccountAddress();
   //   console.log("account address ", address);
-  //   expect(address).toBe(accountAPI.getAccountAddress());
+  //   expect(address).toBe(accountAPI.accountAddress);
   // }, 10000);
-=======
-  let owner: Wallet;
-  let factoryOwner: Wallet;
-  let accountAPI: BiconomySmartAccountV2;
-  let entryPoint: EntryPoint;
-  let beneficiary: string;
-  let recipient: SampleRecipient;
-  let accountFactory: SmartAccountFactory_v200;
-  let ecdsaModule: ECDSAOwnershipRegistryModule_v100;
-  let multiChainModule: MultiChainValidationModule_v100;
-  let accountAddress: string;
-
-  let module1: BaseValidationModule;
-  let module2: BaseValidationModule;
-
-  beforeAll(async () => {
-    owner = Wallet.createRandom();
-    entryPoint = await new EntryPoint__factory(signer).deploy();
-    console.log("ep address ", entryPoint.address);
-    beneficiary = await signer.getAddress();
-    factoryOwner = Wallet.createRandom();
-
-    const accountImpl: SmartAccount_v200 = await new SmartAccount_v200__factory(signer).deploy(entryPoint.address);
-
-    accountFactory = await new SmartAccountFactory_v200__factory(signer).deploy(accountImpl.address, await factoryOwner.getAddress());
-
-    ecdsaModule = await new ECDSAOwnershipRegistryModule_v100__factory(signer).deploy();
-
-    module1 = await ECDSAOwnershipValidationModule.create({
-      signer: owner,
-      moduleAddress: ecdsaModule.address,
-    });
-
-    multiChainModule = await new MultiChainValidationModule_v100__factory(signer).deploy();
-
-    module2 = await MultiChainValidationModule.create({
-      signer: owner,
-      moduleAddress: multiChainModule.address,
-    });
-
-    console.log("provider url ", provider.connection.url);
-
-    recipient = await new SampleRecipient__factory(signer).deploy();
-    accountAPI = await BiconomySmartAccountV2.create({
-      chainId: ChainId.GANACHE,
-      rpcUrl: "http://127.0.0.1:8545",
-      // paymaster: paymaster,
-      // bundler: bundler,
-      entryPointAddress: entryPoint.address,
-      factoryAddress: accountFactory.address,
-      implementationAddress: accountImpl.address,
-      defaultFallbackHandler: await accountFactory.minimalHandler(),
-      defaultValidationModule: module1,
-      activeValidationModule: module1,
-      signer,
-      bundlerUrl: "https://bundler.biconomy.io/api/v2/1337/..."
-    });
-
-    // console.log('account api provider ', accountAPI.provider)
-
-    const counterFactualAddress = await accountAPI.getAccountAddress();
-    console.log("Counterfactual address ", counterFactualAddress);
-
-    await new Promise((resolve) => setTimeout(resolve, 10000));
-  }, 30000);
-
-  it("Nonce should be zero", async () => {
-    const builtUserOp = await accountAPI.buildUserOp([{ to: recipient.address, value: ethers.utils.parseEther("1".toString()), data: "0x" }]);
-    console.log("builtUserOp", builtUserOp);
-    expect(builtUserOp?.nonce?.toString()).toBe("0");
-  }, 30000);
-  it("Sender should be non zero", async () => {
-    const builtUserOp = await accountAPI.buildUserOp([{ to: recipient.address, value: ethers.utils.parseEther("1".toString()), data: "0x" }]);
-    expect(builtUserOp.sender).not.toBe(ethers.constants.AddressZero);
-  }, 30000);
-  it("InitCode length should be greater then 170", async () => {
-    const builtUserOp = await accountAPI.buildUserOp([{ to: recipient.address, value: ethers.utils.parseEther("1".toString()), data: "0x" }]);
-    expect(builtUserOp?.initCode?.length).toBeGreaterThan(170);
-  });
-  it("#getUserOpHash should match entryPoint.getUserOpHash", async function () {
-    const userOp: UserOperation = {
-      sender: "0x".padEnd(42, "1"),
-      nonce: 2,
-      initCode: "0x3333",
-      callData: "0x4444",
-      callGasLimit: 5,
-      verificationGasLimit: 6,
-      preVerificationGas: 7,
-      maxFeePerGas: 8,
-      maxPriorityFeePerGas: 9,
-      paymasterAndData: "0xaaaaaa",
-      signature: "0xbbbb",
-    };
-    const hash = await accountAPI.getUserOpHash(userOp);
-    const epHash = await entryPoint.getUserOpHash(userOp);
-    expect(hash).toBe(epHash);
-  });
-  it("should deploy to counterfactual address", async () => {
-    accountAddress = await accountAPI.getAccountAddress();
-    expect(await provider.getCode(accountAddress).then((code) => code.length)).toBe(2);
-
-    await signer.sendTransaction({
-      to: accountAddress,
-      value: ethers.utils.parseEther("0.1"),
-    });
-    const op = await accountAPI.buildUserOp([
-      {
-        to: recipient.address,
-        data: recipient.interface.encodeFunctionData("something", ["hello"]),
-      },
-    ]);
-
-    const signedUserOp = await accountAPI.signUserOp(op);
-
-    await entryPoint.handleOps([signedUserOp], beneficiary);
-
-    // ((await expect(entryPoint.handleOps([signedUserOp], beneficiary))) as any).to.emit(recipient, "Sender");
-
-    expect(await provider.getCode(accountAddress).then((code) => code.length)).toBeGreaterThan(0);
-  }, 10000); // on github runner it takes more time than 5000ms
-
-  // TODO
-  // possibly use local bundler API from image
-  it("should build and send userop via bundler API", async () => {});
-
-  it("should deploy another account using different validation module", async () => {
-    let accountAPI2 = await BiconomySmartAccountV2.create({
-      chainId: ChainId.GANACHE,
-      rpcUrl: "http://127.0.0.1:8545",
-      // paymaster: paymaster,
-      // bundler: bundler,
-      entryPointAddress: entryPoint.address,
-      factoryAddress: accountFactory.address,
-      implementationAddress: accountAPI.getImplementationAddress(),
-      defaultFallbackHandler: await accountFactory.minimalHandler(),
-      defaultValidationModule: module2,
-      activeValidationModule: module2,
-      signer,
-      bundlerUrl: "https://bundler.biconomy.io/api/v2/1337/..."
-    });
-
-    // TODO
-    // Review: Just setting different default validation module and querying account address is not working
-    // accountAPI.setDefaultValidationModule(module2);
-
-    accountAPI2 = await accountAPI2.init();
-
-    const accountAddress2 = await accountAPI2.getAccountAddress();
-    expect(await provider.getCode(accountAddress2).then((code) => code.length)).toBe(2);
-
-    await signer.sendTransaction({
-      to: accountAddress2,
-      value: ethers.utils.parseEther("0.1"),
-    });
-    const op = await accountAPI2.buildUserOp([
-      {
-        to: recipient.address,
-        data: recipient.interface.encodeFunctionData("something", ["hello"]),
-      },
-    ]);
-
-    const signedUserOp = await accountAPI2.signUserOp(op);
-
-    await entryPoint.handleOps([signedUserOp], beneficiary);
-
-    // ((await expect(entryPoint.handleOps([signedUserOp], beneficiary))) as any).to.emit(recipient, "Sender");
-
-    expect(await provider.getCode(accountAddress2).then((code) => code.length)).toBeGreaterThan(0);
-  });
-
-  it("should check if module is enabled", async () => {
-    const isEcdsaModuleEnabled = await accountAPI.isModuleEnabled((module1 as any).moduleAddress);
-
-    expect(isEcdsaModuleEnabled).toBe(true);
-
-    const isMultichainEcdsaModuleEnabled = await accountAPI.isModuleEnabled((module2 as any).moduleAddress);
-
-    expect(isMultichainEcdsaModuleEnabled).toBe(false);
-  });
-
-  it("should list all enabled modules", async () => {
-    const paginatedModules = await accountAPI.getAllModules();
-    console.log("enabled modules ", paginatedModules);
-  });
-
-  it("should enable a new module", async () => {
-    let isMultichainEcdsaModuleEnabled = await accountAPI.isModuleEnabled((module2 as any).moduleAddress);
-    expect(isMultichainEcdsaModuleEnabled).toBe(false);
-
-    // Review: this actually skips whole paymaster stuff and also sends to connected bundler
-    // const userOpResponse = await accountAPI.enableModule((module2 as any).moduleAddress);
-
-    const enableModuleData = await accountAPI.getEnableModuleData((module2 as any).moduleAddress);
-
-    await signer.sendTransaction({
-      to: accountAddress,
-      value: ethers.utils.parseEther("0.1"),
-    });
-
-    const op = await accountAPI.buildUserOp([enableModuleData], {
-      // skipBundlerGasEstimation: true,
-      // overrides: { verificationGasLimit: 120000, callGasLimit: 100000, preVerificationGas: 60000 },
-    });
-
-    const signedUserOp = await accountAPI.signUserOp(op);
-
-    await entryPoint.handleOps([signedUserOp], beneficiary);
-
-    // ((await expect(entryPoint.handleOps([signedUserOp], beneficiary))) as any).to.emit(recipient, "Sender");
-
-    isMultichainEcdsaModuleEnabled = await accountAPI.isModuleEnabled((module2 as any).moduleAddress);
-
-    expect(isMultichainEcdsaModuleEnabled).toBe(true);
-  });
-
-  it("signs the userOp using active validation module", async () => {
-    const op = await accountAPI.buildUserOp([
-      {
-        to: recipient.address,
-        data: recipient.interface.encodeFunctionData("something", ["hello"]),
-      },
-    ]);
-
-    const signedUserOp = await accountAPI.signUserOp(op);
-
-    expect(signedUserOp.signature).toBeDefined();
-
-    const userOpHash = await accountAPI.getUserOpHash(op);
-
-    const signature = await accountAPI.signUserOpHash(userOpHash);
-
-    console.log("signature ", signature);
-
-    expect(signature).toBeDefined();
-  });
-
-  it("disables requested module", async () => {
-    let isMultichainEcdsaModuleEnabled = await accountAPI.isModuleEnabled((module2 as any).moduleAddress);
-    expect(isMultichainEcdsaModuleEnabled).toBe(true);
-
-    const disableModuleData = await accountAPI.getDisableModuleData(SENTINEL_MODULE, (module2 as any).moduleAddress);
-
-    await signer.sendTransaction({
-      to: accountAddress,
-      value: ethers.utils.parseEther("0.1"),
-    });
-
-    const op = await accountAPI.buildUserOp([disableModuleData], {
-      // skipBundlerGasEstimation: true,
-      // overrides: { verificationGasLimit: 120000, callGasLimit: 100000, preVerificationGas: 60000 },
-    });
-
-    const signedUserOp = await accountAPI.signUserOp(op);
-
-    await entryPoint.handleOps([signedUserOp], beneficiary);
-
-    // ((await expect(entryPoint.handleOps([signedUserOp], beneficiary))) as any).to.emit(recipient, "Sender");
-
-    isMultichainEcdsaModuleEnabled = await accountAPI.isModuleEnabled((module2 as any).moduleAddress);
-    expect(isMultichainEcdsaModuleEnabled).toBe(false);
-
-    const modulesAfter = await accountAPI.getAllModules();
-    expect(modulesAfter[0]).toBe((module1 as any).moduleAddress);
-  });
-
-  it("sends userop using multichain (different) validation module after enabling and setting it up", async () => {
-    let isMultichainEcdsaModuleEnabled = await accountAPI.isModuleEnabled((module2 as any).moduleAddress);
-    expect(isMultichainEcdsaModuleEnabled).toBe(false);
-
-    // Review: this actually skips whole paymaster stuff and also sends to connected bundler
-    // const userOpResponse = await accountAPI.enableModule((module2 as any).moduleAddress);
-
-    const accountOwnerAddress = await owner.getAddress();
-
-    const multichainEcdsaOwnershipSetupData = multiChainModule.interface.encodeFunctionData("initForSmartAccount", [accountOwnerAddress]);
-
-    const setupAndEnableModuleData = await accountAPI.getSetupAndEnableModuleData((module2 as any).moduleAddress, multichainEcdsaOwnershipSetupData);
-
-    await signer.sendTransaction({
-      to: accountAddress,
-      value: ethers.utils.parseEther("0.1"),
-    });
-
-    const op1 = await accountAPI.buildUserOp([setupAndEnableModuleData], {
-      // skipBundlerGasEstimation: true,
-      // overrides: { verificationGasLimit: 120000, callGasLimit: 100000, preVerificationGas: 60000 },
-    });
-
-    console.log("op1 ", op1);
-
-    const signedUserOp1 = await accountAPI.signUserOp(op1);
-
-    await entryPoint.handleOps([signedUserOp1], beneficiary);
-
-    isMultichainEcdsaModuleEnabled = await accountAPI.isModuleEnabled((module2 as any).moduleAddress);
-    expect(isMultichainEcdsaModuleEnabled).toBe(true);
-
-    // Setting it as active validation module now
-    accountAPI = accountAPI.setActiveValidationModule(module2);
-
-    const op = await accountAPI.buildUserOp([
-      {
-        to: recipient.address,
-        data: recipient.interface.encodeFunctionData("something", ["hello"]),
-      },
-    ]);
-
-    const signedUserOp = await accountAPI.signUserOp(op);
-
-    await entryPoint.handleOps([signedUserOp], beneficiary);
-
-    // ((await expect(entryPoint.handleOps([signedUserOp], beneficiary))) as any).to.emit(recipient, "Sender");
-  }, 10000); // on github runner it takes more time than 5000ms
-
-  it("Creates another replicated instance using void signer", async () => {
-    const newmodule = await ECDSAOwnershipValidationModule.create({
-      signer: new VoidSigner(await owner.getAddress()),
-      moduleAddress: ecdsaModule.address,
-    });
-
-    const accountAPI2 = await BiconomySmartAccountV2.create({
-      chainId: ChainId.GANACHE,
-      rpcUrl: "http://127.0.0.1:8545",
-      // paymaster: paymaster,
-      // bundler: bundler,
-      entryPointAddress: entryPoint.address,
-      factoryAddress: accountFactory.address,
-      implementationAddress: accountAPI.getImplementationAddress(),
-      defaultFallbackHandler: await accountFactory.minimalHandler(),
-      defaultValidationModule: newmodule,
-      activeValidationModule: newmodule,
-      signer,
-      bundlerUrl: "https://bundler.biconomy.io/api/v2/1337/..."
-    });
-
-    const address = await accountAPI2.getAccountAddress();
-    console.log("account address ", address);
-
-    expect(address).toBe(accountAPI.accountAddress);
-  }, 10000);
-
-  it("Create and setup ECDSA module with WalletClientSigner", async () => {
-    const wallet = privateKeyToAccount(`0x${testPrivKey}`);
-
-    const walletClient = createWalletClient({
-      account: wallet,
-      chain: polygonMumbai,
-      transport: http(MUMBAI),
-    });
-
-    const ecdsaSigner = new WalletClientSigner(walletClient, "json-rpc");
-
-    const account = await BiconomySmartAccountV2.create({
-      chainId: ChainId.POLYGON_MUMBAI,
-      entryPointAddress: DEFAULT_ENTRYPOINT_ADDRESS,
-      signer: ecdsaSigner,
-      bundlerUrl: "https://bundler.biconomy.io/api/v2/1337/..."
-    });
-
-    const counterFactualAddress = await account.getAccountAddress();
-    console.log("Counterfactual address ", counterFactualAddress);
-
-    const module = await ECDSAOwnershipValidationModule.create({
-      signer: owner,
-      moduleAddress: DEFAULT_ECDSA_OWNERSHIP_MODULE,
-    });
-
-    account.setActiveValidationModule(module);
-  });
-
-  it("Create and setup ECDSA module with ethersV5 Signer", async () => {
-    const module = await ECDSAOwnershipValidationModule.create({
-      signer: randomEOA,
-      moduleAddress: DEFAULT_ECDSA_OWNERSHIP_MODULE,
-    });
-
-    const account = await BiconomySmartAccountV2.create({
-      chainId: ChainId.POLYGON_MUMBAI,
-      entryPointAddress: DEFAULT_ENTRYPOINT_ADDRESS,
-      signer: owner,
-      defaultValidationModule: module,
-      activeValidationModule: module,
-      bundlerUrl: "https://bundler.biconomy.io/api/v2/1337/..."
-    });
-
-    const counterFactualAddress = await account.getAccountAddress();
-    console.log("Counterfactual address ", counterFactualAddress);
-
-    expect(counterFactualAddress).toBeDefined();
-
-    expect(module.getAddress()).toBe(DEFAULT_ECDSA_OWNERSHIP_MODULE);
-  });
-
+  // it("Create and setup ECDSA module with WalletClientSigner", async () => {
+  //   const wallet = privateKeyToAccount(`0x${testPrivKey}`);
+  //   const walletClient = createWalletClient({
+  //     account: wallet,
+  //     chain: polygonMumbai,
+  //     transport: http(MUMBAI),
+  //   });
+  //   const ecdsaSigner = new WalletClientSigner(walletClient, "json-rpc");
+  //   const account = await BiconomySmartAccountV2.create({
+  //     chainId: ChainId.POLYGON_MUMBAI,
+  //     entryPointAddress: DEFAULT_ENTRYPOINT_ADDRESS,
+  //     signer: ecdsaSigner,
+  //     bundlerUrl: "https://bundler.biconomy.io/api/v2/1337/..."
+  //   });
+  //   const counterFactualAddress = await account.getAccountAddress();
+  //   console.log("Counterfactual address ", counterFactualAddress);
+  //   const module = await ECDSAOwnershipValidationModule.create({
+  //     signer: owner,
+  //     moduleAddress: DEFAULT_ECDSA_OWNERSHIP_MODULE,
+  //   });
+  //   account.setActiveValidationModule(module);
+  // });
+  // it("Create and setup ECDSA module with ethersV5 Signer", async () => {
+  //   const module = await ECDSAOwnershipValidationModule.create({
+  //     signer: randomEOA,
+  //     moduleAddress: DEFAULT_ECDSA_OWNERSHIP_MODULE,
+  //   });
+  //   const account = await BiconomySmartAccountV2.create({
+  //     chainId: ChainId.POLYGON_MUMBAI,
+  //     entryPointAddress: DEFAULT_ENTRYPOINT_ADDRESS,
+  //     signer: owner,
+  //     defaultValidationModule: module,
+  //     activeValidationModule: module,
+  //     bundlerUrl: "https://bundler.biconomy.io/api/v2/1337/..."
+  //   });
+  //   const counterFactualAddress = await account.getAccountAddress();
+  //   console.log("Counterfactual address ", counterFactualAddress);
+  //   expect(counterFactualAddress).toBeDefined();
+  //   expect(module.getAddress()).toBe(DEFAULT_ECDSA_OWNERSHIP_MODULE);
+  // });
   // NOTE
   // For tests we could only use sendUserOp for test networks until bundler integration test suite is integrated
   // For test networks we can send transactions for Account created using random private key, IF paymaster is used
   // buildUserOp tests we can do for any test network cause that only requires bundles without sending transactions
   // If we can send prefund to the account then specific private key can be added (only testnet native tokens) or loaded from env
->>>>>>> 7d6e68d8
   // TODO
-
   // it("Send user op with ethersV5 signer", async () => {
-
   //   const provider = new ethers.providers.JsonRpcProvider(MUMBAI);
   //   const owner: Signer = new ethers.Wallet(testPrivKey, provider);
-
   //   const bundler: IBundler = new Bundler({
   //     bundlerUrl: "",
   //     chainId: ChainId.POLYGON_MUMBAI,
   //     entryPointAddress: DEFAULT_ENTRYPOINT_ADDRESS,
   //   })
-
   //   const module = await ECDSAOwnershipValidationModule.create({
   //     signer: owner,
   //     moduleAddress: DEFAULT_ECDSA_OWNERSHIP_MODULE
   //   })
-
   //   const newAccount = await BiconomySmartAccountV2.create({
   //       chainId: ChainId.POLYGON_MUMBAI,
   //       entryPointAddress: DEFAULT_ENTRYPOINT_ADDRESS,
@@ -754,57 +361,42 @@
   //       defaultValidationModule: module,
   //       activeValidationModule: module
   //     });
-
   //   const accountAddress = await newAccount.getAccountAddress();
-
   //   const prefund = {
   //     to: accountAddress,
   //     value: ethers.utils.parseEther("0.1"),
   //   }
-
   //   const prefundResp = await owner.sendTransaction(prefund);
   //   prefundResp.wait();
-
   //   const tx = {
   //       to: await Wallet.createRandom().getAddress(),
   //       data: "0x"
   //   }
-
   //   const userOp = await newAccount.buildUserOp([tx]);
   //   const res = await newAccount.sendUserOp(userOp);
   //   const txhash = await res.waitForTxHash();
-
   //   console.log("txhash ", txhash);
-
   //   expect(txhash).toBeDefined();
-
-  // });
-
+  // });
   // it("Send user op with WalletClientSigner signer", async () => {
-
   //   const wallet = privateKeyToAccount(`0x${testPrivKey}`)
-
   //   const walletClient = createWalletClient({
   //       account: wallet,
   //       transport: http("https://rpc-mumbai.maticvigil.com"),
   //   });
-
   //   let owner = new WalletClientSigner(
   //       walletClient,
   //       "json-rpc"
   //   );
-
   //   const bundler: IBundler = new Bundler({
   //     bundlerUrl: "",
   //     chainId: ChainId.POLYGON_MUMBAI,
   //     entryPointAddress: DEFAULT_ENTRYPOINT_ADDRESS,
   //   })
-
   //   const module = await ECDSAOwnershipValidationModule.create({
   //     signer: owner,
   //     moduleAddress: DEFAULT_ECDSA_OWNERSHIP_MODULE
   //   })
-
   //   const newAccount = await BiconomySmartAccountV2.create({
   //       chainId: ChainId.POLYGON_MUMBAI,
   //       entryPointAddress: DEFAULT_ENTRYPOINT_ADDRESS,
@@ -813,95 +405,71 @@
   //       defaultValidationModule: module,
   //       activeValidationModule: module
   //   });
-
   //   const accountAddress: `0x${string}` = await newAccount.getAccountAddress() as `0x${string}`;
-
   //   const prefundResp = await walletClient.sendTransaction({
   //     account: wallet,
   //     to:  accountAddress,
   //     value: 100000000000000000n,
   //     chain: polygonMumbai
   //   });
-
   //   const tx = {
   //     to: await Wallet.createRandom().getAddress(),
   //     data: "0x"
   //   }
-
   //   const userOp = await newAccount.buildUserOp([tx]);
   //   const res = await newAccount.sendUserOp(userOp);
   //   const txhash = await res.waitForTxHash();
-
   //   console.log("txhash ", txhash);
-
   //   expect(txhash).toBeDefined();
   // });
-
-  it("Create smart account with default module (ECDSA) without creating instance or providing module name", async () => {
-    const account: BiconomySmartAccountV2 = await BiconomySmartAccountV2.create({
-      chainId: ChainId.GANACHE,
-      rpcUrl: "http://127.0.0.1:8545",
-      entryPointAddress: entryPoint.address,
-      signer,
-      bundlerUrl: "https://bundler.biconomy.io/api/v2/1337/..."
-    });
-
-    const address = await account.getAccountAddress();
-    console.log("Module Abstraction Test - Account address ", address);
-
-    expect(address).toBe(account.accountAddress);
-
-    const module = account.activeValidationModule;
-    console.log(`ACTIVE MODULE - ${module.getAddress()}`);
-
-    expect(module.getAddress()).toBe(DEFAULT_ECDSA_OWNERSHIP_MODULE);
-  }, 10000);
-
-  it("Create smart account with ECDSA module without creating instance", async () => {
-    const account: BiconomySmartAccountV2 = await BiconomySmartAccountV2.create({
-      chainId: ChainId.GANACHE,
-      rpcUrl: "http://127.0.0.1:8545",
-      entryPointAddress: entryPoint.address,
-      signer,
-      bundlerUrl: "https://bundler.biconomy.io/api/v2/1337/..."
-    });
-
-    const address = await account.getAccountAddress();
-    console.log("Module Abstraction Test - Account address ", address);
-
-    expect(address).toBe(account.accountAddress);
-
-    const module = account.activeValidationModule as ECDSAOwnershipValidationModule;
-
-    console.log(`ACTIVE MODULE - ${module.getAddress()}`);
-
-    expect(module.getAddress()).toBe(DEFAULT_ECDSA_OWNERSHIP_MODULE);
-  }, 10000);
-
-  it("Create smart account with default module using WalletClientSigner as signer", async () => {
-    const walletClient = createWalletClient({
-      chain: localhost,
-      transport: http("http://127.0.0.1:8545"),
-    });
-
-    const ecdsaSigner = new WalletClientSigner(walletClient, "json-rpc");
-
-    const account: BiconomySmartAccountV2 = await BiconomySmartAccountV2.create({
-      chainId: ChainId.GANACHE,
-      rpcUrl: "http://127.0.0.1:8545",
-      entryPointAddress: entryPoint.address,
-      signer: ecdsaSigner,
-      bundlerUrl: "https://bundler.biconomy.io/api/v2/1337/..."
-    });
-
-    const address = await account.getAccountAddress();
-    console.log("Module Abstraction Test - Account address ", address);
-
-    expect(address).toBe(account.accountAddress);
-
-    const module = account.activeValidationModule;
-    console.log(`ACTIVE MODULE - ${module.getAddress()}`);
-
-    expect(module.getAddress()).toBe(DEFAULT_ECDSA_OWNERSHIP_MODULE);
-  }, 10000);
+  // it("Create smart account with default module (ECDSA) without creating instance or providing module name", async () => {
+  //   const account: BiconomySmartAccountV2 = await BiconomySmartAccountV2.create({
+  //     chainId: ChainId.GANACHE,
+  //     rpcUrl: "http://127.0.0.1:8545",
+  //     entryPointAddress: entryPoint.address,
+  //     signer,
+  //     bundlerUrl: "https://bundler.biconomy.io/api/v2/1337/..."
+  //   });
+  //   const address = await account.getAccountAddress();
+  //   console.log("Module Abstraction Test - Account address ", address);
+  //   expect(address).toBe(account.accountAddress);
+  //   const module = account.activeValidationModule;
+  //   console.log(`ACTIVE MODULE - ${module.getAddress()}`);
+  //   expect(module.getAddress()).toBe(DEFAULT_ECDSA_OWNERSHIP_MODULE);
+  // }, 10000);
+  // it("Create smart account with ECDSA module without creating instance", async () => {
+  //   const account: BiconomySmartAccountV2 = await BiconomySmartAccountV2.create({
+  //     chainId: ChainId.GANACHE,
+  //     rpcUrl: "http://127.0.0.1:8545",
+  //     entryPointAddress: entryPoint.address,
+  //     signer,
+  //     bundlerUrl: "https://bundler.biconomy.io/api/v2/1337/..."
+  //   });
+  //   const address = await account.getAccountAddress();
+  //   console.log("Module Abstraction Test - Account address ", address);
+  //   expect(address).toBe(account.accountAddress);
+  //   const module = account.activeValidationModule as ECDSAOwnershipValidationModule;
+  //   console.log(`ACTIVE MODULE - ${module.getAddress()}`);
+  //   expect(module.getAddress()).toBe(DEFAULT_ECDSA_OWNERSHIP_MODULE);
+  // }, 10000);
+  // it("Create smart account with default module using WalletClientSigner as signer", async () => {
+  //   const walletClient = createWalletClient({
+  //     chain: localhost,
+  //     transport: http("http://127.0.0.1:8545"),
+  //   });
+  //   const ecdsaSigner = new WalletClientSigner(walletClient, "json-rpc");
+  //   const account: BiconomySmartAccountV2 = await BiconomySmartAccountV2.create({
+  //     chainId: ChainId.GANACHE,
+  //     rpcUrl: "http://127.0.0.1:8545",
+  //     entryPointAddress: entryPoint.address,
+  //     signer: ecdsaSigner,
+  //     bundlerUrl: "https://bundler.biconomy.io/api/v2/1337/..."
+  //   });
+  //   const address = await account.getAccountAddress();
+  //   console.log("Module Abstraction Test - Account address ", address);
+  //   expect(address).toBe(account.accountAddress);
+  //   const module = account.activeValidationModule;
+  //   console.log(`ACTIVE MODULE - ${module.getAddress()}`);
+  //   expect(module.getAddress()).toBe(DEFAULT_ECDSA_OWNERSHIP_MODULE);
+  // }, 10000);
 });