{
  "name": "@biconomy-sdk/ethers-lib",
<<<<<<< HEAD
  "version": "0.0.1",
  "description": "Ethers library adapter to be used by Safe Core SDK",
=======
  "version": "1.0.0",
  "description": "Ethers library adapter to be used by Biconomy SDK",
>>>>>>> c1a35672
  "main": "dist/src/index.js",
  "typings": "dist/src/index.d.ts",
  "keywords": [
    "Ethereum",
    "SDK",
    "Ethers"
  ],
  "scripts": {
    "typechain": "ts-node scripts/generateTypechainFiles.ts",
    "unbuild": "rimraf dist artifacts cache .nyc_output typechain",
    "build": "hardhat compile && yarn typechain && tsc",
    "format": "prettier --write \"{src,tests,hardhat,scripts}/**/*.ts\"",
    "lint": "tslint -p tsconfig.json"
  },
  "author": "Biconomy (https://biconomy.io)",
  "license": "MIT",
  "files": [
    "dist"
  ],
  "devDependencies": {
    "@biconomy-sdk/core-types": "*",
    "@nomiclabs/hardhat-ethers": "^2.0.5",
    "@nomiclabs/hardhat-waffle": "^2.0.3",
    "@typechain/ethers-v5": "^9.0.0",
    "@types/node": "^17.0.23",
    "@typescript-eslint/eslint-plugin": "^5.17.0",
    "@typescript-eslint/parser": "^5.17.0",
    "eslint": "^8.12.0",
    "eslint-config-prettier": "^8.5.0",
    "eslint-plugin-prettier": "^4.0.0",
    "ethers": "^5.5.3",
    "hardhat": "^2.9.2",
    "prettier": "^2.6.2",
    "ts-node": "^10.7.0",
    "typechain": "^7.0.0",
    "typescript": "^4.6.3"
  },
  "dependencies": {
    "@biconomy-sdk/core-types": "^0.0.1",
    "@gnosis.pm/safe-core-sdk-utils": "^1.1.0",
    "@openzeppelin/contracts": "^4.6.0"
  },
  "peerDependencies": {
    "ethers": "^5.5.3"
  }
}<|MERGE_RESOLUTION|>--- conflicted
+++ resolved
@@ -1,12 +1,7 @@
 {
   "name": "@biconomy-sdk/ethers-lib",
-<<<<<<< HEAD
-  "version": "0.0.1",
-  "description": "Ethers library adapter to be used by Safe Core SDK",
-=======
   "version": "1.0.0",
   "description": "Ethers library adapter to be used by Biconomy SDK",
->>>>>>> c1a35672
   "main": "dist/src/index.js",
   "typings": "dist/src/index.d.ts",
   "keywords": [
